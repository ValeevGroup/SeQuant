#include <SeQuant/domain/mbpt/models/cc.hpp>
#include <SeQuant/domain/mbpt/sr.hpp>
#include <SeQuant/core/rational.hpp>
#include <SeQuant/core/runtime.hpp>
#include <SeQuant/core/expr.hpp>

#include <cassert>
#include <cstdint>
#include <memory>
#include <utility>
#include <new>
#include <stdexcept>

namespace sequant::mbpt::sr {

CC::CC(std::size_t n, Ansatz a) : N(n), ansatz_(a) {}

<<<<<<< HEAD
#include <SeQuant/domain/mbpt/op.hpp>

namespace sequant::mbpt {
=======
CC::Ansatz CC::ansatz() const { return ansatz_; }

bool CC::unitary() const {
  return ansatz_ == Ansatz::U || ansatz_ == Ansatz::oU;
}
>>>>>>> 90de0146

ExprPtr CC::sim_tr(ExprPtr expr, size_t commutator_rank) {
  const bool skip_singles = ansatz_ == Ansatz::oT || ansatz_ == Ansatz::oU;

  auto transform_op_op_pdt = [this, &commutator_rank,
                              skip_singles](const ExprPtr& expr) {
    // TODO: find the order at which the commutator expression should truncate
    // from op/op product
    assert(expr.is<op_t>() || expr.is<Product>());
    auto result = expr;
    auto op_Sk = result;
    for (size_t k = 1; k <= commutator_rank; ++k) {
      ExprPtr op_Sk_comm_w_S;
      op_Sk_comm_w_S =
          op_Sk *
          op::T(N, skip_singles);  // traditional SR ansatz: [O,T] = (O T)_c
      if (unitary())  // unitary SR ansatz: [O,T-T^+] = (O T)_c + (T^+ O)_c
        op_Sk_comm_w_S += adjoint(op::T(N, skip_singles)) * op_Sk;
      op_Sk = simplify(ex<Constant>(rational{1, k}) * op_Sk_comm_w_S);
      result += op_Sk;
    }
    return result;
  };

  if (expr.is<op_t>()) {
    return transform_op_op_pdt(expr);
  } else if (expr.is<Product>()) {
    auto& product = expr.as<Product>();
    // Expand product as sum
    if (ranges::any_of(product.factors(), [](const auto& factor) {
          return factor.template is<Sum>();
        })) {
      expr = sequant::expand(expr);
      simplify(expr);
      return sim_tr(expr, commutator_rank);
    } else {
      return transform_op_op_pdt(expr);
    }
  } else if (expr.is<Sum>()) {
    auto result = sequant::transform_reduce(
        *expr, ex<Sum>(),
        [](const ExprPtr& running_total, const ExprPtr& summand) {
          return running_total + summand;
        },
        [=](const auto& op_product) {
          return transform_op_op_pdt(op_product);
        });
    return result;
  } else if (expr.is<Constant>() || expr.is<Variable>())
    return expr;
  else
    throw std::invalid_argument(
        "CC::sim_tr(expr): Unsupported expression type");
}

std::vector<ExprPtr> CC::t(size_t commutator_rank, size_t pmax, size_t pmin) {
  pmax = (pmax == std::numeric_limits<size_t>::max() ? N : pmax);

  assert(commutator_rank >= 1 && "commutator rank should be >= 1");
  assert(pmax >= pmin && "pmax should be >= pmin");

  // 1. construct hbar(op) in canonical form
<<<<<<< HEAD
  auto hbar = sim_tr(op::H(screen), 4);
=======
  auto hbar = sim_tr(op::H(), commutator_rank);
>>>>>>> 90de0146

  // 2. project onto each manifold, screen, lower to tensor form and wick it
  std::vector<ExprPtr> result(pmax + 1);
  for (std::int64_t p = pmax; p >= static_cast<std::int64_t>(pmin); --p) {
    // 2.a. screen out terms that cannot give nonzero after projection onto
    // <p|
    std::shared_ptr<Sum>
        hbar_p;  // products that can produce excitations of rank p
    std::shared_ptr<Sum>
        hbar_le_p;  // keeps products that can produce excitations rank <=p
    for (auto& term : *hbar) {
      assert(term->is<Product>() || term->is<op_t>());

      if (op::raises_vacuum_up_to_rank(term, p)) {
        if (!hbar_le_p)
          hbar_le_p = std::make_shared<Sum>(ExprPtrList{term});
        else
          hbar_le_p->append(term);
        if (op::raises_vacuum_to_rank(term, p)) {
          if (!hbar_p)
            hbar_p = std::make_shared<Sum>(ExprPtrList{term});
          else
            hbar_p->append(term);
        }
      }
    }
    hbar = hbar_le_p;

<<<<<<< HEAD
    // 2.b project onto <p|, i.e. multiply by P(p) and compute VEV
    result.at(p) = op::vac_av(mbpt::op::P(p,screen) * hbar_p);
=======
    // 2.b project onto <p| (i.e., multiply by P(p) if p>0) and compute VEV
    result.at(p) = op::vac_av(p != 0 ? op::P(p) * hbar_p : hbar_p);
>>>>>>> 90de0146
  }

  return result;
}

std::vector<ExprPtr> CC::λ(std::size_t commutator_rank) {
  assert(commutator_rank >= 1 && "commutator rank should be >= 1");
  assert(!unitary() && "there is no need for CC::λ for unitary ansatz");

  // construct hbar
  auto hbar = sim_tr(op::H(), commutator_rank - 1);

  const auto One = ex<Constant>(1);
  auto lhbar = simplify((One + op::Λ(N)) * hbar);

  auto op_connect =
      op::concat(op::default_op_connections(),
                 std::vector<std::pair<mbpt::OpType, mbpt::OpType>>{
                     {OpType::h, OpType::A},
                     {OpType::f, OpType::A},
                     {OpType::g, OpType::A},
                     {OpType::h, OpType::S},
                     {OpType::f, OpType::S},
                     {OpType::g, OpType::S}});

  // 2. project onto each manifold, screen, lower to tensor form and wick it
  std::vector<ExprPtr> result(N + 1);
  for (auto p = N; p >= 1; --p) {
    // 2.a. screen out terms that cannot give nonzero after projection onto
    // <P|
    std::shared_ptr<Sum>
        hbar_p;  // products that can produce excitations of rank p
    std::shared_ptr<Sum>
        hbar_le_p;  // keeps products that can produce excitations rank <=p
    for (auto& term : *lhbar) {  // pick terms from lhbar
      assert(term->is<Product>() || term->is<op_t>());

      if (op::lowers_rank_or_lower_to_vacuum(term, p)) {
        if (!hbar_le_p)
          hbar_le_p = std::make_shared<Sum>(ExprPtrList{term});
        else
          hbar_le_p->append(term);
        if (op::lowers_rank_to_vacuum(term, p)) {
          if (!hbar_p)
            hbar_p = std::make_shared<Sum>(ExprPtrList{term});
          else
            hbar_p->append(term);
        }
      }
    }
    lhbar = hbar_le_p;

    // 2.b multiply by adjoint of P(p) (i.e., P(-p)) on the right side and
    // compute VEV
    result.at(p) = op::vac_av(hbar_p * op::P(-p,screen), op_connect);
  }
  return result;
}

std::vector<sequant::ExprPtr> CC::t_pt(std::size_t order, std::size_t rank) {
  assert(order == 1 &&
         "sequant::mbpt::sr::CC::t_pt(): only first-order perturbation is "
         "supported now");
  assert(rank == 1 &&
         "sequant::mbpt::sr::CC::t_pt(): only one-body perturbation "
         "operator is supported now");
  assert(ansatz_ == Ansatz::T && "unitary ansatz is not yet supported");

  // construct h1_bar

  // truncate h1_bar at rank 2 for one-body perturbation
  // operator and at rank 4 for two-body perturbation operator
  const auto h1_truncate_at = rank == 1 ? 2 : 4;

  auto h1_bar = sim_tr(op::H_pt(1, rank), h1_truncate_at);

  // construct [hbar, T(1)]
  auto hbar_pert = sim_tr(op::H(), 3) * op::T_pt(order, N);

  // [Eq. 34, WIREs Comput Mol Sci. 2019; 9:e1406]
  auto expr = simplify(h1_bar + hbar_pert);

  // connectivity:
  // connect t and t1 with {h,f,g}
  // connect h1 with t
  auto op_connect =
      op::concat(op::default_op_connections(),
                 std::vector<std::pair<mbpt::OpType, mbpt::OpType>>{
                     {OpType::h, OpType::t_1},
                     {OpType::f, OpType::t_1},
                     {OpType::g, OpType::t_1},
                     {OpType::h_1, OpType::t}});

<<<<<<< HEAD
  std::vector<ExprPtr> result(P + 1);
  for (auto p = P; p >= PMIN; --p) {
    auto freq_term = ex<Variable>(L"ω") * op::P(p,true) * op::T_pt_(order, p);
=======
  std::vector<ExprPtr> result(N + 1);
  for (auto p = N; p >= 1; --p) {
    auto freq_term = ex<Variable>(L"ω") * op::P(p) * op::T_pt_(order, p);
>>>>>>> 90de0146
    result.at(p) =
        op::vac_av(op::P(p,true) * expr, op_connect) - op::vac_av(freq_term);
  }
  return result;
}

std::vector<ExprPtr> CC::λ_pt(size_t order, size_t rank) {
  assert(order == 1 &&
         "sequant::mbpt::sr::CC::λ_pt(): only first-order perturbation is "
         "supported now");
  assert(rank == 1 &&
         "sequant::mbpt::sr::CC::λ_pt(): only one-body perturbation "
         "operator is supported now");
  assert(ansatz_ == Ansatz::T && "unitary ansatz is not yet supported");

  // construct hbar
  auto hbar = sim_tr(op::H(), 4);

  // construct h1_bar

  // truncate h1_bar at rank 2 for one-body perturbation
  // operator and at rank 4 for two-body perturbation operator
  const auto h1_truncate_at = rank == 1 ? 2 : 4;

  auto h1_bar = sim_tr(op::H_pt(1, rank), h1_truncate_at);
  // construct [hbar, T(1)]
  auto hbar_pert = sim_tr(op::H(), 3) * op::T_pt(order, N);

  // [Eq. 35, WIREs Comput Mol Sci. 2019; 9:e1406]
  const auto One = ex<Constant>(1);
  auto expr = simplify((One + op::Λ(N)) * (h1_bar + hbar_pert) +
                       op::Λ_pt(order, N) * hbar);

  // connectivity:
  // t and t1 with {h,f,g}
  // projectors with {h,f,g}
  // h1 with t
  // h1 with projectors
  auto op_connect =
      op::concat(op::default_op_connections(),
                 std::vector<std::pair<mbpt::OpType, mbpt::OpType>>{
                     {OpType::h, OpType::t_1},
                     {OpType::f, OpType::t_1},
                     {OpType::g, OpType::t_1},
                     {OpType::h_1, OpType::t},
                     {OpType::h, OpType::A},
                     {OpType::f, OpType::A},
                     {OpType::g, OpType::A},
                     {OpType::h, OpType::S},
                     {OpType::f, OpType::S},
                     {OpType::g, OpType::S},
                     {OpType::h_1, OpType::A},
                     {OpType::h_1, OpType::S}});

<<<<<<< HEAD
  std::vector<ExprPtr> result(P + 1);
  for (auto p = P; p >= PMIN; --p) {
    auto freq_term = ex<Variable>(L"ω") * op::Λ_pt_(order, p) * op::P(-p,true);
=======
  std::vector<ExprPtr> result(N + 1);
  for (auto p = N; p >= 1; --p) {
    auto freq_term = ex<Variable>(L"ω") * op::Λ_pt_(order, p) * op::P(-p);
>>>>>>> 90de0146
    result.at(p) =
        op::vac_av(expr * op::P(-p,true), op_connect) + op::vac_av(freq_term);
  }
  return result;
}

}  // namespace sequant::mbpt::sr<|MERGE_RESOLUTION|>--- conflicted
+++ resolved
@@ -1,5 +1,8 @@
+#include <SeQuant/domain/mbpt/context.hpp>
 #include <SeQuant/domain/mbpt/models/cc.hpp>
-#include <SeQuant/domain/mbpt/sr.hpp>
+#include <SeQuant/domain/mbpt/op.hpp>
+#include <SeQuant/domain/mbpt/convention.hpp>
+#include <SeQuant/domain/mbpt/spin.hpp>
 #include <SeQuant/core/rational.hpp>
 #include <SeQuant/core/runtime.hpp>
 #include <SeQuant/core/expr.hpp>
@@ -11,21 +14,15 @@
 #include <new>
 #include <stdexcept>
 
-namespace sequant::mbpt::sr {
+namespace sequant::mbpt {
 
 CC::CC(std::size_t n, Ansatz a) : N(n), ansatz_(a) {}
 
-<<<<<<< HEAD
-#include <SeQuant/domain/mbpt/op.hpp>
-
-namespace sequant::mbpt {
-=======
 CC::Ansatz CC::ansatz() const { return ansatz_; }
 
 bool CC::unitary() const {
   return ansatz_ == Ansatz::U || ansatz_ == Ansatz::oU;
 }
->>>>>>> 90de0146
 
 ExprPtr CC::sim_tr(ExprPtr expr, size_t commutator_rank) {
   const bool skip_singles = ansatz_ == Ansatz::oT || ansatz_ == Ansatz::oU;
@@ -88,11 +85,7 @@
   assert(pmax >= pmin && "pmax should be >= pmin");
 
   // 1. construct hbar(op) in canonical form
-<<<<<<< HEAD
-  auto hbar = sim_tr(op::H(screen), 4);
-=======
   auto hbar = sim_tr(op::H(), commutator_rank);
->>>>>>> 90de0146
 
   // 2. project onto each manifold, screen, lower to tensor form and wick it
   std::vector<ExprPtr> result(pmax + 1);
@@ -121,13 +114,8 @@
     }
     hbar = hbar_le_p;
 
-<<<<<<< HEAD
-    // 2.b project onto <p|, i.e. multiply by P(p) and compute VEV
-    result.at(p) = op::vac_av(mbpt::op::P(p,screen) * hbar_p);
-=======
     // 2.b project onto <p| (i.e., multiply by P(p) if p>0) and compute VEV
     result.at(p) = op::vac_av(p != 0 ? op::P(p) * hbar_p : hbar_p);
->>>>>>> 90de0146
   }
 
   return result;
@@ -182,7 +170,7 @@
 
     // 2.b multiply by adjoint of P(p) (i.e., P(-p)) on the right side and
     // compute VEV
-    result.at(p) = op::vac_av(hbar_p * op::P(-p,screen), op_connect);
+    result.at(p) = op::vac_av(hbar_p * op::P(-p), op_connect);
   }
   return result;
 }
@@ -221,15 +209,9 @@
                      {OpType::g, OpType::t_1},
                      {OpType::h_1, OpType::t}});
 
-<<<<<<< HEAD
-  std::vector<ExprPtr> result(P + 1);
-  for (auto p = P; p >= PMIN; --p) {
-    auto freq_term = ex<Variable>(L"ω") * op::P(p,true) * op::T_pt_(order, p);
-=======
   std::vector<ExprPtr> result(N + 1);
   for (auto p = N; p >= 1; --p) {
     auto freq_term = ex<Variable>(L"ω") * op::P(p) * op::T_pt_(order, p);
->>>>>>> 90de0146
     result.at(p) =
         op::vac_av(op::P(p,true) * expr, op_connect) - op::vac_av(freq_term);
   }
@@ -284,15 +266,9 @@
                      {OpType::h_1, OpType::A},
                      {OpType::h_1, OpType::S}});
 
-<<<<<<< HEAD
-  std::vector<ExprPtr> result(P + 1);
-  for (auto p = P; p >= PMIN; --p) {
-    auto freq_term = ex<Variable>(L"ω") * op::Λ_pt_(order, p) * op::P(-p,true);
-=======
   std::vector<ExprPtr> result(N + 1);
   for (auto p = N; p >= 1; --p) {
     auto freq_term = ex<Variable>(L"ω") * op::Λ_pt_(order, p) * op::P(-p);
->>>>>>> 90de0146
     result.at(p) =
         op::vac_av(expr * op::P(-p,true), op_connect) + op::vac_av(freq_term);
   }
