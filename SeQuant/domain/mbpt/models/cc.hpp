#ifndef SEQUANT_DOMAIN_MBPT_MODELS_CC_HPP
#define SEQUANT_DOMAIN_MBPT_MODELS_CC_HPP

#include <SeQuant/core/container.hpp>
#include <SeQuant/core/expr_fwd.hpp>
#include <SeQuant/core/index.hpp>
#include <SeQuant/core/timer.hpp>

namespace sequant::mbpt::sr {

/// derives equations of traditional coupled-cluster method
class CC {
  size_t N, P, PMIN;

 public:
  /// @brief constructor for CC class
  /// @param n coupled cluster excitation rank
  /// @param p projector excitation rank
  /// @param pmin minimum projector excitation rank
  CC(size_t n, size_t p = std::numeric_limits<size_t>::max(), size_t pmin = 1);

  /// @brief derives similarity-transformed expressions of mpbt::Operators
  /// @param expr expression to be transformed
  /// @param r order of truncation
  /// @pre expr should be composed of mbpt::Operators
  /// @return transformed expression
  ExprPtr sim_tr(ExprPtr expr, size_t r);

  /// derives t amplitude equations
  std::vector<sequant::ExprPtr> t(bool screen = true, bool use_topology = true,
                                  bool use_connectivity = true,
                                  bool canonical_only = true);
  /// derives λ amplitude equations
  std::vector<sequant::ExprPtr> λ(bool screen = false, bool use_topology = true,
                                  bool use_connectivity = true,
                                  bool canonical_only = true);
<<<<<<< HEAD

  /// derives first-order perturbed t amplitude equations
  std::vector<sequant::ExprPtr> pert_t1();

  /// derives first-order perturbed λ amplitude equations
  std::vector<sequant::ExprPtr> pert_λ1();
};  // class cc
=======
};  // class CC
>>>>>>> 17d6312d

}  // namespace sequant::mbpt::sr

#endif  // SEQUANT_DOMAIN_MBPT_MODELS_CC_HPP<|MERGE_RESOLUTION|>--- conflicted
+++ resolved
@@ -34,17 +34,13 @@
   std::vector<sequant::ExprPtr> λ(bool screen = false, bool use_topology = true,
                                   bool use_connectivity = true,
                                   bool canonical_only = true);
-<<<<<<< HEAD
 
   /// derives first-order perturbed t amplitude equations
   std::vector<sequant::ExprPtr> pert_t1();
 
   /// derives first-order perturbed λ amplitude equations
   std::vector<sequant::ExprPtr> pert_λ1();
-};  // class cc
-=======
 };  // class CC
->>>>>>> 17d6312d
 
 }  // namespace sequant::mbpt::sr
 
