--- conflicted
+++ resolved
@@ -343,11 +343,8 @@
   // threshold);
 
   auto num_perms = factorial(n_particles);
-<<<<<<< HEAD
-=======
   SEQUANT_ASSERT(num_perms == coefficients.rows());
   SEQUANT_ASSERT(num_perms == coefficients.cols());
->>>>>>> e569f86f
 
   auto original_exprs = result_exprs |
                         ranges::views::transform([](const ResultExpr& res) {
