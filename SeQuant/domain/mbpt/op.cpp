#include "SeQuant/domain/mbpt/op.hpp"

#include "SeQuant/core/tensor.hpp"

#include <stdexcept>

namespace sequant {
namespace mbpt {

std::vector<std::wstring>
    cardinal_tensor_labels() {
  return {L"\\lambda",L"\\gamma",L"\\Gamma", L"A", L"S", L"P", L"L", L"λ", L"h", L"f", L"g",
<<<<<<< HEAD
          L"t", L"R", L"F",L"X", L"V", L"B", L"U", overlap_label(), L"a", L"ã", L"b", L"ᵬ", L"E"};
=======
          L"t", L"R", L"F",L"X", L"V", L"B", L"U",L"GR", overlap_label(), L"a", L"ã", L"b", L"ᵬ", L"E"};
>>>>>>> c2631470
}

std::wstring to_wstring(OpType op) {
  switch (op) {
    case OpType::h:
      return L"h";
    case OpType::f:
      return L"f";
    case OpType::g:
      return L"g";
    case OpType::t:
      return L"t";
    case OpType::l:
      return L"λ";
    case OpType::A:
      return L"A";
    case OpType::L:
      return L"L";
    case OpType::R:
      return L"R";
    case OpType::R12:
      return L"F";
    case OpType::GR:
      return L"GR";
    default:
      throw std::invalid_argument("to_wstring(OpType op): invalid op");
  }
}

OpClass to_class(OpType op) {
  switch (op) {
    case OpType::h:
    case OpType::f:
    case OpType::g:
      return OpClass::gen;
    case OpType::t:
    case OpType::R:
    case OpType::R12:
      return OpClass::ex;
    case OpType::l:
    case OpType::A:
    case OpType::L: return OpClass::deex;
    default:
      throw std::invalid_argument("to_class(OpType op): invalid op");
  }
}

}  // namespace mbpt
}  // namespace sequant<|MERGE_RESOLUTION|>--- conflicted
+++ resolved
@@ -10,11 +10,7 @@
 std::vector<std::wstring>
     cardinal_tensor_labels() {
   return {L"\\lambda",L"\\gamma",L"\\Gamma", L"A", L"S", L"P", L"L", L"λ", L"h", L"f", L"g",
-<<<<<<< HEAD
-          L"t", L"R", L"F",L"X", L"V", L"B", L"U", overlap_label(), L"a", L"ã", L"b", L"ᵬ", L"E"};
-=======
           L"t", L"R", L"F",L"X", L"V", L"B", L"U",L"GR", overlap_label(), L"a", L"ã", L"b", L"ᵬ", L"E"};
->>>>>>> c2631470
 }
 
 std::wstring to_wstring(OpType op) {
