#include <SeQuant/core/utility/macros.hpp>
#include <SeQuant/domain/mbpt/context.hpp>
#include <SeQuant/domain/mbpt/op.hpp>

#include <SeQuant/core/expr.hpp>
#include <SeQuant/core/math.hpp>
#include <SeQuant/core/op.hpp>
#include <SeQuant/core/wick.hpp>

#include <stdexcept>

namespace sequant::mbpt {

std::vector<std::wstring> cardinal_tensor_labels() {
  return {L"κ",
          L"γ",
          L"Γ",
          L"A",
          L"S",
          L"P",
          L"L",
          L"λ",
          L"λ¹",
          L"h",
          L"f",
          L"f̃",
          L"g",
          L"θ",
          L"t",
          L"t¹",
          L"R",
          L"F",
          L"X",
          L"μ",
          L"V",
          L"Ṽ",
          L"B",
          L"U",
          L"GR",
          L"C",
          overlap_label(),
          kronecker_label(),
          L"a",
          L"ã",
          L"b",
          L"b̃",
          L"E"};
}

std::wstring to_wstring(OpType op) {
  auto found_it = optype2label.find(op);
  if (found_it != optype2label.end())
    return found_it->second;
  else
    throw std::invalid_argument("to_wstring(OpType op): invalid op");
}

OpClass to_class(OpType op) {
  switch (op) {
    case OpType::h:
    case OpType::f:
    case OpType::f̃:
    case OpType::g:
    case OpType::RDM:
    case OpType::RDMCumulant:
    case OpType::δ:
    case OpType::A:
    case OpType::S:
    case OpType::h_1:
    case OpType::θ:
      return OpClass::gen;
    case OpType::t:
    case OpType::R:
    case OpType::R12:
    case OpType::t_1:
      return OpClass::ex;
    case OpType::λ:
    case OpType::L:
    case OpType::λ_1:
      return OpClass::deex;
    default:
      throw std::invalid_argument("to_class(OpType op): invalid op");
  }
}

// Excitation type QNs will have quasiparticle annihilators in every space which
// intersects with the active hole space. The active particle space will have
// quasiparticle creators. The presence of additional blocks depends on whether
// the corresponding active hole or active particle space is a base space.
qns_t excitation_type_qns(std::size_t K, const IndexSpace::QuantumNumbers SQN) {
  qnc_t result;
  if (get_default_context().vacuum() == Vacuum::Physical) {
    result[0] = {0ul, K};
    result[1] = {0ul, K};
  } else {
    auto isr = get_default_context().index_space_registry();
    const auto& base_spaces = isr->base_spaces();
    // are the active qp spaces base spaces?
    bool aps_base = isr->is_base(isr->particle_space(SQN));
    bool ahs_base = isr->is_base(isr->hole_space(SQN));

    for (int i = 0; i < base_spaces.size(); i++) {
      const auto& base_space = base_spaces[i];
      result[i * 2] = {0ul, 0ul};
      result[i * 2 + 1] = {0ul, 0ul};
      if (base_space.qns() != SQN) continue;

      // ex -> creators in particle space
      if (includes(isr->particle_space(SQN).type(), base_space.type())) {
        result[i * 2] = {aps_base ? K : 0ul, K};
      }
      // ex -> annihilators in hole space
      if (includes(isr->hole_space(SQN).type(), base_space.type())) {
        result[i * 2 + 1] = {ahs_base ? K : 0ul, K};
      }
    }
  }
  return result;
}

qns_t interval_excitation_type_qns(std::size_t K,
                                   const IndexSpace::QuantumNumbers SQN) {
  qnc_t result;
  if (get_default_context().vacuum() == Vacuum::Physical) {
    result[0] = {0ul, K};
    result[1] = {0ul, K};
  } else {
    auto isr = get_default_context().index_space_registry();
    const auto& base_spaces = isr->base_spaces();

    for (int i = 0; i < base_spaces.size(); i++) {
      const auto& base_space = base_spaces[i];
      result[i * 2] = {0ul, 0ul};
      result[i * 2 + 1] = {0ul, 0ul};
      if (base_space.qns() != SQN) continue;

      // ex -> creators in particle space
      if (includes(isr->particle_space(SQN).type(), base_space.type())) {
        result[i * 2] = {0ul, K};
      }
      // ex -> annihilators in hole space
      if (includes(isr->hole_space(SQN).type(), base_space.type())) {
        result[i * 2 + 1] = {0ul, K};
      }
    }
  }
  return result;
}

qns_t deexcitation_type_qns(std::size_t K,
                            const IndexSpace::QuantumNumbers SQN) {
  qnc_t result;
  if (get_default_context().vacuum() == Vacuum::Physical) {
    result[0] = {0ul, K};
    result[1] = {0ul, K};
  } else {
    auto isr = get_default_context().index_space_registry();
    const auto& base_spaces = isr->base_spaces();
    bool aps_base = isr->is_base(isr->particle_space(SQN));
    bool ahs_base = isr->is_base(isr->hole_space(SQN));
    for (int i = 0; i < base_spaces.size(); i++) {
      const auto& base_space = base_spaces[i];
      result[i * 2] = {0ul, 0ul};
      result[i * 2 + 1] = {0ul, 0ul};
      if (base_space.qns() != SQN) continue;

      // deex -> annihilators in particle space
      if (includes(isr->particle_space(SQN).type(), base_space.type())) {
        result[i * 2 + 1] = {aps_base ? K : 0ul, K};
      }
      // deex -> creators in hole space
      if (includes(isr->hole_space(SQN).type(), base_space.type())) {
        result[i * 2] = {ahs_base ? K : 0ul, K};
      }
    }
  }
  return result;
}

qns_t interval_deexcitation_type_qns(std::size_t K,
                                     const IndexSpace::QuantumNumbers SQN) {
  qnc_t result;
  if (get_default_context().vacuum() == Vacuum::Physical) {
    result[0] = {0ul, K};
    result[1] = {0ul, K};
  } else {
    auto isr = get_default_context().index_space_registry();
    const auto& base_spaces = isr->base_spaces();
    for (int i = 0; i < base_spaces.size(); i++) {
      const auto& base_space = base_spaces[i];
      result[i * 2] = {0ul, 0ul};
      result[i * 2 + 1] = {0ul, 0ul};
      if (base_space.qns() != SQN) continue;

      // deex -> annihilators in particle space
      if (includes(isr->particle_space(SQN).type(), base_space.type())) {
        result[i * 2 + 1] = {0ul, K};
      }
      // deex -> creators in hole space
      if (includes(isr->hole_space(SQN).type(), base_space.type())) {
        result[i * 2] = {0ul, K};
      }
    }
  }
  return result;
}

qns_t general_type_qns(std::size_t K) {
  qnc_t result;
  for (int i = 0; i < result.size(); i++) {
    result[i] = {0, K};
  }
  return result;
}

qns_t generic_excitation_qns(std::size_t particle_rank, std::size_t hole_rank,
                             IndexSpace particle_space, IndexSpace hole_space,
                             const IndexSpace::QuantumNumbers SQN) {
  qnc_t result;
  if (get_default_context().vacuum() == Vacuum::Physical) {
    result[0] = {0ul, hole_rank};
    result[1] = {0ul, particle_rank};
  } else {
    auto isr = get_default_context().index_space_registry();
    const auto& base_spaces = isr->base_spaces();
    bool aps_base = isr->is_base(isr->particle_space(SQN));
    bool ahs_base = isr->is_base(isr->hole_space(SQN));
    for (int i = 0; i < base_spaces.size(); i++) {
      const auto& base_space = base_spaces[i];
      result[i * 2] = {0ul, 0ul};
      result[i * 2 + 1] = {0ul, 0ul};
      if (base_space.qns() != SQN) continue;

      // ex -> creators in particle space
      if (includes(particle_space.type(), base_space.type())) {
        result[i * 2] = {aps_base ? particle_rank : 0ul,
                         particle_rank};  // creators
      }
      // ex -> annihilators in hole space
      if (includes(hole_space.type(), base_space.type())) {
        result[i * 2 + 1] = {ahs_base ? hole_rank : 0ul,
                             hole_rank};  // annihilators
      }
    }
  }
  return result;
}

qns_t generic_deexcitation_qns(std::size_t particle_rank, std::size_t hole_rank,
                               IndexSpace particle_space, IndexSpace hole_space,
                               const IndexSpace::QuantumNumbers SQN) {
  qnc_t result;
  if (get_default_context().vacuum() == Vacuum::Physical) {
    result[0] = {0ul, particle_rank};
    result[1] = {0ul, hole_rank};
  } else {
    auto isr = get_default_context().index_space_registry();
    const auto& base_spaces = isr->base_spaces();
    bool aps_base = isr->is_base(isr->particle_space(SQN));
    bool ahs_base = isr->is_base(isr->hole_space(SQN));
    for (int i = 0; i < base_spaces.size(); i++) {
      const auto& base_space = base_spaces[i];
      result[i * 2] = {0ul, 0ul};
      result[i * 2 + 1] = {0ul, 0ul};
      if (base_space.qns() != SQN) continue;

      // deex -> creators in hole space
      if (includes(hole_space.type(), base_space.type())) {
        result[i * 2] = {ahs_base ? hole_rank : 0ul, hole_rank};  // creators
      }
      // deex -> annihilators in particle space
      if (includes(particle_space.type(), base_space.type())) {
        result[i * 2 + 1] = {aps_base ? particle_rank : 0ul,
                             particle_rank};  // annihilators
      }
    }
  }
  return result;
}

// By counting the number of contractions between indices of proper type, we can
// know the quantum numbers of a combined result.
qns_t combine(qns_t a, qns_t b) {
  assert(a.size() == b.size());
  qns_t result;

  if (get_default_context().vacuum() == Vacuum::Physical) {
    const auto ncontr = qninterval_t{0, std::min(b[0].upper(), a[1].upper())};
    const auto nc = nonnegative(a[0] + b[0] - ncontr);
    const auto na = nonnegative(a[1] + b[1] - ncontr);
    result[0] = nc;
    result[1] = na;
    return result;
  } else if (get_default_context().vacuum() == Vacuum::SingleProduct) {
    auto isr = get_default_context().index_space_registry();
    const auto& base_spaces = isr->base_spaces();
    for (auto i = 0; i < base_spaces.size(); i++) {
      auto cre = i * 2;
      auto ann = (i * 2) + 1;
      auto base_is_fermi_occupied = isr->is_pure_occupied(
          base_spaces[i]);  // need to distinguish particle and hole
                            // contractions.
      auto ncontr_space =
          base_is_fermi_occupied
              ? qninterval_t{0, std::min(b[ann].upper(), a[cre].upper())}
              : qninterval_t{0, std::min(b[cre].upper(), a[ann].upper())};
      auto nc_space = nonnegative(b[cre] + a[cre] - ncontr_space);
      auto na_space = nonnegative(b[ann] + a[ann] - ncontr_space);
      result[cre] = nc_space;
      result[ann] = na_space;
    }
    return result;
  } else {
    throw std::runtime_error("Unsupported vacuum context.");
  }
}

// must be defined including op.ipp since it's used there
template <>
bool is_vacuum<qns_t>(qns_t qns) {
  return qns == qns_t{};
}

}  // namespace sequant::mbpt

namespace sequant {

mbpt::qns_t adjoint(mbpt::qns_t qns) {
  mbpt::qns_t new_qnst;
  new_qnst.resize(qns.size());
  auto is_even = [](int i) { return i % 2 == 0; };
  for (int i = 0; i < qns.size(); i++) {
    if (is_even(i)) {
      new_qnst[i + 1] = qns[i];
    } else {
      new_qnst[i - 1] = qns[i];
    }
  }
  return new_qnst;
}

template <Statistics S>
std::wstring to_latex(const mbpt::Operator<mbpt::qns_t, S>& op) {
  using namespace sequant::mbpt;

  auto result = L"{\\hat{" + utf_to_latex(op.label()) + L"}";

  // check if operator has adjoint label, remove if present for base label
  auto base_lbl = sequant::to_wstring(op.label());
  bool is_adjoint = false;
  if (base_lbl.back() == adjoint_label) {
    is_adjoint = true;
    base_lbl.pop_back();
  }

<<<<<<< HEAD
  auto add_batch_suffix = [&op](std::wstring& str) {
    assert(op.batch_idx_rank() && "Batch index rank is not set");

    std::wstring batch_suffix = L"[";
    const auto idx_rank = op.batch_idx_rank().value();
    for (std::size_t i = 1; i <= idx_rank; ++i) {
      batch_suffix += L"{z}_{" + std::to_wstring(i) + L"}";
      if (i != idx_rank) {
        batch_suffix += L", ";
      }
    }
    batch_suffix += L"]";
    str += L"{" + batch_suffix + L"}";
    return str;
  };

  auto it = label2optype.find(base_lbl);
  if (it != label2optype.end()) {  // handle special cases
    OpType optype = it->second;
    if (to_class(optype) == OpClass::gen) {
      if (optype == OpType::θ) {  // special case for θ
        result += L"_{" + std::to_wstring(op()[0].upper()) + L"}";
      }
      result += L"}";
      return op.batch_idx_rank() ? add_batch_suffix(result) : result;
    }
=======
  auto op_qns = op();  // operator action i.e. quantum number change

  auto it = label2optype.find(base_lbl);  // look for OpType
  const bool known_optype = it != label2optype.end();

  // special handling for general operators
  // - Ops like f and g does not need ranks, it is implied
  // - Ops like A, S, θ are general, but need rank information
  // - θ needs to be treated differently because it can have variable number of
  // quantum numbers

  auto skip_rank_info = [](const OpType& optype) {
    return to_class(optype) == OpClass::gen &&
           !(optype == OpType::θ || optype == OpType::A || optype == OpType::S);
  };

  if (known_optype && skip_rank_info(it->second)) {
    result += L"}";  // close the brace
    return result;
>>>>>>> 587c53a1
  }
  // specially handle θ operator
  if (known_optype && it->second == OpType::θ) {
    result += L"_{" + std::to_wstring(op_qns[0].upper()) + L"}";
    result += L"}";  // close the brace
    return result;
  }

  if (get_default_context().vacuum() == Vacuum::Physical) {
    if (op_qns[0] == op_qns[1]) {  // particle conserving
      result += L"_{" + std::to_wstring(op_qns[0].lower()) + L"}";
    } else {  // non-particle conserving
      result += L"_{" + std::to_wstring(op_qns[1].lower()) + L"}^{" +
                std::to_wstring(op_qns[0].lower()) + L"}";
    }
  } else {  // single product vacuum
    auto nann_p =
        is_adjoint ? op_qns.ncre_particles() : op_qns.nann_particles();
    auto ncre_h = is_adjoint ? op_qns.nann_holes() : op_qns.ncre_holes();
    auto ncre_p =
        is_adjoint ? op_qns.nann_particles() : op_qns.ncre_particles();
    auto nann_h = is_adjoint ? op_qns.ncre_holes() : op_qns.nann_holes();

    if (!is_definite(nann_p) || !is_definite(ncre_h) || !is_definite(ncre_p) ||
        !is_definite(nann_h)) {
      throw std::invalid_argument(
          "to_latex(const Operator<qns_t, S>& op): "
          "can only handle generic operators with definite cre/ann numbers");
    }

    // check if the Op is a projector (A or S)
    // projectors can have negative ranks, need special handling
    [[maybe_unused]] const bool is_projector =
        known_optype && (it->second == OpType::A || it->second == OpType::S);

    // pure quasiparticle creator/annihilator?
    const auto qprank_cre = ncre_p.lower() + nann_h.lower();
    const auto qprank_ann = nann_p.lower() + ncre_h.lower();
    const auto qppure = qprank_cre == 0 || qprank_ann == 0;
    if (qppure) {
      const std::wstring baseline_char = is_adjoint ? L"^" : L"_";
      if (qprank_cre) {
        // here there is no need for sign, positive ranks of projectors
        if (ncre_p.lower() == nann_h.lower()) {  // q-particle conserving
          result +=
              baseline_char + L"{" + std::to_wstring(nann_h.lower()) + L"}";
        } else {  // particle non-conserving
          result += baseline_char + L"{" + std::to_wstring(nann_h.lower()) +
                    L"," + std::to_wstring(ncre_p.lower()) + L"}";
        }
      } else {
        // if projector, add negative sign to ranks
        const std::wstring sign = is_projector ? L"-" : L"";
        if (ncre_h.lower() == nann_p.lower()) {  // q-particle conserving
          result += baseline_char + L"{" + sign +
                    std::to_wstring(ncre_h.lower()) + L"}";
        } else {  // q-particle non-conserving
          result += baseline_char + L"{" + sign +
                    std::to_wstring(ncre_h.lower()) + L"," + sign +
                    std::to_wstring(nann_p.lower()) + L"}";
        }
      }
    } else {  // not pure qp creator/annihilator
      result += L"_{" + std::to_wstring(nann_h.lower()) + L"," +
                std::to_wstring(ncre_p.lower()) + L"}^{" +
                std::to_wstring(ncre_h.lower()) + L"," +
                std::to_wstring(nann_p.lower()) + L"}";
    }
  }
  result += L"}";
  return op.batch_idx_rank() ? add_batch_suffix(result) : result;
}

}  // namespace sequant

#include <SeQuant/domain/mbpt/op.ipp>

namespace sequant::mbpt {

template <Statistics S>
OpMaker<S>::OpMaker(OpType op) : op_(op) {}

template <Statistics S>
OpMaker<S>::OpMaker(OpType op, ncre nc, nann na) {
  op_ = op;
  assert(nc > 0 || na > 0);
  switch (to_class(op)) {
    case OpClass::ex:
      cre_spaces_ = IndexSpaceContainer(nc, get_particle_space(Spin::any));
      ann_spaces_ = IndexSpaceContainer(na, get_hole_space(Spin::any));
      break;
    case OpClass::deex:
      cre_spaces_ = IndexSpaceContainer(nc, get_hole_space(Spin::any));
      ann_spaces_ = IndexSpaceContainer(na, get_particle_space(Spin::any));
      break;
    case OpClass::gen:
      cre_spaces_ = IndexSpaceContainer(nc, get_complete_space(Spin::any));
      ann_spaces_ = IndexSpaceContainer(na, get_complete_space(Spin::any));
      break;
  }
}

template <Statistics S>
OpMaker<S>::OpMaker(OpType op, ncre nc, nann na, naux nbatch)
    : OpMaker(op, nc, na) {
  if (nbatch == 0) return;
  assert(nbatch > 0);
  auto isr = get_default_context().index_space_registry();
  assert(isr->contains(L"z") &&
         "ISR does not contain any batching space");  // z is the batch space
  const auto batch_space = isr->retrieve(L"z");
  batch_spaces_ = IndexSpaceContainer(nbatch, batch_space);
}

template <Statistics S>
OpMaker<S>::OpMaker(OpType op, std::size_t rank)
    : OpMaker(op, ncre(rank), nann(rank)) {}

template <Statistics S>
OpMaker<S>::OpMaker(OpType op, ncre nc, nann na,
                    const cre<IndexSpace>& cre_space,
                    const ann<IndexSpace>& ann_space) {
  op_ = op;
  assert(nc > 0 || na > 0);
  cre_spaces_ = IndexSpaceContainer(nc, cre_space);
  ann_spaces_ = IndexSpaceContainer(na, ann_space);
}

template <Statistics S>
ExprPtr OpMaker<S>::operator()(std::optional<UseDepIdx> dep,
                               std::optional<Symmetry> opsymm_opt) const {
  auto isr = get_default_context(Statistics::FermiDirac).index_space_registry();
  // if not given dep, use mbpt::Context::CSV to determine whether to use
  // dependent indices for pure (de)excitation ops
  if (!dep && get_default_mbpt_context().csv() == mbpt::CSV::Yes) {
    if (to_class(op_) == OpClass::ex) {
#ifndef NDEBUG
      for (auto&& s : cre_spaces_) {
        assert(isr->contains_unoccupied(s));
      }
#endif
      dep = UseDepIdx::Bra;
    } else if (to_class(op_) == OpClass::deex) {
#ifndef NDEBUG
      for (auto&& s : ann_spaces_) {
        assert(isr->contains_unoccupied(s));
      }
#endif
      dep = UseDepIdx::Ket;
    } else {
      dep = UseDepIdx::None;
    }
  }

  // if batching indices are given, use them
  if (batch_spaces_) {
    return make(
        cre_spaces_, ann_spaces_, batch_spaces_.value(),
        [this, opsymm_opt](const auto& creidxs, const auto& annidxs,
                           const auto& batchidxs, Symmetry opsymm) {
          return ex<Tensor>(to_wstring(op_), bra(creidxs), ket(annidxs),
                            aux(batchidxs), opsymm_opt ? *opsymm_opt : opsymm);
        },
        dep ? *dep : UseDepIdx::None);
  }
  // else no batching
  return make(
      cre_spaces_, ann_spaces_,
      [this, opsymm_opt](const auto& creidxs, const auto& annidxs,
                         Symmetry opsymm) {
        return ex<Tensor>(to_wstring(op_), bra(creidxs), ket(annidxs),
                          opsymm_opt ? *opsymm_opt : opsymm);
      },
      dep ? *dep : UseDepIdx::None);
}

template class OpMaker<Statistics::FermiDirac>;
template class OpMaker<Statistics::BoseEinstein>;

template class Operator<qns_t, Statistics::FermiDirac>;
template class Operator<qns_t, Statistics::BoseEinstein>;

inline namespace op {

namespace tensor {
ExprPtr H_(std::size_t k) {
  assert(k > 0 && k <= 2);
  switch (k) {
    case 1:
      switch (get_default_context().vacuum()) {
        case Vacuum::Physical:
          return OpMaker<Statistics::FermiDirac>(OpType::h, 1)();
        case Vacuum::SingleProduct:
          return OpMaker<Statistics::FermiDirac>(OpType::f, 1)();
        case Vacuum::MultiProduct:
          return OpMaker<Statistics::FermiDirac>(OpType::f, 1)();
      }
      SEQUANT_UNREACHABLE;

    case 2:
      return OpMaker<Statistics::FermiDirac>(OpType::g, 2)();
  }

  SEQUANT_ABORT("Unhandled k value");
}

ExprPtr H(std::size_t k) {
  assert(k > 0 && k <= 2);
  return k == 1 ? tensor::H_(1) : tensor::H_(1) + tensor::H_(2);
}

ExprPtr F(bool use_tensor, IndexSpace reference_occupied) {
  if (use_tensor) {
    return OpMaker<Statistics::FermiDirac>(OpType::f, 1)();
  } else {                       // explicit density matrix construction
    assert(reference_occupied);  // cannot explicitly instantiate fock operator
                                 // without providing an occupied indexspace
    // add \bar{g}^{\kappa x}_{\lambda y} \gamma^y_x with x,y in occ_space_type
    auto make_g_contribution = [](const auto occ_space) {
      auto isr = get_default_context().index_space_registry();
      return mbpt::OpMaker<Statistics::FermiDirac>::make(
          {isr->complete_space(Spin::any)}, {isr->complete_space(Spin::any)},
          [=](auto braidxs, auto ketidxs, Symmetry opsymm) {
            auto m1 = Index::make_tmp_index(occ_space);
            auto m2 = Index::make_tmp_index(occ_space);
            assert(opsymm == Symmetry::Antisymm || opsymm == Symmetry::Nonsymm);
            if (opsymm == Symmetry::Antisymm) {
              braidxs.push_back(m1);
              ketidxs.push_back(m2);
              return ex<Tensor>(to_wstring(mbpt::OpType::g),
                                bra(std::move(braidxs)),
                                ket(std::move(ketidxs)), Symmetry::Antisymm) *
                     ex<Tensor>(to_wstring(mbpt::OpType::δ), bra{m2}, ket{m1},
                                Symmetry::Nonsymm);
            } else {  // opsymm == Symmetry::Nonsymm
              auto braidx_J = braidxs;
              braidx_J.push_back(m1);
              auto ketidxs_J = ketidxs;
              ketidxs_J.push_back(m2);
              auto braidx_K = braidxs;
              braidx_K.push_back(m1);
              auto ketidxs_K = ketidxs;
              using std::begin;
              ketidxs_K.emplace(begin(ketidxs_K), m2);
              return (ex<Tensor>(to_wstring(mbpt::OpType::g),
                                 bra(std::move(braidx_J)),
                                 ket(std::move(ketidxs_J)), Symmetry::Nonsymm) -
                      ex<Tensor>(
                          to_wstring(mbpt::OpType::g), bra(std::move(braidx_K)),
                          ket(std::move(ketidxs_K)), Symmetry::Nonsymm)) *
                     ex<Tensor>(to_wstring(mbpt::OpType::δ), bra{m2}, ket{m1},
                                Symmetry::Nonsymm);
            }
          });
    };
    auto isr = get_default_context().index_space_registry();
    return OpMaker<Statistics::FermiDirac>(OpType::h, 1)() +
           make_g_contribution(reference_occupied);
  }
}

ExprPtr θ(std::size_t K) {
  return OpMaker<Statistics::FermiDirac>(OpType::θ, K)();
}

ExprPtr T_(std::size_t K) {
  return OpMaker<Statistics::FermiDirac>(OpType::t, K)();
}

ExprPtr T(std::size_t K, bool skip1) {
  assert(K > (skip1 ? 1 : 0));
  ExprPtr result;
  for (auto k = skip1 ? 2ul : 1ul; k <= K; ++k) {
    result += tensor::T_(k);
  }
  return result;
}

ExprPtr Λ_(std::size_t K) {
  return OpMaker<Statistics::FermiDirac>(OpType::λ, K)();
}

ExprPtr Λ(std::size_t K) {
  assert(K > 0);

  ExprPtr result;
  for (auto k = 1ul; k <= K; ++k) {
    result = k > 1 ? result + tensor::Λ_(k) : tensor::Λ_(k);
  }
  return result;
}

ExprPtr R_(nann na, ncre nc, const cre<IndexSpace>& cre_space,
           const ann<IndexSpace>& ann_space) {
  return OpMaker<Statistics::FermiDirac>(OpType::R, nc, na, cre_space,
                                         ann_space)();
}
ExprPtr R_(nₚ np, nₕ nh) {
  assert(np >= 0 && nh >= 0);
  return OpMaker<Statistics::FermiDirac>(OpType::R, ncre(np.value()),
                                         nann(nh.value()))();
}

ExprPtr L_(nann na, ncre nc, const cre<IndexSpace>& cre_space,
           const ann<IndexSpace>& ann_space) {
  return OpMaker<Statistics::FermiDirac>(OpType::L, nc, na, cre_space,
                                         ann_space)();
}

ExprPtr L_(nₚ np, nₕ nh) {
  assert(np >= 0 && nh >= 0);
  return OpMaker<Statistics::FermiDirac>(OpType::L, ncre(nh.value()),
                                         nann(np.value()))();
}

ExprPtr P(nₚ np, nₕ nh) {
  if (np != nh)
    assert(
        get_default_context().spbasis() != SPBasis::Spinfree &&
        "Spinfree basis does not support non-particle conserving projectors");
  return get_default_context().spbasis() == SPBasis::Spinfree
             ? tensor::S(-nh /* nh == np */)
             : tensor::A(-np, -nh);
}

ExprPtr A(nₚ np, nₕ nh) {
  assert(!(np == 0 && nh == 0));
  // if one of them is not zero, nh and np should have the same sign
  if (np != 0 && nh != 0) {
    assert((np > 0 && nh > 0) || (np < 0 && nh < 0));
  }

  container::svector<IndexSpace> creators;
  container::svector<IndexSpace> annihilators;
  if (nh > 0)  // ex
    for ([[maybe_unused]] auto i : ranges::views::iota(0, nh))
      annihilators.emplace_back(get_hole_space(Spin::any));
  else if (nh < 0)  // deex
    for ([[maybe_unused]] auto i : ranges::views::iota(0, -nh))
      creators.emplace_back(get_hole_space(Spin::any));
  if (np > 0)  // ex
    for ([[maybe_unused]] auto i : ranges::views::iota(0, np))
      creators.emplace_back(get_particle_space(Spin::any));
  else if (np < 0)  // deex
    for ([[maybe_unused]] auto i : ranges::views::iota(0, -np))
      annihilators.emplace_back(get_particle_space(Spin::any));
  // don't populate if rank is zero

  std::optional<OpMaker<Statistics::FermiDirac>::UseDepIdx> dep;
  if (get_default_mbpt_context().csv() == mbpt::CSV::Yes)
    dep = (np > 0 || nh > 0) ? OpMaker<Statistics::FermiDirac>::UseDepIdx::Bra
                             : OpMaker<Statistics::FermiDirac>::UseDepIdx::Ket;
  return OpMaker<Statistics::FermiDirac>(
      OpType::A, cre(creators), ann(annihilators))(dep, {Symmetry::Antisymm});
}

ExprPtr S(std::int64_t K) {
  assert(K != 0);
  container::svector<IndexSpace> creators;
  container::svector<IndexSpace> annihilators;
  if (K > 0)  // ex
    for ([[maybe_unused]] auto i : ranges::views::iota(0, K))
      annihilators.emplace_back(get_hole_space(Spin::any));
  else  // deex
    for ([[maybe_unused]] auto i : ranges::views::iota(0, -K))
      creators.emplace_back(get_hole_space(Spin::any));
  if (K > 0)  // ex
    for ([[maybe_unused]] auto i : ranges::views::iota(0, K))
      creators.emplace_back(get_particle_space(Spin::any));
  else  // deex
    for ([[maybe_unused]] auto i : ranges::views::iota(0, -K))
      annihilators.emplace_back(get_particle_space(Spin::any));

  std::optional<OpMaker<Statistics::FermiDirac>::UseDepIdx> dep;
  if (get_default_mbpt_context().csv() == mbpt::CSV::Yes)
    dep = K > 0 ? OpMaker<Statistics::FermiDirac>::UseDepIdx::Bra
                : OpMaker<Statistics::FermiDirac>::UseDepIdx::Ket;
  return OpMaker<Statistics::FermiDirac>(
      OpType::S, cre(creators), ann(annihilators))(dep, {Symmetry::Nonsymm});
}

<<<<<<< HEAD
ExprPtr H_pt([[maybe_unused]] std::size_t order, std::size_t R,
             std::size_t nbatch) {
=======
ExprPtr H_pt(std::size_t R, [[maybe_unused]] std::size_t order) {
>>>>>>> 587c53a1
  assert(order == 1 &&
         "sequant::mbpt::H_pt(): only supports first order perturbation");
  assert(R > 0);
  if (nbatch != 0)
    assert(get_default_context().index_space_registry()->contains(L"z"));
  return OpMaker<Statistics::FermiDirac>(OpType::h_1, ncre(R), nann(R),
                                         naux(nbatch))();
}

<<<<<<< HEAD
ExprPtr T_pt_([[maybe_unused]] std::size_t order, std::size_t K,
              std::size_t nbatch) {
=======
ExprPtr T_pt_(std::size_t K, [[maybe_unused]] std::size_t order) {
>>>>>>> 587c53a1
  assert(order == 1 &&
         "sequant::sr::T_pt_(): only supports first order perturbation");
  if (nbatch != 0)
    assert(get_default_context().index_space_registry()->contains(L"z"));
  return OpMaker<Statistics::FermiDirac>(OpType::t_1, ncre(K), nann(K),
                                         naux(nbatch))();
}

<<<<<<< HEAD
ExprPtr T_pt(std::size_t order, std::size_t K, std::size_t nbatch, bool skip1) {
  assert(K > (skip1 ? 1 : 0));
  ExprPtr result;
  for (auto k = (skip1 ? 2ul : 1ul); k <= K; ++k) {
    result = k > 1 ? result + tensor::T_pt_(order, k, nbatch)
                   : tensor::T_pt_(order, k, nbatch);
=======
ExprPtr T_pt(std::size_t K, std::size_t order, bool skip1) {
  assert(K > (skip1 ? 1 : 0));
  ExprPtr result;
  for (auto k = (skip1 ? 2ul : 1ul); k <= K; ++k) {
    result = k > 1 ? result + tensor::T_pt_(k, order) : tensor::T_pt_(k, order);
>>>>>>> 587c53a1
  }
  return result;
}

<<<<<<< HEAD
ExprPtr Λ_pt_([[maybe_unused]] std::size_t order, std::size_t K,
              std::size_t nbatch) {
=======
ExprPtr Λ_pt_(std::size_t K, [[maybe_unused]] std::size_t order) {
>>>>>>> 587c53a1
  assert(order == 1 &&
         "sequant::sr::Λ_pt_(): only supports first order perturbation");
  if (nbatch != 0)
    assert(get_default_context().index_space_registry()->contains(L"z"));

  return OpMaker<Statistics::FermiDirac>(OpType::λ_1, ncre(K), nann(K),
                                         naux(nbatch))();
}

<<<<<<< HEAD
ExprPtr Λ_pt(std::size_t order, std::size_t K, std::size_t nbatch, bool skip1) {
  assert(K > (skip1 ? 1 : 0));
  ExprPtr result;
  for (auto k = (skip1 ? 2ul : 1ul); k <= K; ++k) {
    result = k > 1 ? result + tensor::Λ_pt_(order, k, nbatch)
                   : tensor::Λ_pt_(order, k, nbatch);
=======
ExprPtr Λ_pt(std::size_t K, std::size_t order, bool skip1) {
  assert(K > (skip1 ? 1 : 0));
  ExprPtr result;
  for (auto k = (skip1 ? 2ul : 1ul); k <= K; ++k) {
    result = k > 1 ? result + tensor::Λ_pt_(k, order) : tensor::Λ_pt_(k, order);
>>>>>>> 587c53a1
  }
  return result;
}

}  // namespace tensor

ExprPtr H_(std::size_t k) {
  assert(k > 0 && k <= 2);
  switch (k) {
    case 1:
      return ex<op_t>(
          [vacuum = get_default_context().vacuum()]() -> std::wstring_view {
            switch (vacuum) {
              case Vacuum::Physical:
                return L"h";
              case Vacuum::SingleProduct:
                return L"f";
              case Vacuum::MultiProduct:
                return L"f";
            }

            SEQUANT_UNREACHABLE;
          },
          [=]() -> ExprPtr { return tensor::H_(1); },
          [=](qnc_t& qns) {
            qnc_t op_qnc_t = general_type_qns(1);
            qns = combine(op_qnc_t, qns);
          });

    case 2:
      return ex<op_t>([]() -> std::wstring_view { return L"g"; },
                      [=]() -> ExprPtr { return tensor::H_(2); },
                      [=](qnc_t& qns) {
                        qnc_t op_qnc_t = general_type_qns(2);
                        qns = combine(op_qnc_t, qns);
                      });
  }

  SEQUANT_ABORT("Unhandled k value");
}

ExprPtr H(std::size_t k) {
  assert(k > 0 && k <= 2);
  return k == 1 ? H_(1) : H_(1) + H_(2);
}

ExprPtr θ(std::size_t K) {
  assert(K > 0);
  return ex<op_t>([]() -> std::wstring_view { return L"θ"; },
                  [=]() -> ExprPtr { return tensor::θ(K); },
                  [=](qnc_t& qns) {
                    qnc_t op_qnc_t = general_type_qns(K);
                    qns = combine(op_qnc_t, qns);
                  });
}

ExprPtr T_(std::size_t K) {
  assert(K > 0);
  return ex<op_t>([]() -> std::wstring_view { return L"t"; },
                  [=]() -> ExprPtr { return tensor::T_(K); },
                  [=](qnc_t& qns) {
                    qnc_t op_qnc_t = excitation_type_qns(K);
                    qns = combine(op_qnc_t, qns);
                  });
}

ExprPtr T(std::size_t K, bool skip1) {
  assert(K > (skip1 ? 1 : 0));
  ExprPtr result;
  for (auto k = skip1 ? 2ul : 1ul; k <= K; ++k) {
    result += T_(k);
  }
  return result;
}

ExprPtr Λ_(std::size_t K) {
  assert(K > 0);
  return ex<op_t>([]() -> std::wstring_view { return L"λ"; },
                  [=]() -> ExprPtr { return tensor::Λ_(K); },
                  [=](qnc_t& qns) {
                    qnc_t op_qnc_t = deexcitation_type_qns(K);
                    qns = combine(op_qnc_t, qns);
                  });
}

ExprPtr Λ(std::size_t K) {
  assert(K > 0);
  ExprPtr result;
  for (auto k = 1ul; k <= K; ++k) {
    result = k > 1 ? result + Λ_(k) : Λ_(k);
  }
  return result;
}

ExprPtr F(bool use_f_tensor, IndexSpace occupied_density) {
  if (use_f_tensor) {
    return ex<op_t>(
        []() -> std::wstring_view { return L"f"; },
        [=]() -> ExprPtr { return tensor::F(true, occupied_density); },
        [=](qnc_t& qns) {
          qnc_t op_qnc_t = general_type_qns(1);
          qns = combine(op_qnc_t, qns);
        });
  } else {
    throw "non-tensor use at operator level not yet supported";
  }
}

ExprPtr A(nₚ np, nₕ nh) {
  assert(!(nh == 0 && np == 0));
  // if one of them is not zero, nh and np should have the same sign
  if (nh != 0 && np != 0) {
    assert((nh > 0 && np > 0) || (nh < 0 && np < 0));
  }
  // if np or nh is negative, it's a deexcitation operator
  const auto deexcitation = (np < 0 || nh < 0);

  auto particle_space = get_particle_space(Spin::any);
  auto hole_space = get_hole_space(Spin::any);
  return ex<op_t>([]() -> std::wstring_view { return L"A"; },
                  [=]() -> ExprPtr { return tensor::A(np, nh); },
                  [=](qnc_t& qns) {
                    const std::size_t abs_nh = std::abs(nh);
                    const std::size_t abs_np = std::abs(np);
                    if (deexcitation) {
                      qnc_t op_qnc_t = generic_deexcitation_qns(
                          abs_np, abs_nh, particle_space, hole_space);
                      qns = combine(op_qnc_t, qns);
                    } else {
                      qnc_t op_qnc_t = generic_excitation_qns(
                          abs_np, abs_nh, particle_space, hole_space);
                      qns = combine(op_qnc_t, qns);
                    }
                  });
}

ExprPtr S(std::int64_t K) {
  assert(K != 0);
  return ex<op_t>([]() -> std::wstring_view { return L"S"; },
                  [=]() -> ExprPtr { return tensor::S(K); },
                  [=](qnc_t& qns) {
                    const std::size_t abs_K = std::abs(K);
                    if (K < 0) {
                      qnc_t op_qnc_t = deexcitation_type_qns(abs_K);
                      qns = combine(op_qnc_t, qns);
                    } else {
                      qnc_t op_qnc_t = excitation_type_qns(abs_K);
                      qns = combine(op_qnc_t, qns);
                    }
                  });
}

ExprPtr P(nₚ np, nₕ nh) {
  if (get_default_context().spbasis() == SPBasis::Spinfree) {
    assert(nh == np &&
           "Only particle number conserving cases are supported with spinfree "
           "basis for now");
    const auto K = np;  // K = np = nh
    return S(-K);
  } else {
    assert(get_default_context().spbasis() == SPBasis::Spinor);
    return A(-np, -nh);
  }
}

<<<<<<< HEAD
ExprPtr H_pt(std::size_t order, std::size_t R, std::size_t nbatch) {
=======
ExprPtr H_pt(std::size_t R, std::size_t order) {
>>>>>>> 587c53a1
  assert(R > 0);
  assert(order == 1 && "only first order perturbation is supported now");
  return ex<op_t>(
      []() -> std::wstring_view { return optype2label.at(OpType::h_1); },
<<<<<<< HEAD
      [=]() -> ExprPtr { return tensor::H_pt(order, R, nbatch); },
      [=](qnc_t& qns) { qns = combine(general_type_qns(R), qns); }, nbatch);
}

ExprPtr T_pt_(std::size_t order, std::size_t K, std::size_t nbatch) {
=======
      [=]() -> ExprPtr { return tensor::H_pt(R, order); },
      [=](qnc_t& qns) { qns = combine(general_type_qns(R), qns); });
}

ExprPtr T_pt_(std::size_t K, std::size_t order) {
>>>>>>> 587c53a1
  assert(K > 0);
  assert(order == 1 && "only first order perturbation is supported now");
  return ex<op_t>(
      []() -> std::wstring_view { return optype2label.at(OpType::t_1); },
<<<<<<< HEAD
      [=]() -> ExprPtr { return tensor::T_pt_(order, K, nbatch); },
      [=](qnc_t& qns) { qns = combine(excitation_type_qns(K), qns); }, nbatch);
}

ExprPtr T_pt(std::size_t order, std::size_t K, std::size_t nbatch, bool skip1) {
  assert(K > (skip1 ? 1 : 0));
  ExprPtr result;
  for (auto k = (skip1 ? 2ul : 1ul); k <= K; ++k) {
    result = k > 1 ? result + T_pt_(order, k, nbatch) : T_pt_(order, k, nbatch);
=======
      [=]() -> ExprPtr { return tensor::T_pt_(K, order); },
      [=](qnc_t& qns) { qns = combine(excitation_type_qns(K), qns); });
}

ExprPtr T_pt(std::size_t K, std::size_t order, bool skip1) {
  assert(K > (skip1 ? 1 : 0));
  ExprPtr result;
  for (auto k = (skip1 ? 2ul : 1ul); k <= K; ++k) {
    result = k > 1 ? result + T_pt_(k, order) : T_pt_(k, order);
>>>>>>> 587c53a1
  }
  return result;
}

<<<<<<< HEAD
ExprPtr Λ_pt_(std::size_t order, std::size_t K, std::size_t nbatch) {
=======
ExprPtr Λ_pt_(std::size_t K, std::size_t order) {
>>>>>>> 587c53a1
  assert(K > 0);
  assert(order == 1 && "only first order perturbation is supported now");
  return ex<op_t>(
      []() -> std::wstring_view { return optype2label.at(OpType::λ_1); },
<<<<<<< HEAD
      [=]() -> ExprPtr { return tensor::Λ_pt_(order, K, nbatch); },
      [=](qnc_t& qns) { qns = combine(deexcitation_type_qns(K), qns); },
      nbatch);
}

ExprPtr Λ_pt(std::size_t order, std::size_t K, std::size_t nbatch, bool skip1) {
  assert(K > (skip1 ? 1 : 0));
  ExprPtr result;
  for (auto k = (skip1 ? 2ul : 1ul); k <= K; ++k) {
    result = k > 1 ? result + Λ_pt_(order, k, nbatch) : Λ_pt_(order, k, nbatch);
=======
      [=]() -> ExprPtr { return tensor::Λ_pt_(K, order); },
      [=](qnc_t& qns) { qns = combine(deexcitation_type_qns(K), qns); });
}

ExprPtr Λ_pt(std::size_t K, std::size_t order, bool skip1) {
  assert(K > (skip1 ? 1 : 0));
  ExprPtr result;
  for (auto k = (skip1 ? 2ul : 1ul); k <= K; ++k) {
    result = k > 1 ? result + Λ_pt_(k, order) : Λ_pt_(k, order);
>>>>>>> 587c53a1
  }
  return result;
}

ExprPtr R_(nann na, ncre nc, const cre<IndexSpace>& cre_space,
           const ann<IndexSpace>& ann_space) {
  return ex<op_t>(
      []() -> std::wstring_view { return optype2label.at(OpType::R); },
      [=]() -> ExprPtr { return tensor::R_(na, nc, cre_space, ann_space); },
      [=](qnc_t& qns) {
        // ex -> creators in particle_space, annihilators in hole_space
        qns = combine(
            generic_excitation_qns(/*particle_rank*/ nc, /*hole_rank*/ na,
                                   cre_space, ann_space),
            qns);
      });
}

ExprPtr R_(nₚ np, nₕ nh) { return R_(nann(nh), ncre(np)); }

ExprPtr L_(nann na, ncre nc, const cre<IndexSpace>& cre_space,
           const ann<IndexSpace>& ann_space) {
  return ex<op_t>(
      []() -> std::wstring_view { return optype2label.at(OpType::L); },
      [=]() -> ExprPtr { return tensor::L_(na, nc, cre_space, ann_space); },
      [=](qnc_t& qns) {
        // deex -> creators in hole_space, annihilators in particle_space
        qns = combine(
            generic_deexcitation_qns(
                /*particle_rank*/ na, /*hole_rank*/ nc, ann_space, cre_space),
            qns);
      });
}

ExprPtr L_(nₚ np, nₕ nh) { return L_(nann(np), ncre(nh)); }

ExprPtr R(nann na, ncre nc, const cre<IndexSpace>& cre_space,
          const ann<IndexSpace>& ann_space) {
  assert(na > 0 || nc > 0);
  ExprPtr result;

  std::int64_t ra = na, rc = nc;
  while (ra >= 0 && rc >= 0) {
    if (ra == 0 && rc == 0) break;
    result += R_(nann(ra), ncre(rc), cre_space, ann_space);
    if (ra == 0 || rc == 0) break;
    --ra;
    --rc;
  }
  return result;
}

ExprPtr R(nₚ np, nₕ nh) { return R(nann(nh), ncre(np)); }

ExprPtr L(nann na, ncre nc, const cre<IndexSpace>& cre_space,
          const ann<IndexSpace>& ann_space) {
  assert(na > 0 || nc > 0);
  ExprPtr result;

  std::int64_t ra = na, rc = nc;
  while (ra >= 0 && rc >= 0) {
    if (ra == 0 && rc == 0) break;
    result += L_(nann(ra), ncre(rc), cre_space, ann_space);
    if (ra == 0 || rc == 0) break;
    --ra;
    --rc;
  }
  return result;
}

ExprPtr L(nₚ np, nₕ nh) { return L(nann(np), ncre(nh)); }

qns_t apply_to_vac(const ExprPtr& expr) {
  assert(expr.is<op_t>() || expr.is<Product>());
  qns_t qns;
  if (expr.is<op_t>()) {
    qns = expr.as<op_t>()();
  } else if (expr.is<Product>()) {
    const auto& op_product = expr.as<Product>();
    for (auto& op_ptr : ranges::views::reverse(op_product.factors())) {
      assert(op_ptr->template is<op_t>());
      const auto& op = op_ptr->template as<op_t>();
      qns = op(qns);
    }
  }
  return qns;
}

bool can_change_qns(const ExprPtr& op_or_op_product, const qns_t& target_qns,
                    const qns_t& source_qns) {
  qns_t qns = source_qns;
  if (op_or_op_product.is<Product>() || op_or_op_product.is<op_t>()) {
    auto qnc = apply_to_vac(op_or_op_product);
    qns = combine(qnc, qns);  // apply the operator qnc on the source qns
    return qns.overlaps_with(target_qns);
  } else
    throw std::invalid_argument(
        "sequant::mbpt::sr::contains_rank(op_or_op_product): op_or_op_product "
        "must be mbpt::sr::op_t or Product thereof");
}

bool raises_vacuum_up_to_rank(const ExprPtr& op_or_op_product,
                              const unsigned long k) {
  assert(op_or_op_product.is<op_t>() || op_or_op_product.is<Product>());

  return can_change_qns(op_or_op_product, interval_excitation_type_qns(k));
}

bool lowers_rank_or_lower_to_vacuum(const ExprPtr& op_or_op_product,
                                    const unsigned long k) {
  assert(op_or_op_product.is<op_t>() || op_or_op_product.is<Product>());
  return can_change_qns(op_or_op_product, qns_t{},
                        interval_excitation_type_qns(k));
}

bool raises_vacuum_to_rank(const ExprPtr& op_or_op_product,
                           const unsigned long k) {
  assert(op_or_op_product.is<op_t>() || op_or_op_product.is<Product>());
  return can_change_qns(op_or_op_product, excitation_type_qns(k));
}

bool lowers_rank_to_vacuum(const ExprPtr& op_or_op_product,
                           const unsigned long k) {
  assert(op_or_op_product.is<op_t>() || op_or_op_product.is<Product>());
  return can_change_qns(op_or_op_product, qns_t{}, excitation_type_qns(k));
}

#include <SeQuant/domain/mbpt/vac_av.ipp>

namespace tensor {

ExprPtr detail::expectation_value_impl(
    ExprPtr expr, std::vector<std::pair<int, int>> nop_connections,
    bool use_top, bool full_contractions) {
  simplify(expr);
  auto isr = get_default_context().index_space_registry();
  const auto spinor = get_default_context().spbasis() == SPBasis::Spinor;
  // convention is to use different label for spin-orbital and spin-free RDM
  const auto rdm_label = spinor ? optype2label.at(OpType::RDM) : L"Γ";

  // N.B. reference < vacuum is not yet supported
  if (isr->reference_occupied_space().intersection(
          isr->vacuum_occupied_space()) != isr->vacuum_occupied_space()) {
    throw std::invalid_argument(
        "mbpt::tensor::expectation_value_impl: vacuum occupied orbitals must "
        "be same as or "
        "subset of the reference orbital set.");
  }

  FWickTheorem wick{expr};
  wick.use_topology(use_top).set_nop_connections(nop_connections);
  wick.full_contractions(full_contractions);
  auto result = wick.compute(/* count_only = */ false,
                             /* skip_input_canonicalization? true since already
                                did simplification above */
                             true);
  simplify(result);

  if (Logger::instance().wick_stats) {
    std::wcout << "WickTheorem stats: # of contractions attempted = "
               << wick.stats().num_attempted_contractions
               << " # of useful contractions = "
               << wick.stats().num_useful_contractions << std::endl;
  }
  // only need to handle the special case where the dense(at least partially
  // occupied) states, contain additional functions to the vacuum_occupied.
  // including a density occupied partition using a "single-reference" method
  // will replace FNOPs with RDMs. i.e. "multi-reference" RDM replacement rules
  // work in the limit of one reference.
  if (isr->reference_occupied_space() == IndexSpace::Type{} ||
      isr->reference_occupied_space(Spin::any) ==
          isr->vacuum_occupied_space(Spin::any)) {
    return result;
  } else {
    const auto target_rdm_space_type =
        get_default_context().vacuum() == Vacuum::SingleProduct
            ? isr->intersection(isr->particle_space(Spin::any),
                                isr->hole_space(Spin::any))
            : isr->reference_occupied_space(Spin::any);

    // STEP1. replace NOPs by RDM
    auto replace_nop_with_rdm = [&rdm_label, spinor](ExprPtr& exptr) {
      auto replace = [&rdm_label, spinor](const auto& nop) -> ExprPtr {
        using index_container = container::svector<Index>;
        auto braidxs = nop.annihilators() |
                       ranges::views::transform(
                           [](const auto& op) { return op.index(); }) |
                       ranges::to<index_container>();
        auto ketidxs = nop.creators() |
                       ranges::views::transform(
                           [](const auto& op) { return op.index(); }) |
                       ranges::to<index_container>();
        assert(braidxs.size() ==
               ketidxs.size());  // need to handle particle # violating case?
        const auto rank = braidxs.size();
        return ex<Tensor>(
            rdm_label, bra(std::move(braidxs)), ket(std::move(ketidxs)),
            rank > 1 && spinor ? Symmetry::Antisymm : Symmetry::Nonsymm);
      };

      if (exptr.template is<FNOperator>()) {
        exptr = replace(exptr.template as<FNOperator>());
      } else if (exptr.template is<BNOperator>()) {
        exptr = replace(exptr.template as<BNOperator>());
      }
    };
    result->visit(replace_nop_with_rdm, true);

    // STEP 2: project RDM indices onto the target RDM subspace
    // since RDM indices only make sense within a single TN expand + flatten
    // first, then do the projection individually for each TN
    expand(result);
    // flatten(result);  // TODO where is flatten?
    auto project_rdm_indices_to_target = [&](ExprPtr& exptr) {
      auto impl_for_single_tn = [&](ProductPtr& product_ptr) {
        // enlist all indices and count their instances
        auto for_each_index_in_tn = [](const auto& product_ptr,
                                       const auto& op) {
          ranges::for_each(product_ptr->factors(), [&](auto& factor) {
            auto tensor_ptr = std::dynamic_pointer_cast<AbstractTensor>(factor);
            if (tensor_ptr) {
              ranges::for_each(tensor_ptr->_braket(),
                               [&](auto& idx) { op(idx, *tensor_ptr); });
            }
          });
        };

        // compute external indices
        container::map<Index, std::size_t> indices_w_counts;
        auto retrieve_indices_with_counts = [&indices_w_counts](const auto& idx,
                                                                auto&) {
          auto found_it = indices_w_counts.find(idx);
          if (found_it != indices_w_counts.end()) {
            found_it->second++;
          } else {
            indices_w_counts.emplace(idx, 1);
          }
        };
        for_each_index_in_tn(product_ptr, retrieve_indices_with_counts);

        container::set<Index> external_indices =
            indices_w_counts | ranges::views::filter([](auto& idx_cnt) {
              auto& [idx, cnt] = idx_cnt;
              return cnt == 1;
            }) |
            ranges::views::keys | ranges::to<container::set<Index>>;

        // extract RDM-only and all indices
        container::set<Index> rdm_indices;
        std::set<Index, Index::LabelCompare> all_indices;
        auto retrieve_rdm_and_all_indices = [&rdm_indices, &all_indices,
                                             &rdm_label](const auto& idx,
                                                         const auto& tensor) {
          all_indices.insert(idx);
          if (tensor._label() == rdm_label) {
            rdm_indices.insert(idx);
          }
        };
        for_each_index_in_tn(product_ptr, retrieve_rdm_and_all_indices);

        // compute RDM->target replacement rules
        container::map<Index, Index> replacement_rules;
        ranges::for_each(rdm_indices, [&](const Index& idx) {
          const auto target_type =
              isr->intersection(idx.space(), target_rdm_space_type);
          if (target_type) {
            Index target = Index::make_tmp_index(target_type);
            replacement_rules.emplace(idx, target);
          }
        });

        if (false) {
          std::wcout << "expr = " << product_ptr->to_latex()
                     << "\n  external_indices = ";
          ranges::for_each(external_indices, [](auto& index) {
            std::wcout << index.full_label() << " ";
          });
          std::wcout << "\n  replrules = ";
          ranges::for_each(replacement_rules, [](auto& index) {
            std::wcout << to_latex(index.first) << "\\to"
                       << to_latex(index.second) << "\\,";
          });
          std::wcout.flush();
        }

        if (!replacement_rules.empty()) {
          sequant::detail::apply_index_replacement_rules(
              product_ptr, replacement_rules, all_indices);
        }
      };

      if (exptr.template is<Product>()) {
        auto product_ptr = exptr.template as_shared_ptr<Product>();
        impl_for_single_tn(product_ptr);
        exptr = product_ptr;
      } else {
        assert(exptr.template is<Sum>());
        auto result = std::make_shared<Sum>();
        for (auto& summand : exptr.template as<Sum>().summands()) {
          assert(summand.template is<Product>());
          auto result_summand = summand.template as<Product>().clone();
          auto product_ptr = result_summand.template as_shared_ptr<Product>();
          impl_for_single_tn(product_ptr);
          result->append(product_ptr);
        }
        exptr = result;
      }
    };
    project_rdm_indices_to_target(result);

    // rename dummy indices that might have been generated by
    // project_rdm_indices_to_target
    // + may combine terms

    // TensorCanonicalizer is given a custom comparer that moves active
    // indices to the front external-vs-internal trait still takes precedence
    auto current_index_comparer =
        TensorCanonicalizer::instance()->index_comparer();
    TensorCanonicalizer::instance()->index_comparer(
        [&](const Index& idx1, const Index& idx2) -> bool {
          auto active_space = isr->intersection(isr->particle_space(Spin::any),
                                                isr->hole_space(Spin::any));
          const auto idx1_active = idx1.space().type() == active_space.type();
          const auto idx2_active = idx2.space().type() == active_space.type();
          if (idx1_active) {
            if (idx2_active)
              return current_index_comparer(idx1, idx2);
            else
              return true;
          } else {
            if (idx2_active)
              return false;
            else
              return current_index_comparer(idx1, idx2);
          }
        });
    simplify(result);
    TensorCanonicalizer::instance()->index_comparer(
        std::move(current_index_comparer));

    if (Logger::instance().wick_stats) {
      std::wcout << "WickTheorem stats: # of contractions attempted = "
                 << wick.stats().num_attempted_contractions
                 << " # of useful contractions = "
                 << wick.stats().num_useful_contractions << std::endl;
    }
    return result;
  }
}

ExprPtr ref_av(ExprPtr expr, std::vector<std::pair<int, int>> nop_connections,
               bool use_top) {
  auto isr = get_default_context().index_space_registry();
  const bool full_contractions =
      (isr->reference_occupied_space() == isr->vacuum_occupied_space()) ? true
                                                                        : false;
  return detail::expectation_value_impl(expr, nop_connections, use_top,
                                        full_contractions);
}

ExprPtr vac_av(ExprPtr expr, std::vector<std::pair<int, int>> nop_connections,
               bool use_top) {
  return detail::expectation_value_impl(expr, nop_connections, use_top,
                                        /* full_contractions*/ true);
}

}  // namespace tensor
}  // namespace op

bool can_change_qns(const ExprPtr& op_or_op_product, const qns_t target_qns,
                    const qns_t source_qns = {}) {
  qns_t qns = source_qns;
  if (op_or_op_product.is<Product>()) {
    const auto& op_product = op_or_op_product.as<Product>();
    for (auto& op_ptr : ranges::views::reverse(op_product.factors())) {
      assert(op_ptr->template is<op_t>());
      const auto& op = op_ptr->template as<op_t>();
      qns = op(qns);
    }
    return qns.overlaps_with(target_qns);
  } else if (op_or_op_product.is<op_t>()) {
    const auto& op = op_or_op_product.as<op_t>();
    qns = op(qns);
    return qns.overlaps_with(target_qns);
  } else
    throw std::invalid_argument(
        "sequant::mbpt::sr::contains_rank(op_or_op_product): op_or_op_product "
        "must be mbpt::sr::op_t or Product thereof");
}

}  // namespace sequant::mbpt<|MERGE_RESOLUTION|>--- conflicted
+++ resolved
@@ -353,7 +353,23 @@
     base_lbl.pop_back();
   }
 
-<<<<<<< HEAD
+  auto op_qns = op();  // operator action i.e. quantum number change
+
+  auto it = label2optype.find(base_lbl);  // look for OpType
+  const bool known_optype = it != label2optype.end();
+
+  // special handling for general operators
+  // - Ops like f and g does not need ranks, it is implied
+  // - Ops like A, S, θ are general, but need rank information
+  // - θ needs to be treated differently because it can have variable number of
+  // quantum numbers
+
+  auto skip_rank_info = [](const OpType& optype) {
+    return to_class(optype) == OpClass::gen &&
+           !(optype == OpType::θ || optype == OpType::A || optype == OpType::S);
+  };
+
+  // batch index handling
   auto add_batch_suffix = [&op](std::wstring& str) {
     assert(op.batch_idx_rank() && "Batch index rank is not set");
 
@@ -370,43 +386,15 @@
     return str;
   };
 
-  auto it = label2optype.find(base_lbl);
-  if (it != label2optype.end()) {  // handle special cases
-    OpType optype = it->second;
-    if (to_class(optype) == OpClass::gen) {
-      if (optype == OpType::θ) {  // special case for θ
-        result += L"_{" + std::to_wstring(op()[0].upper()) + L"}";
-      }
-      result += L"}";
-      return op.batch_idx_rank() ? add_batch_suffix(result) : result;
-    }
-=======
-  auto op_qns = op();  // operator action i.e. quantum number change
-
-  auto it = label2optype.find(base_lbl);  // look for OpType
-  const bool known_optype = it != label2optype.end();
-
-  // special handling for general operators
-  // - Ops like f and g does not need ranks, it is implied
-  // - Ops like A, S, θ are general, but need rank information
-  // - θ needs to be treated differently because it can have variable number of
-  // quantum numbers
-
-  auto skip_rank_info = [](const OpType& optype) {
-    return to_class(optype) == OpClass::gen &&
-           !(optype == OpType::θ || optype == OpType::A || optype == OpType::S);
-  };
-
   if (known_optype && skip_rank_info(it->second)) {
     result += L"}";  // close the brace
-    return result;
->>>>>>> 587c53a1
+    return op.batch_idx_rank() ? add_batch_suffix(result) : result;
   }
   // specially handle θ operator
   if (known_optype && it->second == OpType::θ) {
     result += L"_{" + std::to_wstring(op_qns[0].upper()) + L"}";
     result += L"}";  // close the brace
-    return result;
+    return op.batch_idx_rank() ? add_batch_suffix(result) : result;
   }
 
   if (get_default_context().vacuum() == Vacuum::Physical) {
@@ -782,12 +770,8 @@
       OpType::S, cre(creators), ann(annihilators))(dep, {Symmetry::Nonsymm});
 }
 
-<<<<<<< HEAD
-ExprPtr H_pt([[maybe_unused]] std::size_t order, std::size_t R,
+ExprPtr H_pt(std::size_t R, [[maybe_unused]] std::size_t order,
              std::size_t nbatch) {
-=======
-ExprPtr H_pt(std::size_t R, [[maybe_unused]] std::size_t order) {
->>>>>>> 587c53a1
   assert(order == 1 &&
          "sequant::mbpt::H_pt(): only supports first order perturbation");
   assert(R > 0);
@@ -797,12 +781,8 @@
                                          naux(nbatch))();
 }
 
-<<<<<<< HEAD
-ExprPtr T_pt_([[maybe_unused]] std::size_t order, std::size_t K,
+ExprPtr T_pt_(std::size_t K, [[maybe_unused]] std::size_t order,
               std::size_t nbatch) {
-=======
-ExprPtr T_pt_(std::size_t K, [[maybe_unused]] std::size_t order) {
->>>>>>> 587c53a1
   assert(order == 1 &&
          "sequant::sr::T_pt_(): only supports first order perturbation");
   if (nbatch != 0)
@@ -811,30 +791,18 @@
                                          naux(nbatch))();
 }
 
-<<<<<<< HEAD
-ExprPtr T_pt(std::size_t order, std::size_t K, std::size_t nbatch, bool skip1) {
+ExprPtr T_pt(std::size_t K, std::size_t order, std::size_t nbatch, bool skip1) {
   assert(K > (skip1 ? 1 : 0));
   ExprPtr result;
   for (auto k = (skip1 ? 2ul : 1ul); k <= K; ++k) {
-    result = k > 1 ? result + tensor::T_pt_(order, k, nbatch)
-                   : tensor::T_pt_(order, k, nbatch);
-=======
-ExprPtr T_pt(std::size_t K, std::size_t order, bool skip1) {
-  assert(K > (skip1 ? 1 : 0));
-  ExprPtr result;
-  for (auto k = (skip1 ? 2ul : 1ul); k <= K; ++k) {
-    result = k > 1 ? result + tensor::T_pt_(k, order) : tensor::T_pt_(k, order);
->>>>>>> 587c53a1
-  }
-  return result;
-}
-
-<<<<<<< HEAD
-ExprPtr Λ_pt_([[maybe_unused]] std::size_t order, std::size_t K,
+    result = k > 1 ? result + tensor::T_pt_(k, order, nbatch)
+                   : tensor::T_pt_(k, order, nbatch);
+  }
+  return result;
+}
+
+ExprPtr Λ_pt_(std::size_t K, [[maybe_unused]] std::size_t order,
               std::size_t nbatch) {
-=======
-ExprPtr Λ_pt_(std::size_t K, [[maybe_unused]] std::size_t order) {
->>>>>>> 587c53a1
   assert(order == 1 &&
          "sequant::sr::Λ_pt_(): only supports first order perturbation");
   if (nbatch != 0)
@@ -844,20 +812,12 @@
                                          naux(nbatch))();
 }
 
-<<<<<<< HEAD
-ExprPtr Λ_pt(std::size_t order, std::size_t K, std::size_t nbatch, bool skip1) {
+ExprPtr Λ_pt(std::size_t K, std::size_t order, std::size_t nbatch, bool skip1) {
   assert(K > (skip1 ? 1 : 0));
   ExprPtr result;
   for (auto k = (skip1 ? 2ul : 1ul); k <= K; ++k) {
-    result = k > 1 ? result + tensor::Λ_pt_(order, k, nbatch)
-                   : tensor::Λ_pt_(order, k, nbatch);
-=======
-ExprPtr Λ_pt(std::size_t K, std::size_t order, bool skip1) {
-  assert(K > (skip1 ? 1 : 0));
-  ExprPtr result;
-  for (auto k = (skip1 ? 2ul : 1ul); k <= K; ++k) {
-    result = k > 1 ? result + tensor::Λ_pt_(k, order) : tensor::Λ_pt_(k, order);
->>>>>>> 587c53a1
+    result = k > 1 ? result + tensor::Λ_pt_(k, order, nbatch)
+                   : tensor::Λ_pt_(k, order, nbatch);
   }
   return result;
 }
@@ -1023,88 +983,48 @@
   }
 }
 
-<<<<<<< HEAD
-ExprPtr H_pt(std::size_t order, std::size_t R, std::size_t nbatch) {
-=======
-ExprPtr H_pt(std::size_t R, std::size_t order) {
->>>>>>> 587c53a1
+ExprPtr H_pt(std::size_t R, std::size_t order, std::size_t nbatch) {
   assert(R > 0);
   assert(order == 1 && "only first order perturbation is supported now");
   return ex<op_t>(
       []() -> std::wstring_view { return optype2label.at(OpType::h_1); },
-<<<<<<< HEAD
-      [=]() -> ExprPtr { return tensor::H_pt(order, R, nbatch); },
+      [=]() -> ExprPtr { return tensor::H_pt(R, order, nbatch); },
       [=](qnc_t& qns) { qns = combine(general_type_qns(R), qns); }, nbatch);
 }
 
-ExprPtr T_pt_(std::size_t order, std::size_t K, std::size_t nbatch) {
-=======
-      [=]() -> ExprPtr { return tensor::H_pt(R, order); },
-      [=](qnc_t& qns) { qns = combine(general_type_qns(R), qns); });
-}
-
-ExprPtr T_pt_(std::size_t K, std::size_t order) {
->>>>>>> 587c53a1
+ExprPtr T_pt_(std::size_t K, std::size_t order, std::size_t nbatch, ) {
   assert(K > 0);
   assert(order == 1 && "only first order perturbation is supported now");
   return ex<op_t>(
       []() -> std::wstring_view { return optype2label.at(OpType::t_1); },
-<<<<<<< HEAD
-      [=]() -> ExprPtr { return tensor::T_pt_(order, K, nbatch); },
+      [=]() -> ExprPtr { return tensor::T_pt_(K, order, nbatch); },
       [=](qnc_t& qns) { qns = combine(excitation_type_qns(K), qns); }, nbatch);
 }
 
-ExprPtr T_pt(std::size_t order, std::size_t K, std::size_t nbatch, bool skip1) {
+ExprPtr T_pt(std::size_t K, std::size_t order, std::size_t nbatch, bool skip1) {
   assert(K > (skip1 ? 1 : 0));
   ExprPtr result;
   for (auto k = (skip1 ? 2ul : 1ul); k <= K; ++k) {
-    result = k > 1 ? result + T_pt_(order, k, nbatch) : T_pt_(order, k, nbatch);
-=======
-      [=]() -> ExprPtr { return tensor::T_pt_(K, order); },
-      [=](qnc_t& qns) { qns = combine(excitation_type_qns(K), qns); });
-}
-
-ExprPtr T_pt(std::size_t K, std::size_t order, bool skip1) {
-  assert(K > (skip1 ? 1 : 0));
-  ExprPtr result;
-  for (auto k = (skip1 ? 2ul : 1ul); k <= K; ++k) {
-    result = k > 1 ? result + T_pt_(k, order) : T_pt_(k, order);
->>>>>>> 587c53a1
-  }
-  return result;
-}
-
-<<<<<<< HEAD
-ExprPtr Λ_pt_(std::size_t order, std::size_t K, std::size_t nbatch) {
-=======
-ExprPtr Λ_pt_(std::size_t K, std::size_t order) {
->>>>>>> 587c53a1
+    result = k > 1 ? result + T_pt_(k, order, nbatch) : T_pt_(k, order, nbatch);
+  }
+  return result;
+}
+
+ExprPtr Λ_pt_(std::size_t K, std::size_t order, std::size_t nbatch, ) {
   assert(K > 0);
   assert(order == 1 && "only first order perturbation is supported now");
   return ex<op_t>(
       []() -> std::wstring_view { return optype2label.at(OpType::λ_1); },
-<<<<<<< HEAD
-      [=]() -> ExprPtr { return tensor::Λ_pt_(order, K, nbatch); },
+      [=]() -> ExprPtr { return tensor::Λ_pt_(K, order, nbatch); },
       [=](qnc_t& qns) { qns = combine(deexcitation_type_qns(K), qns); },
       nbatch);
 }
 
-ExprPtr Λ_pt(std::size_t order, std::size_t K, std::size_t nbatch, bool skip1) {
+ExprPtr Λ_pt(std::size_t K, std::size_t order, std::size_t nbatch, bool skip1) {
   assert(K > (skip1 ? 1 : 0));
   ExprPtr result;
   for (auto k = (skip1 ? 2ul : 1ul); k <= K; ++k) {
-    result = k > 1 ? result + Λ_pt_(order, k, nbatch) : Λ_pt_(order, k, nbatch);
-=======
-      [=]() -> ExprPtr { return tensor::Λ_pt_(K, order); },
-      [=](qnc_t& qns) { qns = combine(deexcitation_type_qns(K), qns); });
-}
-
-ExprPtr Λ_pt(std::size_t K, std::size_t order, bool skip1) {
-  assert(K > (skip1 ? 1 : 0));
-  ExprPtr result;
-  for (auto k = (skip1 ? 2ul : 1ul); k <= K; ++k) {
-    result = k > 1 ? result + Λ_pt_(k, order) : Λ_pt_(k, order);
->>>>>>> 587c53a1
+    result = k > 1 ? result + Λ_pt_(k, order) : Λ_pt_(k, order, nbatch);
   }
   return result;
 }
