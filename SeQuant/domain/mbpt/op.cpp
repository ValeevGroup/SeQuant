--- conflicted
+++ resolved
@@ -459,12 +459,7 @@
       cre_spaces_, ann_spaces_,
       [this, opsymm_opt](const auto& creidxs, const auto& annidxs,
                          Symmetry opsymm) {
-<<<<<<< HEAD
-        return ex<Tensor>(to_wstring(op_), braidxs, ketidxs,
-                          std::vector<Index>{},
-=======
         return ex<Tensor>(to_wstring(op_), bra(creidxs), ket(annidxs),
->>>>>>> a9206a58
                           opsymm_opt ? *opsymm_opt : opsymm);
       },
       dep ? *dep : UseDepIdx::None);
@@ -525,18 +520,11 @@
             if (opsymm == Symmetry::antisymm) {
               braidxs.push_back(m1);
               ketidxs.push_back(m2);
-<<<<<<< HEAD
-              return ex<Tensor>(to_wstring(mbpt::OpType::g), braidxs, ketidxs,
-                                decltype(braidxs){}, Symmetry::antisymm) *
-                     ex<Tensor>(to_wstring(mbpt::OpType::δ), IndexList{m2},
-                                IndexList{m1}, IndexList{}, Symmetry::nonsymm);
-=======
               return ex<Tensor>(to_wstring(mbpt::OpType::g),
                                 bra(std::move(braidxs)),
                                 ket(std::move(ketidxs)), Symmetry::antisymm) *
                      ex<Tensor>(to_wstring(mbpt::OpType::δ), bra{m2}, ket{m1},
                                 Symmetry::nonsymm);
->>>>>>> a9206a58
             } else {  // opsymm == Symmetry::nonsymm
               auto braidx_J = braidxs;
               braidx_J.push_back(m1);
@@ -547,16 +535,6 @@
               auto ketidxs_K = ketidxs;
               using std::begin;
               ketidxs_K.emplace(begin(ketidxs_K), m2);
-<<<<<<< HEAD
-              return (ex<Tensor>(to_wstring(mbpt::OpType::g), braidx_J,
-                                 ketidxs_J, decltype(braidx_J){},
-                                 Symmetry::nonsymm) -
-                      ex<Tensor>(to_wstring(mbpt::OpType::g), braidx_K,
-                                 ketidxs_K, decltype(braidx_K){},
-                                 Symmetry::nonsymm)) *
-                     ex<Tensor>(to_wstring(mbpt::OpType::δ), IndexList{m2},
-                                IndexList{m1}, IndexList{}, Symmetry::nonsymm);
-=======
               return (ex<Tensor>(to_wstring(mbpt::OpType::g),
                                  bra(std::move(braidx_J)),
                                  ket(std::move(ketidxs_J)), Symmetry::nonsymm) -
@@ -565,7 +543,6 @@
                           ket(std::move(ketidxs_K)), Symmetry::nonsymm)) *
                      ex<Tensor>(to_wstring(mbpt::OpType::δ), bra{m2}, ket{m1},
                                 Symmetry::nonsymm);
->>>>>>> a9206a58
             }
           });
     };
@@ -1117,11 +1094,7 @@
                ketidxs.size());  // need to handle particle # violating case?
         const auto rank = braidxs.size();
         return ex<Tensor>(
-<<<<<<< HEAD
-            rdm_label, braidxs, ketidxs, decltype(ketidxs){},
-=======
             rdm_label, bra(std::move(braidxs)), ket(std::move(ketidxs)),
->>>>>>> a9206a58
             rank > 1 && spinorbital ? Symmetry::antisymm : Symmetry::nonsymm);
       };
 
