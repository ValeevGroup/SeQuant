--- conflicted
+++ resolved
@@ -1092,22 +1092,12 @@
 container::svector<ResultExpr> closed_shell_spintrace(const ResultExpr& expr) {
   using TraceFunction = ExprPtr (*)(
       const ExprPtr&, const container::svector<container::svector<Index>>&);
-<<<<<<< HEAD
-  // cast to the specific 2-parameter overload by specifying the exact signature
-  TraceFunction trace_func = static_cast<TraceFunction>(
-      [](const ExprPtr& expression,
-         const container::svector<container::svector<Index>>& ext_index_groups)
-          -> ExprPtr {
-        return closed_shell_spintrace(expression, ext_index_groups, false);
-      });
-=======
   static TraceFunction trace_func =
       [](const ExprPtr& expression,
          const container::svector<container::svector<Index>>& ext_index_groups)
       -> ExprPtr {
     return closed_shell_spintrace(expression, ext_index_groups, false);
   };
->>>>>>> 7801bc29
   return detail::wrap_trace<container::svector<ResultExpr>>(expr, trace_func);
 }
 
