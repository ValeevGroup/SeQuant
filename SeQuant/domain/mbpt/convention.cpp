//
// Created by Eduard Valeyev on 2019-04-01.
//

#include <SeQuant/domain/mbpt/convention.hpp>
#include <SeQuant/domain/mbpt/op.hpp>
#include <SeQuant/domain/mbpt/rules/df.hpp>
#include <SeQuant/domain/mbpt/space_qns.hpp>
#include <SeQuant/domain/mbpt/spin.hpp>

#include <SeQuant/core/context.hpp>
#include <SeQuant/core/index.hpp>
#include <SeQuant/core/space.hpp>

#include <cassert>
#include <cstdlib>
#include <memory>
#include <string>
#include <string_view>
#include <vector>

namespace sequant {
namespace mbpt {

void load(Convention conv) {
  std::shared_ptr<IndexSpaceRegistry> isr;
  switch (conv) {
    case Convention::Minimal:
      isr = make_min_sr_spaces();
      break;
    case Convention::SR:
      isr = make_sr_spaces();
      break;
    case Convention::MR:
      isr = make_mr_spaces();
      break;
    case Convention::F12:
      isr = make_F12_sr_spaces();
      break;
    case Convention::QCiFS:
      isr = make_legacy_spaces();
      break;
  }
  set_default_context(sequant::Context(isr, Vacuum::SingleProduct));
}

void add_fermi_spin(IndexSpaceRegistry& isr) {
  IndexSpaceRegistry result;

  for (auto&& space : isr) {
    if (space.base_key() != L"") {
      IndexSpace spin_any(space.base_key(), space.type(), Spin::any,
                          space.approximate_size());
      IndexSpace spin_up(spinannotation_add(space.base_key(), Spin::alpha),
                         space.type(), Spin::alpha, space.approximate_size());
      IndexSpace spin_down(spinannotation_add(space.base_key(), Spin::beta),
                           space.type(), Spin::beta, space.approximate_size());
      result.add(spin_any);
      result.add(spin_up);
      result.add(spin_down);
    }
  }
  const bool nulltype_ok = true;
  result.reference_occupied_space(isr.reference_occupied_space(nulltype_ok));
  result.vacuum_occupied_space(isr.vacuum_occupied_space(nulltype_ok));
  result.particle_space(isr.particle_space(nulltype_ok));
  result.hole_space(isr.hole_space(nulltype_ok));
  result.complete_space(isr.complete_space(nulltype_ok));

  isr = std::move(result);
}

void add_ao_spaces(std::shared_ptr<IndexSpaceRegistry>& isr, bool vbs,
                   bool abs) {
  // matches the MPQC layout, see spindex.h
  // this will not work for MR
  auto obs_lcao = isr->retrieve(vbs ? L"m" : L"p");
  isr->add(IndexSpace{L"μ", obs_lcao.type(), LCAOQNS::ao});  // OBS AO
  if (vbs) {
    auto vbs_lcao = isr->retrieve(L"e");
    isr->add(IndexSpace{L"Α", vbs_lcao.type(), LCAOQNS::ao})  // VBS AO
        .add_union(L"Γ", {L"μ", L"Α"});  // VBS+ = OBS + VBS
  }
  if (abs) {
    auto abs_lcao = isr->retrieve(L"α'");
    isr->add(IndexSpace{L"σ", abs_lcao.type(),
                        LCAOQNS::ao})  // ABS AO in F12 methods
        .add_union(L"ρ", {L"μ", L"σ"});
    if (vbs)                               // ABS+ = OBS + ABS
      isr->add_union(L"Ρ", {L"Γ", L"σ"});  // VABS+ = VBS+ + ABS
  }
}

void add_pao_spaces(std::shared_ptr<IndexSpaceRegistry>& isr) {
  auto uocc_space = isr->particle_space(/* nulltype_ok = */ false);
  isr->add(IndexSpace{L"μ̃", uocc_space, LCAOQNS::pao})  // OBS PAO
      ;
}

void add_df_spaces(std::shared_ptr<IndexSpaceRegistry>& isr) {
  // matches the MPQC layout, see spindex.h
  isr->add(IndexSpace{L"Κ", 0b00001, TensorFactorizationQNS::df})  // DFBS AO
      ;
}

std::shared_ptr<IndexSpaceRegistry> make_min_sr_spaces() {
  auto isr = std::make_shared<IndexSpaceRegistry>();

  isr->add(L"i", 0b01, is_vacuum_occupied, is_reference_occupied, is_hole)
      .add(L"a", 0b10, is_particle)
      .add_union(L"p", {L"i", L"a"}, is_complete);
<<<<<<< HEAD
  add_fermi_spin(*isr);
=======
  add_fermi_spin(isr);
  isr->physical_particle_attribute_mask(bitset_t(Spin::mask));
>>>>>>> 19edfcca

  return isr;
}

// Multireference supspace uses a subset of its occupied orbitals to define a
// vacuum occupied subspace.
//  this leaves an active space which is partially occupied/unoccupied. This
//  definition is convenient when coupled with SR vacuum.
std::shared_ptr<IndexSpaceRegistry> make_mr_spaces() {
  auto isr = std::make_shared<IndexSpaceRegistry>();

  isr->add(L"o", 0b00001)
      .add(L"i", 0b00010)
      .add(L"u", 0b00100)
      .add(L"a", 0b01000)
      .add(L"g", 0b10000)
      .add_union(L"O", {L"o", L"i"}, is_vacuum_occupied)
      .add_union(L"M", {L"o", L"i", L"u"}, is_reference_occupied)
      .add_union(L"I", {L"i", L"u"}, is_hole)
      .add_union(L"E", {L"u", L"a", L"g"})
      .add_union(L"A", {L"u", L"a"}, is_particle)
      .add_union(L"p", {L"M", L"E"}, is_complete);

<<<<<<< HEAD
  add_fermi_spin(*isr);
=======
  add_fermi_spin(isr);
  isr->physical_particle_attribute_mask(bitset_t(Spin::mask));
>>>>>>> 19edfcca

  return isr;
}

std::shared_ptr<IndexSpaceRegistry> make_sr_spaces() {
  auto isr = std::make_shared<IndexSpaceRegistry>();

  isr->add(L"o", 0b0001)
      .add(L"i", 0b0010, is_hole)
      .add(L"a", 0b0100, is_particle)
      .add(L"g", 0b1000)
      .add_union(L"m", {L"o", L"i"}, is_vacuum_occupied, is_reference_occupied)
      .add_union(L"e", {L"a", L"g"})
      .add_union(L"x", {L"i", L"a"})
      .add_union(L"p", {L"m", L"e"}, is_complete);
<<<<<<< HEAD
  add_fermi_spin(*isr);
=======
  add_fermi_spin(isr);
  isr->physical_particle_attribute_mask(bitset_t(Spin::mask));
>>>>>>> 19edfcca

  return isr;
}

std::shared_ptr<IndexSpaceRegistry> make_F12_sr_spaces() {
  auto isr = std::make_shared<IndexSpaceRegistry>();

  isr->add(L"o", 0b00001)
      .add(L"i", 0b00010, is_hole)
      .add(L"a", 0b00100, is_particle)
      .add(L"g", 0b01000)
      .add(L"α'", 0b10000)
      .add_union(L"m", {L"o", L"i"}, is_vacuum_occupied, is_reference_occupied)
      .add_union(L"e", {L"a", L"g"})
      .add_union(L"x", {L"i", L"a"})
      .add_union(L"p", {L"m", L"e"})
      .add_unIon(L"h", {L"x", L"g"})
      .add_unIon(L"c", {L"g", L"α'"})
      .add_union(L"α", {L"e", L"α'"})
      .add_union(L"H", {L"i", L"α"})
      .add_union(L"κ", {L"p", L"α'"}, is_complete);
<<<<<<< HEAD
  add_fermi_spin(*isr);
=======
  add_fermi_spin(isr);
  isr->physical_particle_attribute_mask(bitset_t(Spin::mask));
>>>>>>> 19edfcca

  return isr;
}

std::shared_ptr<IndexSpaceRegistry> make_legacy_spaces(bool ignore_spin) {
  auto isr = std::make_shared<IndexSpaceRegistry>();

  isr->add(L"o", 0b0000001)
      .add(L"n", 0b0000010)
      .add(L"i", 0b0000100, is_hole)
      .add(L"u", 0b0001000)
      .add(L"a", 0b0010000, is_particle)
      .add(L"g", 0b0100000)
      .add(L"α'", 0b1000000)
      .add_union(L"m", {L"o", L"n", L"i"}, is_vacuum_occupied,
                 is_reference_occupied)
      .add_union(L"M", {L"m", L"u"})
      .add_union(L"e", {L"a", L"g"})
      .add_union(L"E", {L"u", L"e"})
      .add_union(L"x", {L"i", L"u", L"a"})
      .add_union(L"p", {L"m", L"x", L"e"})
      .add_union(L"κ", {L"p", L"α'"}, is_complete);

<<<<<<< HEAD
  if (!ignore_spin) add_fermi_spin(*isr);
=======
  if (!ignore_spin) {
    add_fermi_spin(isr);
    isr->physical_particle_attribute_mask(bitset_t(Spin::mask));
  }
>>>>>>> 19edfcca

  return isr;
}

std::pair<std::shared_ptr<IndexSpaceRegistry>,
          std::shared_ptr<IndexSpaceRegistry>>
make_fermi_and_bose_spaces() {
  auto isr = std::make_shared<IndexSpaceRegistry>();

  isr->add(L"i", 0b001)               // fermi occupied
      .add(L"a", 0b010)               // fermi unoccupied
      .add_union(L"p", {L"i", L"a"})  // fermi all
      ;
  add_fermi_spin(*isr);
  isr->add(L"β", 0b100);  // bose

  auto fermi_isr = std::make_shared<IndexSpaceRegistry>(isr->spaces());
  fermi_isr->vacuum_occupied_space(L"i");
  fermi_isr->reference_occupied_space(L"i");
  fermi_isr->hole_space(L"i");
  fermi_isr->particle_space(L"a");
  fermi_isr->complete_space(L"p");

  auto bose_isr = std::make_shared<IndexSpaceRegistry>(isr->spaces());
  bose_isr->vacuum_occupied_space(IndexSpace::null);
  bose_isr->reference_occupied_space(IndexSpace::null);
  bose_isr->hole_space(IndexSpace::null);
  bose_isr->particle_space(L"β");
  bose_isr->complete_space(L"β");

  return std::make_pair(std::move(fermi_isr), std::move(bose_isr));
}

}  // namespace mbpt
}  // namespace sequant<|MERGE_RESOLUTION|>--- conflicted
+++ resolved
@@ -109,12 +109,8 @@
   isr->add(L"i", 0b01, is_vacuum_occupied, is_reference_occupied, is_hole)
       .add(L"a", 0b10, is_particle)
       .add_union(L"p", {L"i", L"a"}, is_complete);
-<<<<<<< HEAD
-  add_fermi_spin(*isr);
-=======
-  add_fermi_spin(isr);
-  isr->physical_particle_attribute_mask(bitset_t(Spin::mask));
->>>>>>> 19edfcca
+  add_fermi_spin(*isr);
+  isr->physical_particle_attribute_mask(bitset_t(Spin::mask));
 
   return isr;
 }
@@ -138,12 +134,8 @@
       .add_union(L"A", {L"u", L"a"}, is_particle)
       .add_union(L"p", {L"M", L"E"}, is_complete);
 
-<<<<<<< HEAD
-  add_fermi_spin(*isr);
-=======
-  add_fermi_spin(isr);
-  isr->physical_particle_attribute_mask(bitset_t(Spin::mask));
->>>>>>> 19edfcca
+  add_fermi_spin(*isr);
+  isr->physical_particle_attribute_mask(bitset_t(Spin::mask));
 
   return isr;
 }
@@ -159,12 +151,8 @@
       .add_union(L"e", {L"a", L"g"})
       .add_union(L"x", {L"i", L"a"})
       .add_union(L"p", {L"m", L"e"}, is_complete);
-<<<<<<< HEAD
-  add_fermi_spin(*isr);
-=======
-  add_fermi_spin(isr);
-  isr->physical_particle_attribute_mask(bitset_t(Spin::mask));
->>>>>>> 19edfcca
+  add_fermi_spin(*isr);
+  isr->physical_particle_attribute_mask(bitset_t(Spin::mask));
 
   return isr;
 }
@@ -186,12 +174,8 @@
       .add_union(L"α", {L"e", L"α'"})
       .add_union(L"H", {L"i", L"α"})
       .add_union(L"κ", {L"p", L"α'"}, is_complete);
-<<<<<<< HEAD
-  add_fermi_spin(*isr);
-=======
-  add_fermi_spin(isr);
-  isr->physical_particle_attribute_mask(bitset_t(Spin::mask));
->>>>>>> 19edfcca
+  add_fermi_spin(*isr);
+  isr->physical_particle_attribute_mask(bitset_t(Spin::mask));
 
   return isr;
 }
@@ -215,14 +199,10 @@
       .add_union(L"p", {L"m", L"x", L"e"})
       .add_union(L"κ", {L"p", L"α'"}, is_complete);
 
-<<<<<<< HEAD
-  if (!ignore_spin) add_fermi_spin(*isr);
-=======
   if (!ignore_spin) {
-    add_fermi_spin(isr);
+    add_fermi_spin(*isr);
     isr->physical_particle_attribute_mask(bitset_t(Spin::mask));
   }
->>>>>>> 19edfcca
 
   return isr;
 }
