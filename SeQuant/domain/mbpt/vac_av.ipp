--- conflicted
+++ resolved
@@ -115,24 +115,12 @@
     } else
       return vac_av_product(expr);
   } else if (expr.is<Sum>()) {
-<<<<<<< HEAD
-    result = sequant::transform_reduce(
-        *expr, ex<Sum>(),
-        [](const ExprPtr& running_total, const ExprPtr& summand) {
-          return running_total + summand;
-        },
+    result = sequant::transform_sum_expr(
+        *expr,
         [&op_connections, use_topology, screen, full_contractions,
          use_connectivity](const auto& op_product) {
-          return expectation_value_impl(
-              op_product, op_connections, use_topology, screen,
-              /* skip_clone = */ true, full_contractions, use_connectivity);
-=======
-    result = sequant::transform_sum_expr(
-        *expr,
-        [&op_connections, use_topology, screen, full_contractions](const auto& op_product) {
           return expectation_value_impl(op_product, op_connections, use_topology, screen,
-                        /* skip_clone = */ true, full_contractions);
->>>>>>> 368d6e8e
+                        /* skip_clone = */ true, full_contractions, use_connectivity);
         });
     simplify(result);  // combine possible equivalent summands
     return result;
