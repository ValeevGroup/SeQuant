--- conflicted
+++ resolved
@@ -8,10 +8,7 @@
 #ifdef SEQUANT_USE_SYSTEM_BOOST_HASH
 #include <boost/container_hash/hash.hpp>
 namespace sequant_boost = boost;
-<<<<<<< HEAD
-=======
 #define SEQUANT_BOOST_VERSION BOOST_VERSION
->>>>>>> e336aba7
 #else
 #include <SeQuant/external/boost/container_hash/hash.hpp>
 #endif
@@ -31,11 +28,7 @@
 /// Boost
 constexpr hash::Impl hash_version() {
 #ifdef SEQUANT_USE_SYSTEM_BOOST_HASH
-<<<<<<< HEAD
-#if BOOST_VERSION < 108100
-=======
 #if SEQUANT_BOOST_VERSION < 108100
->>>>>>> e336aba7
   return hash::Impl::BoostPre181;
 #else
   return hash::Impl::Boost181OrLater;
@@ -61,11 +54,7 @@
     detail::has_hash_value_member_fn_helper<T>::value;
 
 #ifdef SEQUANT_USE_SYSTEM_BOOST_HASH
-<<<<<<< HEAD
-#if BOOST_VERSION < 108100
-=======
 #if SEQUANT_BOOST_VERSION < 108100
->>>>>>> e336aba7
 template <typename T,
           typename = std::enable_if_t<has_hash_value_member_fn_v<T>>>
 auto hash_value(const T& obj) {
@@ -126,11 +115,7 @@
   _<T> hasher;
 
 #ifdef SEQUANT_USE_SYSTEM_BOOST_HASH
-<<<<<<< HEAD
-#if BOOST_VERSION >= 108100
-=======
 #if SEQUANT_BOOST_VERSION >= 108100
->>>>>>> e336aba7
   boost::hash_combine(seed, hasher(v));
 #else  // older boost workarounds
   // in boost 1.78 hash_combine_impl implementation changed
