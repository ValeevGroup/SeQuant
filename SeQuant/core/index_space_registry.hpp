//
// Created by Conner Masteran on 4/16/24.
//

#ifndef SEQUANT_INDEX_SPACE_REGISTRY_HPP
#define SEQUANT_INDEX_SPACE_REGISTRY_HPP

#include "space.hpp"

#include <range/v3/algorithm/sort.hpp>
#include <range/v3/numeric/accumulate.hpp>
#include <range/v3/range/conversion.hpp>
#include <range/v3/view/filter.hpp>
#include <range/v3/view/transform.hpp>
#include <range/v3/view/unique.hpp>

#include <boost/hana.hpp>
#include <boost/hana/ext/std/integral_constant.hpp>

namespace sequant {

inline namespace space_tags {
struct IsVacuumOccupied {};
struct IsReferenceOccupied {};
struct IsComplete {};
struct IsHole {};
struct IsParticle {};

constexpr auto is_vacuum_occupied = IsVacuumOccupied{};
constexpr auto is_reference_occupied = IsReferenceOccupied{};
constexpr auto is_complete = IsComplete{};
constexpr auto is_hole = IsHole{};
constexpr auto is_particle = IsParticle{};

}  // namespace space_tags

/// @brief set of known IndexSpace objects

/// Each IndexSpace object has hardwired base key (label) that gives
/// indexed expressions appropriate semantics; e.g., spaces referred to by
/// indices in \f$ t_{p_1}^{i_1} \f$ are defined if IndexSpace objects with
/// base keys \f$ p \f$ and \f$ i \f$ are registered.
/// Since index spaces have set-theoretic semantics, the user must
/// provide complete set of unions/intersects of the base spaces to
/// cover all possible IndexSpace objects that can be generated in their
/// program.
///
/// Registry contains 2 parts: set of IndexSpace objects (managed by a
/// `std::shared_ptr`, see IndexSpaceRegistry::spaces()) and specification of
/// various spaces (vacuum, reference, complete, etc.). Copy semantics is thus
/// partially shallow, with spaces shared between copies. This allows to have
/// multiple registries share same set of spaces but have different
/// specifications of vacuum, reference, etc.; this is useful for providing
/// different contexts for fermions and bosons, for example.
///
/// @note  @c IndexSpaces with @c typeattr corresponding to occupied indices
/// will always be lower than typeattr corresponding to unoccupied orbitals.
class IndexSpaceRegistry {
 public:
  IndexSpaceRegistry()
      : spaces_(std::make_shared<
                container::set<IndexSpace, IndexSpace::KeyCompare>>()) {
    // register nullspace
    this->add(IndexSpace::null);
  }

  /// constructs an IndexSpaceRegistry from an existing set of IndexSpace
  /// objects
  IndexSpaceRegistry(
      std::shared_ptr<container::set<IndexSpace, IndexSpace::KeyCompare>>
          spaces)
      : spaces_(std::move(spaces)) {}

  IndexSpaceRegistry(const IndexSpaceRegistry& other) = default;
  IndexSpaceRegistry(IndexSpaceRegistry&& other) = default;
  IndexSpaceRegistry& operator=(const IndexSpaceRegistry& other) = default;
  IndexSpaceRegistry& operator=(IndexSpaceRegistry&& other) = default;

  const auto& spaces() const { return spaces_; }

  decltype(auto) begin() const { return spaces_->cbegin(); }
  decltype(auto) end() const { return spaces_->cend(); }

  /// @brief retrieve an IndexSpace from the registry by the label
  /// @param label can be numbered or the @c base_key
  /// @return IndexSpace associated with that key
  /// @throw IndexSpace::bad_key if matching space is not found
  template <typename S, typename = meta::EnableIfAnyStringConvertible<S>>
  const IndexSpace& retrieve(S&& label) const {
    auto it =
        spaces_->find(IndexSpace::reduce_key(to_basic_string_view(label)));
    if (it == spaces_->end()) {
      throw IndexSpace::bad_key(label);
    }
    return *it;
  }

  /// @brief retrieve an IndexSpace from the registry by its type and quantum
  /// numbers
  /// @param type IndexSpace::Type
  /// @param qns IndexSpace::QuantumNumbers
  /// @return IndexSpace associated with that key.
  /// @throw std::invalid_argument if matching space is not found
  const IndexSpace& retrieve(const IndexSpace::Type& type,
                             const IndexSpace::QuantumNumbers& qns) const {
    auto it = std::find_if(
        spaces_->begin(), spaces_->end(),
        [&](const auto& is) { return is.type() == type && is.qns() == qns; });
    if (it == spaces_->end()) {
      throw std::invalid_argument(
          "IndexSpaceRegistry::retrieve(type,qn): missing { IndexSpace::Type=" +
          std::to_string(type.to_int32()) + " , IndexSpace::QuantumNumbers=" +
          std::to_string(qns.to_int32()) + " } combination");
    }
    return *it;
  }

  /// @brief retrieve an IndexSpace from the registry by the IndexSpace::Attr
  /// @param space_attr an IndexSpace::Attr
  /// @return IndexSpace associated with that key.
  /// @throw std::invalid_argument if matching space is not found
  const IndexSpace& retrieve(const IndexSpace::Attr& space_attr) const {
    auto it = std::find_if(
        spaces_->begin(), spaces_->end(),
        [&space_attr](const IndexSpace& s) { return s.attr() == space_attr; });
    using std::cend;
    if (it == cend(*spaces_)) {
      throw std::invalid_argument(
          "IndexSpaceRegistry::retrieve(attr): missing { IndexSpace::Type=" +
          std::to_string(space_attr.type().to_int32()) +
          " , IndexSpace::QuantumNumbers=" +
          std::to_string(space_attr.qns().to_int32()) + " } combination");
    }
    return *it;
  }

  /// @name adding IndexSpace objects to the registry
  /// @{

  /// @brief add an IndexSpace to this registry.
  /// @param IS an IndexSpace
  /// @return reference to `this`
  /// @throw std::invalid_argument if `IS.base_key()` or `IS.attr()` matches
  /// an already registered IndexSpace
  IndexSpaceRegistry& add(const IndexSpace& IS) {
    auto it = spaces_->find(IS.base_key());
    if (it != spaces_->end()) {
      throw std::invalid_argument(
          "IndexSpaceRegistry::add(is): already have an IndexSpace associated "
          "with is.base_key(); if you are trying to replace the IndexSpace use "
          "IndexSpaceRegistry::replace(is)");
    } else {
      // make sure there are no duplicate IndexSpaces whose attribute is
      // IS.attr()
      if (ranges::any_of(*spaces_,
                         [&IS](auto&& is) { return IS.attr() == is.attr(); })) {
        throw std::invalid_argument(
            "IndexSpaceRegistry::add(is): already have an IndexSpace "
            "associated with is.attr(); if you are trying to replace the "
            "IndexSpace use IndexSpaceRegistry::replace(is)");
      }
      spaces_->emplace(IS);
    }

    return clear_memoized_data_and_return_this();
  }

  /// @brief add an IndexSpace to this registry.
  /// @param type_label a label that will denote the space type,
  ///                   must be convertible to a std::string
  /// @param type an IndexSpace::Type
  /// @param args optional arguments consisting of a mix of zero or more of
  /// the following:
  ///   - IndexSpace::QuantumNumbers
  ///   - approximate size of the space (unsigned long)
  ///   - any of { is_vacuum_occupied , is_reference_occupied , is_complete ,
  ///   is_hole , is_particle }
  /// @return reference to `this`
  /// @throw std::invalid_argument if `type_label` or `type` matches
  /// an already registered IndexSpace
  template <typename S, typename... OptionalArgs,
            typename = meta::EnableIfAnyStringConvertible<S>>
  IndexSpaceRegistry& add(S&& type_label, IndexSpace::Type type,
                          OptionalArgs&&... args) {
    auto h_args = boost::hana::make_tuple(args...);

    // process IndexSpace::QuantumNumbers, set to default is not given
    auto h_qns = boost::hana::filter(h_args, [](auto arg) {
      return boost::hana::type_c<decltype(arg)> ==
             boost::hana::type_c<IndexSpace::QuantumNumbers>;
    });
    constexpr auto nqns = boost::hana::size(h_qns);
    static_assert(
        nqns == boost::hana::size_c<0> || nqns == boost::hana::size_c<1>,
        "IndexSpaceRegistry::add: only one IndexSpace::QuantumNumbers argument "
        "is allowed");
    constexpr auto have_qns = nqns == boost::hana::size_c<1>;
    IndexSpace::QuantumNumbersAttr qns;
    if constexpr (have_qns) {
      qns = boost::hana::at_c<0>(h_qns);
    }

    // process approximate_size, set to default is not given
    auto h_ints = boost::hana::filter(h_args, [](auto arg) {
      return boost::hana::traits::is_integral(boost::hana::decltype_(arg));
    });
    constexpr auto nints = boost::hana::size(h_ints);
    static_assert(
        nints == boost::hana::size_c<0> || nints == boost::hana::size_c<1>,
        "IndexSpaceRegistry::add: only one integral argument is allowed");
    constexpr auto have_approximate_size = nints == boost::hana::size_c<1>;
    unsigned long approximate_size = 10;
    if constexpr (have_approximate_size) {
      approximate_size = boost::hana::at_c<0>(h_ints);
    }

    // make space
    IndexSpace space(std::forward<S>(type_label), type, qns, approximate_size);
    this->add(space);

    // process attribute tags
    auto h_attributes = boost::hana::filter(h_args, [](auto arg) {
      return !boost::hana::traits::is_integral(
                 boost::hana::type_c<decltype(arg)>) &&
             boost::hana::type_c<decltype(arg)> !=
                 boost::hana::type_c<IndexSpace::QuantumNumbers>;
    });
    process_attribute_tags(h_attributes, type);

    return clear_memoized_data_and_return_this();
  }

  /// @brief add a union of IndexSpace objects to this registry.
  /// @param type_label a label that will denote the space type,
  ///                   must be convertible to a std::string
  /// @param components sequence of IndexSpace objects or labels (known to this)
  /// whose union will be known by @p type_label
  /// @param args optional arguments consisting of a mix of zero or more of
  /// { is_vacuum_occupied , is_reference_occupied , is_complete , is_hole ,
  /// is_particle }
  /// @return reference to `this`
  template <typename S, typename IndexSpaceOrLabel, typename... OptionalArgs,
            typename = meta::EnableIfAnyStringConvertible<S>,
            typename = std::enable_if_t<
                (std::is_same_v<std::decay_t<IndexSpaceOrLabel>, IndexSpace> ||
                 meta::is_basic_string_convertible_v<
                     std::decay_t<IndexSpaceOrLabel>>)>>
  IndexSpaceRegistry& add_unIon(
      S&& type_label, std::initializer_list<IndexSpaceOrLabel> components,
      OptionalArgs&&... args) {
    assert(components.size() > 1);

    auto h_args = boost::hana::make_tuple(args...);

    // make space
    IndexSpace::Attr space_attr;
    long count = 0;
    if (components.size() <= 1) {
      throw std::invalid_argument(
          "IndexSpaceRegistry::add_union: must have at least two components");
    }
    for (auto&& component : components) {
      const IndexSpace* component_ptr;
      if constexpr (std::is_same_v<std::decay_t<IndexSpaceOrLabel>,
                                   IndexSpace>) {
        component_ptr = &component;
      } else {
        component_ptr = &(this->retrieve(component));
      }
      if (count == 0)
        space_attr = component_ptr->attr();
      else
        space_attr = space_attr.unIon(component_ptr->attr());
      ++count;
    }
    const auto approximate_size = compute_approximate_size(space_attr);

    IndexSpace space(std::forward<S>(type_label), space_attr.type(),
                     space_attr.qns(), approximate_size);
    this->add(space);
    auto type = space.type();

    // process attribute tags
    auto h_attributes = boost::hana::filter(h_args, [](auto arg) {
      return !boost::hana::traits::is_integral(
                 boost::hana::type_c<decltype(arg)>) &&
             boost::hana::type_c<decltype(arg)> !=
                 boost::hana::type_c<IndexSpace::QuantumNumbers>;
    });
    process_attribute_tags(h_attributes, type);

    return clear_memoized_data_and_return_this();
  }

  /// alias to add_unIon
  template <typename S, typename IndexSpaceOrLabel, typename... OptionalArgs,
            typename = meta::EnableIfAnyStringConvertible<S>,
            typename = std::enable_if_t<
                (std::is_same_v<std::decay_t<IndexSpaceOrLabel>, IndexSpace> ||
                 meta::is_basic_string_convertible_v<
                     std::decay_t<IndexSpaceOrLabel>>)>>
  IndexSpaceRegistry& add_union(
      S&& type_label, std::initializer_list<IndexSpaceOrLabel> components,
      OptionalArgs&&... args) {
    return this->add_unIon(std::forward<S>(type_label), components,
                           std::forward<OptionalArgs>(args)...);
  }

  /// @brief add a union of IndexSpace objects to this registry.
  /// @param type_label a label that will denote the space type,
  ///                   must be convertible to a std::string
  /// @param components sequence of IndexSpace objects or labels (known to this)
  /// whose intersection will be known by @p type_label
  /// @param args optional arguments consisting of a mix of zero or more of
  /// { is_vacuum_occupied , is_reference_occupied , is_complete , is_hole ,
  /// is_particle }
  /// @return reference to `this`
  template <typename S, typename IndexSpaceOrLabel, typename... OptionalArgs,
            typename = meta::EnableIfAnyStringConvertible<S>,
            typename = std::enable_if_t<
                (std::is_same_v<std::decay_t<IndexSpaceOrLabel>, IndexSpace> ||
                 meta::is_basic_string_convertible_v<
                     std::decay_t<IndexSpaceOrLabel>>)>>
  IndexSpaceRegistry& add_intersection(
      S&& type_label, std::initializer_list<IndexSpaceOrLabel> components,
      OptionalArgs&&... args) {
    assert(components.size() > 1);

    auto h_args = boost::hana::make_tuple(args...);

    // make space
    IndexSpace::Attr space_attr;
    long count = 0;
    if (components.size() <= 1) {
      throw std::invalid_argument(
          "IndexSpaceRegistry::add_intersection: must have at least two "
          "components");
    }
    for (auto&& component : components) {
      const IndexSpace* component_ptr;
      if constexpr (std::is_same_v<std::decay_t<IndexSpaceOrLabel>,
                                   IndexSpace>) {
        component_ptr = &component;
      } else {
        component_ptr = &(this->retrieve(component));
      }
      if (count == 0)
        space_attr = component_ptr->attr();
      else
        space_attr = space_attr.intersection(component_ptr->attr());
      ++count;
    }
    const auto approximate_size = compute_approximate_size(space_attr);

    IndexSpace space(std::forward<S>(type_label), space_attr.type(),
                     space_attr.qns(), approximate_size);
    this->add(space);
    auto type = space.type();

    // process attribute tags
    auto h_attributes = boost::hana::filter(h_args, [](auto arg) {
      return !boost::hana::traits::is_integral(
                 boost::hana::type_c<decltype(arg)>) &&
             boost::hana::type_c<decltype(arg)> !=
                 boost::hana::type_c<IndexSpace::QuantumNumbers>;
    });
    process_attribute_tags(h_attributes, type);

    return clear_memoized_data_and_return_this();
  }

  /// @}

  /// @brief removes an IndexSpace associated with `IS.base_key()` from this
  /// @param IS an IndexSpace
  /// @return reference to `this`
  IndexSpaceRegistry& remove(const IndexSpace& IS) {
    auto it = spaces_->find(IS.base_key());
    if (it != spaces_->end()) {
      spaces_->erase(IS);
    }
    return clear_memoized_data_and_return_this();
  }

  /// @brief equivalent to `remove(this->retrieve(label))`
  /// @param label space label
  /// @return reference to `this`
  template <typename S, typename = meta::EnableIfAnyStringConvertible<S>>
  IndexSpaceRegistry& remove(S&& label) {
    auto&& IS = this->retrieve(std::forward<S>(label));
    return this->remove(IS);
  }

  /// @brief replaces an IndexSpace registered in the registry under
  /// IS.base_key()
  ///        with @p IS
  /// @param IS an IndexSpace
  /// @return reference to `this`
  IndexSpaceRegistry& replace(const IndexSpace& IS) {
    this->remove(IS);
    return this->add(IS);
  }

  /// @brief returns the list of _basis_ IndexSpace::Type objects

  /// A base IndexSpace::Type object has 1 bit in its bitstring.
  /// @sa IndexSpaceRegistry::is_base
  /// @return (memoized) set of base IndexSpace::Type objects, sorted in
  /// increasing order
  const std::vector<IndexSpace::Type>& base_space_types() const {
    if (!base_space_types_) {
      auto types = *spaces_ | ranges::views::transform([](const auto& s) {
        return s.type();
      }) | ranges::views::filter([](const auto& t) { return is_base(t); }) |
                   ranges::views::unique | ranges::to_vector;
      ranges::sort(types, [](auto t1, auto t2) { return t1 < t2; });
      base_space_types_ = std::move(types);
    }
    return *base_space_types_;
  }

  /// @brief returns the list of _basis_ IndexSpace objects

  /// A base IndexSpace object has 1 bit in its type() bitstring.
  /// @sa IndexSpaceRegistry::is_base
  /// @return (memoized) set of base IndexSpace objects, sorted in the order of
  /// increasing type()
  const std::vector<IndexSpace>& base_spaces() const {
    if (!base_spaces_) {
      auto spaces =
          *spaces_ |
          ranges::views::filter([](const auto& s) { return is_base(s); }) |
          ranges::views::unique | ranges::to_vector;
      ranges::sort(spaces,
                   [](auto s1, auto s2) { return s1.type() < s2.type(); });
      base_spaces_ = std::move(spaces);
    }
    return *base_spaces_;
  }

  /// @brief checks if an IndexSpace is a base space
  /// @param IS IndexSpace
  /// @return true if @p IS is a base space
  /// @sa base_spaces
  static bool is_base(const IndexSpace& IS) {
    return has_single_bit(IS.type().to_int32());
  }

  /// @brief checks if an IndexSpace::Type is a base space
  /// @param t IndexSpace::Type
  /// @return true if @p t is a base space
  /// @sa space_type_basis
  static bool is_base(const IndexSpace::Type& t) {
    return has_single_bit(t.to_int32());
  }

  /// @brief clear the IndexSpaceRegistry map
  /// @return reference to `this`
  IndexSpaceRegistry& clear_registry() {
    spaces_->clear();
    return this->add(IndexSpace::null);
  }

<<<<<<< HEAD
  /// @brief Is the result of a binary operation null or not registered return
  /// false.
  /// a user may wish to know if an operation returns a space they have
  /// registered.
  /// @param i1 IndexSpace
  /// @param i2 IndexSpace
  /// @param op a function which takes two int32 as arguments and returns an
  /// int32
  /// @note IndexSpaces must have the same @c QuantumNumberAttr to be a valid
  /// bitop
  bool valid_bitop(const IndexSpace& i1, const IndexSpace& i2,
                   const std::function<int32_t(int32_t, int32_t)>& op) {
    auto bitop_int = op(i1.type().to_int32(), i2.type().to_int32());
    bool same_qn = i1.qns() == i2.qns();
    if (!same_qn) return false;
    auto& temp_space = find_by_attr({bitop_int, i1.qns()});
    return temp_space == IndexSpace::null ? false : true;
=======
  ///@brief is the intersection space registered
  ///@param space1
  ///@param space2
  ///@return true if registered
  ///@note intersection is always allowed
  bool valid_intersection(const IndexSpace& space1,
                          const IndexSpace& space2) const {
    auto result_attr = space1.attr().intersection(space2.attr());
    // nullspace is a valid intersection result
    if (find_by_attr(result_attr) != nullspace ||
        result_attr.type() == nullspace.type() ||
        result_attr.qns() == nullspace.qns())
      return true;
    else
      return false;
>>>>>>> 8c9d2f22
  }

  /// @brief return the resulting space corresponding to a bitwise intersection
  /// between two spaces.
  /// @param space1
  /// @param space2
  /// @return the resulting space after intersection
  /// @note can return nullspace
  /// @note throw invalid_argument if the bitwise result is not registered
  const IndexSpace& intersection(const IndexSpace& space1,
                                 const IndexSpace& space2) const {
    if (space1 == space2) {
      return space1;
    } else {
<<<<<<< HEAD
      const auto target_qns = space1.qns().intersection(space2.qns());
      bool same_qns = space1.qns() == space2.qns();
      if (!target_qns && !same_qns) {  // spaces with different quantum numbers
                                       // do not intersect.
        return IndexSpace::null;
=======
      auto type_intersection = space1.type().intersection(space2.type());
      auto qns_intersection = space1.qns().intersection(space2.qns());
      if (type_intersection == TypeAttr(0) ||
          qns_intersection ==
              QuantumNumbersAttr(0)) {  // if either type or qns do not
                                        // intersect, resulting space is null
                                        // intersect.
        return nullspace;
>>>>>>> 8c9d2f22
      }

      // check the registry
      const IndexSpace& intersection_space =
<<<<<<< HEAD
          find_by_attr({intersection_attr, space1.qns()});
      // the nullspace is a reasonable return value for intersection
      if (intersection_space == IndexSpace::null && intersection_attr) {
=======
          find_by_attr({type_intersection, qns_intersection});
      if (intersection_space == nullspace) {
>>>>>>> 8c9d2f22
        throw std::invalid_argument(
            "The resulting space is not registered in this context. Add this "
            "space to the registry with a label to use it.");
      } else {
        return intersection_space;
      }
<<<<<<< HEAD
=======
    }
  }

  ///@brief is a union between spaces eligible and registered
  ///@param space1
  ///@param space2
  ///@return true if space is constructable and registered
  bool valid_unIon(const IndexSpace& space1, const IndexSpace& space2) const {
    // check typeattr
    if (!space1.type().includes(space2.type()) &&
        space1.qns() == space2.qns()) {
      // union possible
      auto union_type = space1.type().unIon(space2.type());
      IndexSpace::Attr union_attr{union_type, space1.qns()};
      if (find_by_attr(union_attr) ==
          nullspace) {  // possible but not registered
        return false;
      } else
        return true;
    }
    // check qn
    else if (!space1.qns().includes(space2.qns()) &&
             space1.type() == space2.type()) {
      // union possible
      auto union_qn = space1.qns().unIon(space2.qns());
      IndexSpace::Attr union_attr{space1.type(), union_qn};
      if (find_by_attr(union_attr) ==
          nullspace) {  // possible but not registered
        return false;
      } else
        return true;
    } else {  // union not mathematically allowed.
      return false;
>>>>>>> 8c9d2f22
    }
  }

  /// @param space1
  /// @param space2
  /// @return the union of two spaces.
  /// @note can only return registered spaces
  /// @note never returns nullspace
  const IndexSpace& unIon(const IndexSpace& space1,
                          const IndexSpace& space2) const {
    if (space1 == space2) {
      return space1;
    } else {
      bool same_qns = space1.qns() == space2.qns();
      if (!same_qns) {
        throw std::invalid_argument(
            "asking for the intersection of spaces with incompatible quantum "
            "number attributes.");
      }
      auto unIontype = space1.type().unIon(space2.type());
      const IndexSpace& unIonSpace = find_by_attr({unIontype, space1.qns()});
      if (unIonSpace == IndexSpace::null) {
        throw std::invalid_argument(
            "The resulting space is not registered in this context. Add this "
            "space to the registry with a label to use it.");
      } else {
        return unIonSpace;
      }
    }
  }
  /// @brief which spaces result from XOR bitwise operation of two spaces. Only
  /// keep connected spaces.
  /// @param space1
  /// @param space2
  /// @return a list of spaces
  /// @note nullspace is not a valid return
  /// @note finding unregistered @c typeattr will throw
  std::vector<IndexSpace> non_overlapping_spaces(
      const IndexSpace& space1, const IndexSpace& space2) const {
    auto attributes = space1.attr().excluded_spaces(space2.attr());
    std::vector<IndexSpace> result;
    for (int i = 0; i < attributes.size(); i++) {
      auto excluded_space = find_by_attr(attributes[i]);
      if (excluded_space == IndexSpace::null) {
        throw std::invalid_argument(
            "The resulting space is not registered in this context. Add this "
            "space to the registry with a label to use it.");
      }
      result.push_back(excluded_space);
    }
    return result;
  }

  ///@brief do two spaces have non-overlapping bitsets.
  /// @note does not probe the registry for these spaces
  bool has_non_overlapping_spaces(const IndexSpace& space1,
                                  const IndexSpace& space2) const {
    return space1.type().xOr(space2.type()).to_int32() != 0;
  }

  ///@brief an @c IndexSpace is occupied with respect to the fermi vacuum or a
  /// subset of that space
  /// @note only makes sense to ask this if in a SingleProduct vacuum context.
  bool is_pure_occupied(const IndexSpace& IS) const {
    if (!IS) {
      return false;
    }
    if (IS.type().to_int32() <=
        vacuum_occupied_space(IS.qns()).type().to_int32()) {
      return true;
    } else {
      return false;
    }
  }

  ///@brief all states are unoccupied in the fermi vacuum
  ///@note again, this only makes sense to ask if in a SingleProduct vacuum
  /// context.
  bool is_pure_unoccupied(const IndexSpace& IS) const {
    if (!IS) {
      return false;
    } else {
      return !IS.type().intersection(vacuum_occupied_space(IS.qns()).type());
    }
  }

  ///@brief some states are fermi vacuum occupied
  bool contains_occupied(const IndexSpace& IS) const {
    return IS.type().intersection(vacuum_occupied_space(IS.qns()).type()) !=
           IndexSpace::Type::null;
  }

  ///@brief some states are fermi vacuum unoccupied
  bool contains_unoccupied(const IndexSpace& IS) const {
    return IS.type().intersection(vacuum_unoccupied_space(IS.qns()).type()) !=
           IndexSpace::Type::null;
  }

  /// @name  specifies which spaces have nonzero occupancy in the vacuum wave
  ///        function
  /// @note needed for applying Wick theorem with Fermi vacuum
  /// @{

  /// @param t an IndexSpace::Type specifying which base spaces have nonzero
  ///          occupancy in
  ///          the vacuum wave function by default (i.e. for any quantum number
  ///          choice); to specify occupied space per specific QN set use the
  ///          other overload
  /// @return reference to `this`
  IndexSpaceRegistry& vacuum_occupied_space(const IndexSpace::Type& t) {
    throw_if_missing(t, "vacuum_occupied_space");
    std::get<0>(vacocc_) = t;
    return *this;
  }

  /// @param qn2type for each quantum number specifies which base spaces have
  ///                nonzero occupancy in the reference wave function
  /// @return reference to `this`
  IndexSpaceRegistry& vacuum_occupied_space(
      std::map<IndexSpace::QuantumNumbers, IndexSpace::Type> qn2type) {
    throw_if_missing_any(qn2type, "vacuum_occupied_space");
    std::get<1>(vacocc_) = std::move(qn2type);
    return *this;
  }

  /// equivalent to `vacuum_occupied_space(s.type())`
  /// @note QuantumNumbers attribute of `s` ignored
  /// @param s an IndexSpace
  /// @return reference to `this`
  IndexSpaceRegistry& vacuum_occupied_space(const IndexSpace& s) {
    return vacuum_occupied_space(s.type());
  }

  /// equivalent to `vacuum_occupied_space(retrieve(l).type())`
  /// @param l label of a known IndexSpace
  /// @return reference to `this`
  template <typename S, typename = meta::EnableIfAnyStringConvertible<S>>
  IndexSpaceRegistry& vacuum_occupied_space(S&& l) {
    return vacuum_occupied_space(this->retrieve(std::forward<S>(l)).type());
  }

  /// @return the space occupied in vacuum state for any set of quantum numbers
  /// @throw std::invalid_argument if @p nulltype_ok is false and
  /// vacuum_occupied_space had not been specified
  const IndexSpace::Type& vacuum_occupied_space(
      bool nulltype_ok = false) const {
    if (!std::get<0>(vacocc_)) {
      if (nulltype_ok) return IndexSpace::Type::null;
      throw std::invalid_argument(
          "vacuum occupied space has not been specified, invoke "
          "vacuum_occupied_space(IndexSpace::Type) or "
          "vacuum_occupied_space(std::map<IndexSpace::QuantumNumbers,"
          "IndexSpace::Type>)");
    } else
      return std::get<0>(vacocc_);
  }

  /// @param qn the quantum numbers of the space
  /// @return the space occupied in vacuum state for the given set of quantum
  /// numbers
  const IndexSpace& vacuum_occupied_space(
      const IndexSpace::QuantumNumbers& qn) const {
    auto it = std::get<1>(vacocc_).find(qn);
    if (it != std::get<1>(vacocc_).end()) {
      return retrieve(it->second, qn);
    } else {
      return retrieve(this->vacuum_occupied_space(), qn);
    }
  }

  /// @}

  /// @name  assign which spaces have nonzero occupancy in the reference wave
  ///        function (i.e., the wave function uses to compute reference
  ///        expectation value)
  /// @note needed for computing expectation values when the vacuum state does
  /// not match the wave function of interest.
  /// @{

  /// @param t an IndexSpace::Type specifying which base spaces have nonzero
  /// occupancy in
  ///          the reference wave function by default (i.e., for any choice of
  ///          quantum numbers); to specify occupied space per specific QN set
  ///          use the other overload
  /// @return reference to `this`
  IndexSpaceRegistry& reference_occupied_space(const IndexSpace::Type& t) {
    throw_if_missing(t, "reference_occupied_space");
    std::get<0>(refocc_) = t;
    return *this;
  }

  /// @param qn2type for each quantum number specifies which base spaces have
  /// nonzero occupancy in
  ///          the reference wave function
  /// @return reference to `this`
  IndexSpaceRegistry& reference_occupied_space(
      std::map<IndexSpace::QuantumNumbers, IndexSpace::Type> qn2type) {
    throw_if_missing_any(qn2type, "reference_occupied_space");
    std::get<1>(refocc_) = std::move(qn2type);
    return *this;
  }

  /// equivalent to `reference_occupied_space(s.type())`
  /// @note QuantumNumbers attribute of `s` ignored
  /// @param s an IndexSpace
  /// @return reference to `this`
  IndexSpaceRegistry& reference_occupied_space(const IndexSpace& s) {
    return reference_occupied_space(s.type());
  }

  /// equivalent to `reference_occupied_space(retrieve(l).type())`
  /// @param l label of a known IndexSpace
  /// @return reference to `this`
  template <typename S, typename = meta::EnableIfAnyStringConvertible<S>>
  IndexSpaceRegistry& reference_occupied_space(S&& l) {
    return reference_occupied_space(this->retrieve(std::forward<S>(l)).type());
  }

  /// @return the space occupied in reference state for any set of quantum
  /// numbers
  /// @throw std::invalid_argument if @p nulltype_ok is false and
  /// reference_occupied_space had not been specified
  const IndexSpace::Type& reference_occupied_space(
      bool nulltype_ok = false) const {
    if (!std::get<0>(refocc_)) {
      if (nulltype_ok) return IndexSpace::Type::null;
      throw std::invalid_argument(
          "reference occupied space has not been specified, invoke "
          "reference_occupied_space(IndexSpace::Type) or "
          "reference_occupied_space(std::map<IndexSpace::QuantumNumbers,"
          "IndexSpace::Type>)");
    } else
      return std::get<0>(refocc_);
  }

  /// @param qn the quantum numbers of the space
  /// @return the space occupied in vacuum state for the given set of quantum
  /// numbers
  const IndexSpace& reference_occupied_space(
      const IndexSpace::QuantumNumbers& qn) const {
    auto it = std::get<1>(refocc_).find(qn);
    if (it != std::get<1>(refocc_).end()) {
      return retrieve(it->second, qn);
    } else {
      return retrieve(this->reference_occupied_space(), qn);
    }
  }

  /// @}

  /// @name  specifies which spaces comprise the entirety of Hilbert space
  /// @note needed for creating general operators in mbpt/op
  /// @{

  /// @param t an IndexSpace::Type specifying the complete Hilbert space;
  ///          to specify occupied space per specific QN set use the other
  ///          overload
  IndexSpaceRegistry& complete_space(const IndexSpace::Type& s) {
    throw_if_missing(s, "complete_space");
    std::get<0>(complete_) = s;
    return *this;
  }

  /// @param qn2type for each quantum number specifies which base spaces have
  /// nonzero occupancy in
  ///          the reference wave function
  IndexSpaceRegistry& complete_space(
      std::map<IndexSpace::QuantumNumbers, IndexSpace::Type> qn2type) {
    throw_if_missing_any(qn2type, "complete_space");
    std::get<1>(complete_) = std::move(qn2type);
    return *this;
  }

  /// equivalent to `complete_space(s.type())`
  /// @note QuantumNumbers attribute of `s` ignored
  /// @param s an IndexSpace
  /// @return reference to `this`
  IndexSpaceRegistry& complete_space(const IndexSpace& s) {
    return complete_space(s.type());
  }

  /// equivalent to `complete_space(retrieve(l).type())`
  /// @param l label of a known IndexSpace
  /// @return reference to `this`
  template <typename S, typename = meta::EnableIfAnyStringConvertible<S>>
  IndexSpaceRegistry& complete_space(S&& l) {
    return complete_space(this->retrieve(std::forward<S>(l)).type());
  }

  /// @return the complete Hilbert space for any set of quantum numbers
  /// @throw std::invalid_argument if @p nulltype_ok is false and complete_space
  /// had not been specified
  const IndexSpace::Type& complete_space(bool nulltype_ok = false) const {
    if (!std::get<0>(complete_)) {
      if (nulltype_ok) return IndexSpace::Type::null;
      throw std::invalid_argument(
          "complete space has not been specified, call "
          "complete_space(IndexSpace::Type)");
    } else
      return std::get<0>(complete_);
  }

  /// @param qn the quantum numbers of the space
  /// @return the complete Hilbert space for the given set of quantum numbers
  const IndexSpace& complete_space(const IndexSpace::QuantumNumbers& qn) const {
    auto it = std::get<1>(complete_).find(qn);
    if (it != std::get<1>(complete_).end()) {
      return retrieve(it->second, qn);
    } else {
      return retrieve(this->complete_space(), qn);
    }
  }

  /// @}

  /// @return the space that is unoccupied in the vacuum state
  const IndexSpace& vacuum_unoccupied_space(
      const IndexSpace::QuantumNumbers& qn) const {
    auto complete_type = this->complete_space(qn).type();
    auto vacocc_type = this->vacuum_occupied_space(qn).type();
    auto vacuocc_type =
        complete_type.xOr(vacocc_type).intersection(complete_type);
    return this->retrieve(vacuocc_type, qn);
  }

  /// @name specifies in which space holes can be created successfully from the
  /// reference wave function
  /// @note convenience for making operators
  /// @{

  /// @param t an IndexSpace::Type specifying where holes can be created;
  ///          to specify hole space per specific QN set use the other
  ///          overload
  IndexSpaceRegistry& hole_space(const IndexSpace::Type& t) {
    throw_if_missing(t, "hole_space");
    std::get<0>(hole_space_) = t;
    return *this;
  }

  /// @param qn2type for each quantum number specifies the space in which holes
  /// can be created
  IndexSpaceRegistry& hole_space(
      std::map<IndexSpace::QuantumNumbers, IndexSpace::Type> qn2type) {
    throw_if_missing_any(qn2type, "hole_space");
    std::get<1>(hole_space_) = std::move(qn2type);
    return *this;
  }

  /// equivalent to `hole_space(s.type())`
  /// @note QuantumNumbers attribute of `s` ignored
  /// @param s an IndexSpace
  /// @return reference to `this`
  IndexSpaceRegistry& hole_space(const IndexSpace& s) {
    return hole_space(s.type());
  }

  /// equivalent to `hole_space(retrieve(l).type())`
  /// @param l label of a known IndexSpace
  /// @return reference to `this`
  template <typename S, typename = meta::EnableIfAnyStringConvertible<S>>
  IndexSpaceRegistry& hole_space(S&& l) {
    return hole_space(this->retrieve(std::forward<S>(l)).type());
  }

  /// @return default space in which holes can be created
  /// @throw std::invalid_argument if @p nulltype_ok is false and
  /// hole_space had not been specified
  const IndexSpace::Type& hole_space(bool nulltype_ok = false) const {
    if (!std::get<0>(hole_space_)) {
      if (nulltype_ok) return IndexSpace::Type::null;
      throw std::invalid_argument(
          "active hole space has not been specified, invoke "
          "hole_space(IndexSpace::Type) or "
          "hole_space(std::map<IndexSpace::QuantumNumbers,IndexSpace::"
          "Type>)");
    } else
      return std::get<0>(hole_space_);
  }

  /// @param qn the quantum numbers of the space
  /// @return the space in which holes can be created for the given set of
  /// quantum numbers
  const IndexSpace& hole_space(const IndexSpace::QuantumNumbers& qn) const {
    auto it = std::get<1>(hole_space_).find(qn);
    if (it != std::get<1>(hole_space_).end()) {
      return this->retrieve(it->second, qn);
    } else {
      return this->retrieve(this->hole_space(), qn);
    }
  }

  /// @}

  /// @name specifies in which space particles can be created successfully from
  /// the reference wave function
  /// @note convenience for making operators
  /// @{

  /// @param t an IndexSpace::Type specifying where particles can be created;
  ///          to specify particle space per specific QN set use the other
  ///          overload
  IndexSpaceRegistry& particle_space(const IndexSpace::Type& t) {
    throw_if_missing(t, "particle_space");
    std::get<0>(particle_space_) = t;
    return *this;
  }

  /// @param qn2type for each quantum number specifies the space in which
  /// particles can be created
  IndexSpaceRegistry& particle_space(
      std::map<IndexSpace::QuantumNumbers, IndexSpace::Type> qn2type) {
    throw_if_missing_any(qn2type, "particle_space");
    std::get<1>(particle_space_) = std::move(qn2type);
    return *this;
  }

  /// equivalent to `particle_space(s.type())`
  /// @note QuantumNumbers attribute of `s` ignored
  /// @param s an IndexSpace
  /// @return reference to `this`
  IndexSpaceRegistry& particle_space(const IndexSpace& s) {
    return particle_space(s.type());
  }

  /// equivalent to `particle_space(retrieve(l).type())`
  /// @param l label of a known IndexSpace
  /// @return reference to `this`
  template <typename S, typename = meta::EnableIfAnyStringConvertible<S>>
  IndexSpaceRegistry& particle_space(S&& l) {
    return particle_space(this->retrieve(std::forward<S>(l)).type());
  }

  /// @return default space in which particles can be created
  /// @throw std::invalid_argument if @p nulltype_ok is false and
  /// particle_space had not been specified
  const IndexSpace::Type& particle_space(bool nulltype_ok = false) const {
    if (!std::get<0>(particle_space_)) {
      if (nulltype_ok) return IndexSpace::Type::null;
      throw std::invalid_argument(
          "active particle space has not been specified, invoke "
          "particle_space(IndexSpace::Type) or "
          "particle_space(std::map<IndexSpace::QuantumNumbers,"
          "IndexSpace::Type>)");
    } else
      return std::get<0>(particle_space_);
  }

  /// @param qn the quantum numbers of the space
  /// @return the space in which particles can be created for the given set of
  /// quantum numbers
  const IndexSpace& particle_space(const IndexSpace::QuantumNumbers& qn) const {
    auto it = std::get<1>(particle_space_).find(qn);
    if (it != std::get<1>(particle_space_).end()) {
      return this->retrieve(it->second, qn);
    } else {
      return this->retrieve(this->particle_space(), qn);
    }
  }

  /// @}

 private:
  // N.B. need transparent comparator, see https://stackoverflow.com/a/35525806
  std::shared_ptr<container::set<IndexSpace, IndexSpace::KeyCompare>> spaces_;

  // memoized data
  mutable std::optional<std::vector<IndexSpace::Type>> base_space_types_;
  mutable std::optional<std::vector<IndexSpace>> base_spaces_;
  IndexSpaceRegistry& clear_memoized_data_and_return_this() {
    base_space_types_.reset();
    base_spaces_.reset();
    return *this;
  }

  /// TODO use c++20 std::has_single_bit() when we update to this version
  static bool has_single_bit(std::uint32_t bits) {
    return bits & (((bool)(bits & (bits - 1))) - 1);
  }

  ///@brief find an IndexSpace from its attr. return nullspace if not present.
  ///@param find the IndexSpace via it's @c attr
  const IndexSpace& find_by_attr(const IndexSpace::Attr& attr) const {
    for (auto&& space : *spaces_) {
      if (space.attr() == attr) {
        return space;
      }
    }
    return IndexSpace::null;
  }

  void throw_if_missing(const IndexSpace::Type& t,
                        const IndexSpace::QuantumNumbers& qn,
                        std::string call_context = "") {
    for (auto&& space : *spaces_) {
      if (space.type() == t && space.qns() == qn) {
        return;
      }
    }
    throw std::invalid_argument(
        call_context +
        ": missing { IndexSpace::Type=" + std::to_string(t.to_int32()) +
        " , IndexSpace::QuantumNumbers=" + std::to_string(qn.to_int32()) +
        " } combination");
  }

  // same as above, but ignoring qn
  void throw_if_missing(const IndexSpace::Type& t,
                        std::string call_context = "") {
    for (auto&& space : *spaces_) {
      if (space.type() == t) {
        return;
      }
    }
    throw std::invalid_argument(call_context + ": missing { IndexSpace::Type=" +
                                std::to_string(t.to_int32()) +
                                " , any IndexSpace::QuantumNumbers } space");
  }

  void throw_if_missing_any(
      const std::map<IndexSpace::QuantumNumbers, IndexSpace::Type>& qn2type,
      std::string call_context = "") {
    std::map<IndexSpace::QuantumNumbers, IndexSpace::Type> qn2type_found;
    for (auto&& space : *spaces_) {
      for (auto&& [qn, t] : qn2type) {
        if (space.type() == t && space.qns() == qn) {
          auto [it, found] = qn2type_found.try_emplace(qn, t);
          assert(!found);
          // found all? return
          if (qn2type_found.size() == qn2type.size()) {
            return;
          }
        }
      }
    }

    std::string errmsg;
    for (auto&& [qn, t] : qn2type) {
      if (!qn2type_found.contains(qn)) {
        errmsg +=
            call_context +
            ": missing { IndexSpace::Type=" + std::to_string(t.to_int32()) +
            " , IndexSpace::QuantumNumbers=" + std::to_string(qn.to_int32()) +
            " } combination\n";
      }
    }
    throw std::invalid_argument(errmsg);
  }

  // Need to define defaults for various traits, like which spaces are occupied
  // in vacuum, etc. Makes sense to make these part of the registry to avoid
  // having to pass these around in every call N.B. default and QN-specific
  // space selections merged into single tuple

  // defines active bits in TypeAttr; used by general operators in mbpt/op
  std::tuple<IndexSpace::Type,
             std::map<IndexSpace::QuantumNumbers, IndexSpace::Type>>
      complete_ = {{}, {}};

  // used for fermi vacuum wick application
  std::tuple<IndexSpace::Type,
             std::map<IndexSpace::QuantumNumbers, IndexSpace::Type>>
      vacocc_ = {{}, {}};

  // used for MR MBPT to take average over multiconfiguration reference
  std::tuple<IndexSpace::Type,
             std::map<IndexSpace::QuantumNumbers, IndexSpace::Type>>
      refocc_ = {{}, {}};

  // both needed to make excitation and de-excitation operators. not
  // necessarily equivalent in the case of multi-reference context.
  std::tuple<IndexSpace::Type,
             std::map<IndexSpace::QuantumNumbers, IndexSpace::Type>>
      particle_space_ = {{}, {}};
  std::tuple<IndexSpace::Type,
             std::map<IndexSpace::QuantumNumbers, IndexSpace::Type>>
      hole_space_ = {{}, {}};

  // Boost.Hana snippet to process attribute tag arguments
  template <typename ArgsHanaTuple>
  void process_attribute_tags(ArgsHanaTuple h_tuple,
                              const IndexSpace::Type& type) {
    boost::hana::for_each(h_tuple, [this, &type](auto arg) {
      if constexpr (boost::hana::type_c<decltype(arg)> ==
                    boost::hana::type_c<space_tags::IsVacuumOccupied>) {
        this->vacuum_occupied_space(type);
      } else if constexpr (boost::hana::type_c<decltype(arg)> ==
                           boost::hana::type_c<
                               space_tags::IsReferenceOccupied>) {
        this->reference_occupied_space(type);
      } else if constexpr (boost::hana::type_c<decltype(arg)> ==
                           boost::hana::type_c<space_tags::IsComplete>) {
        this->complete_space(type);
      } else if constexpr (boost::hana::type_c<decltype(arg)> ==
                           boost::hana::type_c<space_tags::IsHole>) {
        this->hole_space(type);
      } else if constexpr (boost::hana::type_c<decltype(arg)> ==
                           boost::hana::type_c<space_tags::IsParticle>) {
        this->particle_space(type);
      } else {
        static_assert(meta::always_false<decltype(arg)>::value,
                      "IndexSpaceRegistry::add{,_union,_intersect}: unknown "
                      "attribute tag");
      }
    });
  }

  /// @brief computes the approximate size of the space

  /// for a base space return its extent, for a composite space compute as a sum
  /// of extents of base subspaces
  /// @param s an IndexSpace object
  /// @return the approximate size of the space
  unsigned long compute_approximate_size(
      const IndexSpace::Attr& space_attr) const {
    if (is_base(space_attr.type())) {
      return this->retrieve(space_attr).approximate_size();
    } else {
      // compute_approximate_size is used when populating the registry
      // so don't use base_spaces() here
      unsigned long size = ranges::accumulate(
          *spaces_ | ranges::views::filter([&space_attr](auto& s) {
            return s.qns() == space_attr.qns() && is_base(s) &&
                   space_attr.type().intersection(s.type());
          }),
          0ul, [](unsigned long size, const IndexSpace& s) {
            return size + s.approximate_size();
          });
      return size;
    }
  }

  friend bool operator==(const IndexSpaceRegistry& isr1,
                         const IndexSpaceRegistry& isr2) {
    return *isr1.spaces_ == *isr2.spaces_;
  }
};

}  // namespace sequant
#endif  // SEQUANT_INDEX_SPACE_REGISTRY_HPP<|MERGE_RESOLUTION|>--- conflicted
+++ resolved
@@ -438,17 +438,17 @@
     return *base_spaces_;
   }
 
-  /// @brief checks if an IndexSpace is a base space
+  /// @brief checks if an IndexSpace is in the basis
   /// @param IS IndexSpace
-  /// @return true if @p IS is a base space
+  /// @return true if @p IS is in the basis
   /// @sa base_spaces
   static bool is_base(const IndexSpace& IS) {
     return has_single_bit(IS.type().to_int32());
   }
 
-  /// @brief checks if an IndexSpace::Type is a base space
+  /// @brief checks if an IndexSpace::Type is in the basis
   /// @param t IndexSpace::Type
-  /// @return true if @p t is a base space
+  /// @return true if @p t is in the basis
   /// @sa space_type_basis
   static bool is_base(const IndexSpace::Type& t) {
     return has_single_bit(t.to_int32());
@@ -461,25 +461,6 @@
     return this->add(IndexSpace::null);
   }
 
-<<<<<<< HEAD
-  /// @brief Is the result of a binary operation null or not registered return
-  /// false.
-  /// a user may wish to know if an operation returns a space they have
-  /// registered.
-  /// @param i1 IndexSpace
-  /// @param i2 IndexSpace
-  /// @param op a function which takes two int32 as arguments and returns an
-  /// int32
-  /// @note IndexSpaces must have the same @c QuantumNumberAttr to be a valid
-  /// bitop
-  bool valid_bitop(const IndexSpace& i1, const IndexSpace& i2,
-                   const std::function<int32_t(int32_t, int32_t)>& op) {
-    auto bitop_int = op(i1.type().to_int32(), i2.type().to_int32());
-    bool same_qn = i1.qns() == i2.qns();
-    if (!same_qn) return false;
-    auto& temp_space = find_by_attr({bitop_int, i1.qns()});
-    return temp_space == IndexSpace::null ? false : true;
-=======
   ///@brief is the intersection space registered
   ///@param space1
   ///@param space2
@@ -489,13 +470,10 @@
                           const IndexSpace& space2) const {
     auto result_attr = space1.attr().intersection(space2.attr());
     // nullspace is a valid intersection result
-    if (find_by_attr(result_attr) != nullspace ||
-        result_attr.type() == nullspace.type() ||
-        result_attr.qns() == nullspace.qns())
+    if (find_by_attr(result_attr) || !result_attr.type() || !result_attr.qns())
       return true;
     else
       return false;
->>>>>>> 8c9d2f22
   }
 
   /// @brief return the resulting space corresponding to a bitwise intersection
@@ -510,42 +488,25 @@
     if (space1 == space2) {
       return space1;
     } else {
-<<<<<<< HEAD
       const auto target_qns = space1.qns().intersection(space2.qns());
       bool same_qns = space1.qns() == space2.qns();
       if (!target_qns && !same_qns) {  // spaces with different quantum numbers
                                        // do not intersect.
         return IndexSpace::null;
-=======
-      auto type_intersection = space1.type().intersection(space2.type());
-      auto qns_intersection = space1.qns().intersection(space2.qns());
-      if (type_intersection == TypeAttr(0) ||
-          qns_intersection ==
-              QuantumNumbersAttr(0)) {  // if either type or qns do not
-                                        // intersect, resulting space is null
-                                        // intersect.
-        return nullspace;
->>>>>>> 8c9d2f22
       }
 
       // check the registry
+      auto intersection_attr = space1.type().intersection(space2.type());
       const IndexSpace& intersection_space =
-<<<<<<< HEAD
           find_by_attr({intersection_attr, space1.qns()});
       // the nullspace is a reasonable return value for intersection
       if (intersection_space == IndexSpace::null && intersection_attr) {
-=======
-          find_by_attr({type_intersection, qns_intersection});
-      if (intersection_space == nullspace) {
->>>>>>> 8c9d2f22
         throw std::invalid_argument(
             "The resulting space is not registered in this context. Add this "
             "space to the registry with a label to use it.");
       } else {
         return intersection_space;
       }
-<<<<<<< HEAD
-=======
     }
   }
 
@@ -560,8 +521,7 @@
       // union possible
       auto union_type = space1.type().unIon(space2.type());
       IndexSpace::Attr union_attr{union_type, space1.qns()};
-      if (find_by_attr(union_attr) ==
-          nullspace) {  // possible but not registered
+      if (!find_by_attr(union_attr)) {  // possible but not registered
         return false;
       } else
         return true;
@@ -572,14 +532,12 @@
       // union possible
       auto union_qn = space1.qns().unIon(space2.qns());
       IndexSpace::Attr union_attr{space1.type(), union_qn};
-      if (find_by_attr(union_attr) ==
-          nullspace) {  // possible but not registered
+      if (!find_by_attr(union_attr)) {  // possible but not registered
         return false;
       } else
         return true;
     } else {  // union not mathematically allowed.
       return false;
->>>>>>> 8c9d2f22
     }
   }
 
@@ -1059,8 +1017,8 @@
     return bits & (((bool)(bits & (bits - 1))) - 1);
   }
 
-  ///@brief find an IndexSpace from its attr. return nullspace if not present.
-  ///@param find the IndexSpace via it's @c attr
+  /// @brief find an IndexSpace from its attr. return nullspace if not present.
+  /// @param find the IndexSpace via it's @c attr
   const IndexSpace& find_by_attr(const IndexSpace::Attr& attr) const {
     for (auto&& space : *spaces_) {
       if (space.attr() == attr) {
