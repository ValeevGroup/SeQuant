#include "eval_node.hpp"
#include "expr.hpp"

#include <boost/math/special_functions/factorials.hpp>

namespace sequant {

EvalNode to_eval_node(ExprPtr const& expr) {
  using ranges::accumulate;
  using ranges::views::tail;
  using ranges::views::transform;

  assert(!expr->is<Constant>() &&
         "constant type expression"
         "not allowed in eval node");

  if (expr->is<Tensor>()) return EvalNode{EvalExpr{expr->as<Tensor>()}};

  auto subxprs = *expr | ranges::views::transform([](auto const& x) {
    return to_eval_node(x);
  }) | ranges::to_vector;

  assert(expr->is<Sum>() || expr->is<Product>());
  auto const op = expr->is<Sum>() ? EvalOp::Sum : EvalOp::Prod;

  auto bnode = ranges::accumulate(
      ranges::views::tail(subxprs), std::move(*subxprs.begin()),
      [op](auto& lnode, auto& rnode) {
        auto pxpr = EvalExpr{*lnode, *rnode, op};
        if (pxpr.op() == EvalOp::Prod) {
          pxpr *= lnode->scalar();
          pxpr *= rnode->scalar();

          lnode->scale(1.0);
          rnode->scale(1.0);
        }

        return EvalNode(std::move(pxpr), std::move(lnode), std::move(rnode));
      });

  if (expr->is<Product>()) *bnode *= expr->as<Product>().scalar();

  return bnode;
}

EvalNode to_eval_node(std::wstring_view label, ExprPtr const& expr) {
  assert(label == L"A" || label == L"S");
  auto op = label == L"A" ? EvalOp::Antisymm : EvalOp::Symm;

  auto rhs = to_eval_node(expr);
  auto bra = rhs->tensor().bra();
  auto ket = rhs->tensor().ket();
  ranges::sort(bra, Index::LabelCompare{});
  ranges::sort(ket, Index::LabelCompare{});

  auto const tnsr = Tensor{label, bra, ket,
                           label == L"A" ? Symmetry::antisymm : Symmetry::symm};
  auto lhs = EvalNode{EvalExpr{tnsr}};
  auto pdata = EvalExpr{*lhs, *rhs, op};
  return EvalNode{std::move(pdata), std::move(lhs), std::move(rhs)};
}

EvalNode to_eval_node_antisymm(ExprPtr const& expr) {
  return to_eval_node(L"A", expr);
}

EvalNode to_eval_node_symm(ExprPtr const& expr) {
  return to_eval_node(L"S", expr);
}

ExprPtr to_expr(EvalNode const& node) {
  auto const op = node->op();
  auto const& evxpr = *node;

  if (node.leaf()) {
    return evxpr.scalar() == Constant{1}
               ? evxpr.tensor().clone()
               : ex<Constant>(evxpr.scalar()) * evxpr.tensor().clone();
  }

  if (op == EvalOp::Prod || op == EvalOp::Symm || op == EvalOp::Antisymm) {
    auto prod = Product{};
    prod.scale(evxpr.scalar().value());

    auto lexpr = to_expr(node.left());
    auto rexpr = to_expr(node.right());

    if (lexpr->is<Tensor>())
      prod.append(1, lexpr);
    else
      prod.append(lexpr);

    if (rexpr->is<Tensor>())
      prod.append(1, rexpr);
    else
      prod.append(rexpr);

    return ex<Product>(std::move(prod));
  } else {
    assert(op == EvalOp::Sum && "unsupported operation type");
    return ex<Sum>(Sum{to_expr(node.left()), to_expr(node.right())});
  }
}

ExprPtr linearize_eval_node(EvalNode const& node) {
  if (node.leaf()) return to_expr(node);

  auto lres = to_expr(node.left());
  auto rres = to_expr(node.right());
  if (node->op() == EvalOp::Sum) return ex<Sum>(ExprPtrList{lres, rres});

  if (node.left().leaf() && node.right().leaf()) {
    return ex<Product>(node->scalar().value(), ExprPtrList{lres, rres});
  } else if (!node.left().leaf() && !node.right().leaf()) {
    auto prod = Product(node->scalar().value(), ExprPtrList{});
    prod.append(lres);
    prod.append(rres);
    return ex<Product>(std::move(prod));
  } else if (node.left().leaf() && !node.right().leaf()) {
    auto prod = Product(node->scalar().value(), ExprPtrList{lres});
    prod.append(rres);
    return ex<Product>(std::move(prod));
  } else {  // (!node.left().leaf() && node.right().leaf())
    auto& res = lres->as<Product>();
    res.scale(node->scalar().value());
    res.append(rres);
    return lres;
  }
}

AsyCost asy_cost_single_node_symm_off(EvalNode const& node) {
  if (node.leaf()) return AsyCost::zero();

  auto bks = ranges::views::concat(node.left()->tensor().const_braket(),
                                   node.right()->tensor().const_braket(),
                                   node->tensor().const_braket());
  auto const uniques =
      bks | ranges::to<container::set<Index, Index::LabelCompare>>;

  size_t const nocc = ranges::count_if(uniques, [](auto&& idx) {
    return idx.space() == IndexSpace::active_occupied;
  });

  size_t const nvirt = uniques.size() - nocc;

  switch (node->op()) {
    case EvalOp::Symm: {
      auto f = static_cast<int>(
          boost::math::factorial<double>(node->tensor().rank()));
      return AsyCost{nocc, nvirt, static_cast<int>(f)};
    }
    case EvalOp::Antisymm: {
      auto f = static_cast<int>(
          boost::math::factorial<double>(node->tensor().rank()));
      return AsyCost{nocc, nvirt, static_cast<int>(f * f)};
    }
    default:
      return AsyCost{nocc, nvirt, 1};
  }
}

AsyCost asy_cost_single_node(const EvalNode& node) {
  auto cost = asy_cost_single_node_symm_off(node);
  auto factorial = [](auto x) {
    return static_cast<int>(boost::math::factorial<double>(x));
  };
  // parent node symmetry
  auto const psym = node->tensor().symmetry();
  // parent node bra symmetry
  auto const pbrank = node->tensor().bra_rank();
  // parent node ket symmetry
  auto const pkrank = node->tensor().ket_rank();

  if (psym == Symmetry::nonsymm || psym == Symmetry::invalid) {
    // do nothing
  } else {
    // ------
    // psym is Symmetry::symm or Symmetry::antisymm
    //
    // the rules of cost reduction are taken from
    //   doi:10.1016/j.procs.2012.04.044
    // ------

    auto const op = node->op();
    if (op == EvalOp::Sum) {
      cost = psym == Symmetry::symm
                 ? cost / (factorial(pbrank) * factorial(pkrank))
                 : cost / factorial(pbrank);
    } else if (op == EvalOp::Prod) {
      auto const lsym = node.left()->tensor().symmetry();
      auto const rsym = node.right()->tensor().symmetry();
      cost = (lsym == rsym && lsym == Symmetry::nonsymm)
                 ? cost / factorial(pbrank)
                 : cost / (factorial(pbrank) * factorial(pkrank));
<<<<<<< HEAD
=======
    } else if (op == EvalOp::Symm) {
      cost = cost / factorial(pbrank);
    } else if (op == EvalOp::Antisymm) {
      cost = cost / (factorial(pbrank) * factorial(pkrank));
>>>>>>> 7094a678
    } else {
      assert(
          false &&
          "Unsupported evaluation operation for asymptotic cost computation.");
    }
  }

  return cost;
}

}  // namespace sequant<|MERGE_RESOLUTION|>--- conflicted
+++ resolved
@@ -192,13 +192,10 @@
       cost = (lsym == rsym && lsym == Symmetry::nonsymm)
                  ? cost / factorial(pbrank)
                  : cost / (factorial(pbrank) * factorial(pkrank));
-<<<<<<< HEAD
-=======
     } else if (op == EvalOp::Symm) {
       cost = cost / factorial(pbrank);
     } else if (op == EvalOp::Antisymm) {
       cost = cost / (factorial(pbrank) * factorial(pkrank));
->>>>>>> 7094a678
     } else {
       assert(
           false &&
