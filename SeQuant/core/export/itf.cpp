--- conflicted
+++ resolved
@@ -44,13 +44,8 @@
   // to the result of the expression
   IndexGroups externals = get_unique_indices(expr);
 
-<<<<<<< HEAD
-  return Tensor(L"Result", std::move(externals.bra), std::move(externals.ket),
-                std::move(externals.aux));
-=======
   return Tensor(L"Result", bra(std::move(externals.bra)),
-                ket(std::move(externals.ket)));
->>>>>>> a9206a58
+                ket(std::move(externals.ket)), aux(std::move(externals.aux)));
 }
 
 Result::Result(ExprPtr expression, bool importResultTensor)
@@ -154,13 +149,8 @@
       // There is no notion of bra and ket for intermediates, so we dump all
       // indices in the bra for now
       Tensor intermediate(intermediateName.data(),
-<<<<<<< HEAD
-                          std::move(intermediateIndices), std::vector<Index>{},
-                          std::vector<Index>{});
-=======
                           bra(std::move(intermediateIndices)),
                           ket(std::vector<Index>{}));
->>>>>>> a9206a58
 
       std::vector<Contraction> intermediateContractions =
           to_contractions(factor, intermediate);
@@ -282,13 +272,8 @@
     std::swap(braIndices[0], ketIndices[0]);
   }
 
-<<<<<<< HEAD
-  expr = ex<Tensor>(tensor.label(), std::move(braIndices),
-                    std::move(ketIndices), tensor.aux());
-=======
   expr = ex<Tensor>(tensor.label(), bra(std::move(braIndices)),
-                    ket(std::move(ketIndices)));
->>>>>>> a9206a58
+                    ket(std::move(ketIndices)), tensor.aux());
 }
 
 template <typename BraContainer, typename KetContainer>
@@ -423,13 +408,8 @@
     }
   }
 
-<<<<<<< HEAD
-  expr = ex<Tensor>(std::move(tensorLabel), std::move(braIndices),
-                    std::move(ketIndices), tensor.aux());
-=======
   expr = ex<Tensor>(std::move(tensorLabel), bra(std::move(braIndices)),
-                    ket(std::move(ketIndices)));
->>>>>>> a9206a58
+                    ket(std::move(ketIndices)), tensor.aux());
 }
 
 void integral_remapper(ExprPtr &expr, std::wstring_view oneElectronIntegralName,
