#ifndef SEQUANT_OPTIMIZE_OPTIMIZE_HPP
#define SEQUANT_OPTIMIZE_OPTIMIZE_HPP

#include <ios>
#include <limits>
#include <utility>

#include <SeQuant/core/clone_packed.hpp>
#include <SeQuant/core/container.hpp>
#include <SeQuant/core/eval_node.hpp>
#include <SeQuant/core/eval_seq.hpp>
#include <SeQuant/core/tensor_network.hpp>

namespace sequant {
/// Optimize an expression assuming the number of virtual orbitals
/// greater than the number of occupied orbitals.

/// \param expr Expression to be optimized.
/// \return EvalNode object.
// EvalNode optimize(ExprPtr const& expr);

namespace opt {

namespace detail {
///
/// For n number of bits, assuming all of them are on,
/// bipartition them into all possibilities, except for
/// the trivial (all zero bits, all one bits) partition
/// eg. for n = 3
///       (001, 110)
///       (010, 101)
///       (011, 100)
///
template <typename F,
          std::enable_if_t<std::is_invocable_v<F, size_t, size_t>, bool> = true>
void scan_biparts_all_bits(size_t n, F&& scanner) {
  auto ulim = (1 << n);
  for (auto i = 1; i < ulim / 2; ++i)
    std::invoke(std::forward<F>(scanner), i, (ulim - 1 - i));
}

///
/// given positions of bits that are on,
/// P = {i, j,...,m}
/// generate binary partitions of the positions
/// such as {m} and {i, j, ...} (= P - {m}) and so on
/// except for the trivial {i, j,...,m} {} partition
///
template <typename F,
          std::enable_if_t<std::is_invocable_v<F, size_t, size_t>, bool> = true>
void scan_biparts_some_bits(std::vector<size_t> const& bs, F&& scanner) {
  scan_biparts_all_bits(bs.size(), [&scanner, &bs](size_t a1, size_t _) {
    size_t p1{0}, p2{0};
    for (auto i = 0; i < bs.size(); ++i) {
      // if ith bit is on, ith elem in bs is included in p1
      //                       else it is included in p2
      if ((1 << i) & a1)
        p1 |= (1 << bs[i]);
      else
        p2 |= (1 << bs[i]);
    }
    std::invoke(std::forward<F>(scanner), p1, p2);
  });
}

/// given a number @c n, return a vector of ON bit positions
/// only first num_bits bits will be checked from right to left
/// in the bit representation of @c n
std::vector<size_t> on_bits_pos(size_t n, size_t num_bits = sizeof(size_t) * 8);

}  // namespace detail

namespace opt {

///
/// Omit the first factor from the top level product from given expression.
/// Intended to drop "A" and "S" tensors from CC amplitudes as a preparatory
/// step for evaluation of the amplitudes.
///
ExprPtr tail_factor(ExprPtr const& expr) noexcept;

///
///
/// Pulls out scalar to the top level from a nested product.
/// If @c expr is not Product, does nothing.
void pull_scalar(sequant::ExprPtr expr) noexcept;

///
/// Result of the single term optimization of a term.
/// Holds operations count.
///
/// Iterable of one or more binary_expr<EvalExpr> root node pointers
/// that lead to the same operations count.
///
/// ie. degenerate evaluations leading to the minimal operations count are
/// stored as binary tree nodes.
///
struct STOResult {
  AsyCost cost;

  container::vector<EvalNode> optimal_seqs;
};

<<<<<<< HEAD
/// Perform single term optimization on a product.
=======
template <typename IdxToSz,
          std::enable_if_t<std::is_invocable_r_v<size_t, IdxToSz, Index>,
                           bool> = true>
double log_flops(IdxToSz const& idxsz,
                 container::vector<Index> const& commons,
                 container::vector<Index> const& diffs) {
  double res = 0;
  for (auto&& idx : ranges::views::concat(commons, diffs))
    res += std::log10(std::invoke(idxsz, idx));
  return res;
}

/// Perform single term optimization on a product. Deprecated.
>>>>>>> 7094a678
///
/// @return STOResult
template <typename F = std::function<bool(EvalNode const&)>,
          std::enable_if_t<std::is_invocable_r_v<bool, F, EvalNode const&>,
                           bool> = true>
STOResult single_term_opt(
    Product const& prod, F&& pred = [](auto const&) { return true; }) {
  using ranges::to_vector;
  using ranges::views::iota;
  using ranges::views::take;
  using ranges::views::transform;
  using seq_t = EvalSeq<size_t>;

  struct {
    Product const& facs;

    ExprPtr operator()(size_t pos) { return facs.factor(pos)->clone(); }

    ExprPtr operator()(ExprPtr lf, ExprPtr rf) {
      auto p = Product{};
      p.append(std::move(lf));
      p.append(std::move(rf));

      return ex<Product>(std::move(p));
    }
  } fold_prod{prod};  // struct

  auto result = STOResult{AsyCost::max(), {}};

  auto finder = [&result, &fold_prod, &pred, prod](auto const& seq) {
    auto expr = seq.evaluate(fold_prod);

    if (prod.scalar() != 1.) {
      if (!expr->template is<Product>())  // in case expr is non-product
        expr = ex<Product>(Product{std::move(expr)});
      *expr *= Constant{prod.scalar()};
    }

    auto node = to_eval_node(expr);

    auto cost = asy_cost(node, std::forward<F>(pred));

    if (cost == result.cost) {
      result.optimal_seqs.emplace_back(std::move(node));
    } else if (cost < result.cost) {
      result.optimal_seqs.clear();
      result.optimal_seqs.emplace_back(std::move(node));
      result.cost = std::move(cost);
    } else {
      // cost > optimal cost. do nothing.
    }
  };  // finder

  auto init_seq = iota(size_t{0}) | take(prod.size()) |
                  transform([](auto x) { return seq_t{x}; }) |
                  ranges::to_vector;

  enumerate_eval_seq<size_t>(init_seq, finder);
  return result;
}

<<<<<<< HEAD
}  // namespace opt
=======
using eval_seq_t = container::vector<int>;

struct OptRes {
  container::vector<sequant::Index> indices;
  double flops;
  eval_seq_t sequence;
};

/// returns a pair of index vectors
/// first element of the pair is the vector of common indices compared by labels
/// second element of the pair is the set symmetric difference of the input
/// index vectors if either of the input index container is empty, the result is
/// a pair of empty vectors
/// @note I1 and I2 containers are assumed to be sorted by using
/// Index::LabelCompare{};
template <typename I1, typename I2>
std::pair<container::vector<Index>, container::vector<Index>> common_indices(
    I1 const& idxs1, I2 const& idxs2) {
  container::vector<Index> i1vec(ranges::begin(idxs1), ranges::end(idxs1)),
      i2vec(ranges::begin(idxs2), ranges::end(idxs2));
  if (i1vec.empty() || i2vec.empty()) return {{}, {}};

  container::vector<Index> commons, diffs;
  std::set_intersection(std::begin(i1vec), std::end(i1vec), std::begin(i2vec),
                        std::end(i2vec), std::back_inserter(commons),
                        Index::LabelCompare{});
  std::set_symmetric_difference(
      std::begin(i1vec), std::end(i1vec), std::begin(i2vec), std::end(i2vec),
      std::back_inserter(diffs), Index::LabelCompare{});
  return {commons, diffs};
}

template <typename IdxToSz,
          std::enable_if_t<std::is_invocable_r_v<size_t, IdxToSz, Index>,
                           bool> = true>
eval_seq_t single_term_opt_v2(TensorNetwork const& network,
                              IdxToSz const& idxsz) {
  // number of terms
  auto const nt = network.tensors().size();
  if (nt == 1) return eval_seq_t{0};
  if (nt == 2) return eval_seq_t{0, 1, -1};
  auto nth_tensor_indices = container::vector<container::vector<Index>>{};
  nth_tensor_indices.reserve(nt);

  for (auto i = 0; i < nt; ++i) {
    auto bk = container::vector<Index>{};
    for (auto idx : braket(*network.tensors().at(i))) bk.push_back(idx);

    ranges::sort(bk, Index::LabelCompare{});
    nth_tensor_indices.emplace_back(std::move(bk));
  }
  //  double const log_nocc = std::log10(nocc);
  //  double const log_nvirt = std::log10(nvirt);

  auto log_flops_ = [&idxsz](container::vector<Index> const& commons,
                             container::vector<Index> const& diffs) {
    return log_flops(idxsz, commons, diffs);
  };

  container::vector<OptRes> result((1 << nt), OptRes{{}, 0, {}});

  // power_pos is used, and incremented, only when the
  // result[1<<0]
  // result[1<<1]
  // result[1<<2]
  // and so on are set
  size_t power_pos = 0;
  for (auto n = 1; n < (1 << nt); ++n) {
    double cost = std::numeric_limits<double>::max();
    auto const on_bits = detail::on_bits_pos(n, nt);
    size_t p1 = 0, p2 = 0;
    container::vector<Index> tindices{};
    detail::scan_biparts_some_bits(
        on_bits, [&result = std::as_const(result), &tindices, &idxsz,
                  &log_flops_, &cost, &p1, &p2](auto p1_, auto p2_) {
          auto [commons, diffs] =
              common_indices(result[p1_].indices, result[p2_].indices);
          auto new_cost = log_flops_(commons, diffs) + result[p1_].flops +
                          result[p2_].flops;
          if (new_cost < cost) {
            cost = new_cost;
            tindices = std::move(diffs);
            p1 = p1_;
            p2 = p2_;
          }
        });  //

    auto seq = eval_seq_t{};
    if (tindices.empty()) {
      cost = 0;
      tindices = std::move(nth_tensor_indices[power_pos]);
      seq = eval_seq_t{static_cast<int>(power_pos++)};
    } else {
      // cost set
      // tindices set
      seq = ranges::views::concat(result[p1].sequence, result[p2].sequence) |
            ranges::to<eval_seq_t>;
      seq.push_back(-1);
    }

    result[n].flops = cost;
    result[n].indices = std::move(tindices);
    result[n].sequence = std::move(seq);
  }

  return result[(1 << nt) - 1].sequence;
}

// @c prod is assumed to consist of only Tensor expressions
template <typename IdxToSz,
          std::enable_if_t<std::is_invocable_v<IdxToSz, Index>, bool> = true>
ExprPtr single_term_opt_v2(Product const& prod, IdxToSz const& idxsz) {
  if (prod.factors().size() < 3) return clone_packed(prod);
  auto seq = single_term_opt_v2(TensorNetwork{prod}, idxsz);
  auto result = container::vector<ExprPtr>{};
  for (auto i : seq)
    if (i == -1) {
      auto rexpr = *result.rbegin();
      result.pop_back();
      auto lexpr = *result.rbegin();
      result.pop_back();
      auto p = Product{};
      p.append(lexpr);
      p.append(rexpr);
      result.push_back(clone_packed(p));
    } else {
      result.push_back(prod.at(i));
    }

  (*result.rbegin())->as<Product>().scale(prod.scalar());
  return *result.rbegin();
}

}  // namespace opt

template <typename IdxToSz,
          std::enable_if_t<std::is_invocable_v<IdxToSz, Index>, bool> = true>
EvalNode optimize(const ExprPtr& expr, IdxToSz const& idxsz) {
  using ranges::views::transform;
  if (expr->is<Tensor>())
    return to_eval_node(expr);
  else if (expr->is<Product>()) {
    // return *(opt::single_term_opt(expr->as<Product>()).optimal_seqs.begin());
    auto opt_expr = opt::single_term_opt_v2(expr->as<Product>(), idxsz);
    return to_eval_node(opt_expr);
  } else if (expr->is<Sum>()) {
    auto smands = *expr | transform([&idxsz](auto const& s) {
      return to_expr(optimize(s, idxsz));
    }) | ranges::to_vector;

    return to_eval_node(ex<Sum>(Sum{smands.begin(), smands.end()}));
  } else
    throw std::runtime_error{"optimization attempted on unsupported Expr type"};
}

>>>>>>> 7094a678
}  // namespace sequant

#endif  // SEQUANT_OPTIMIZE_OPTIMIZE_HPP<|MERGE_RESOLUTION|>--- conflicted
+++ resolved
@@ -70,8 +70,6 @@
 
 }  // namespace detail
 
-namespace opt {
-
 ///
 /// Omit the first factor from the top level product from given expression.
 /// Intended to drop "A" and "S" tensors from CC amplitudes as a preparatory
@@ -101,9 +99,6 @@
   container::vector<EvalNode> optimal_seqs;
 };
 
-<<<<<<< HEAD
-/// Perform single term optimization on a product.
-=======
 template <typename IdxToSz,
           std::enable_if_t<std::is_invocable_r_v<size_t, IdxToSz, Index>,
                            bool> = true>
@@ -117,7 +112,6 @@
 }
 
 /// Perform single term optimization on a product. Deprecated.
->>>>>>> 7094a678
 ///
 /// @return STOResult
 template <typename F = std::function<bool(EvalNode const&)>,
@@ -179,9 +173,6 @@
   return result;
 }
 
-<<<<<<< HEAD
-}  // namespace opt
-=======
 using eval_seq_t = container::vector<int>;
 
 struct OptRes {
@@ -337,7 +328,6 @@
     throw std::runtime_error{"optimization attempted on unsupported Expr type"};
 }
 
->>>>>>> 7094a678
 }  // namespace sequant
 
 #endif  // SEQUANT_OPTIMIZE_OPTIMIZE_HPP