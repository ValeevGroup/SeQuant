#ifndef SEQUANT_OPTIMIZE_OPTIMIZE_HPP
#define SEQUANT_OPTIMIZE_OPTIMIZE_HPP

#include <ios>
#include <iostream>
#include <limits>
#include <utility>

#include <SeQuant/core/container.hpp>
#include <SeQuant/core/eval_node.hpp>
#include <SeQuant/core/tensor_network.hpp>

namespace sequant {
/// Optimize an expression assuming the number of virtual orbitals
/// greater than the number of occupied orbitals.

/// \param expr Expression to be optimized.
/// \return EvalNode object.
// EvalNode optimize(ExprPtr const& expr);

namespace opt {

namespace {

///
/// Non-trivial, unique bipartitions of the bits in an unsigned integral.
///  eg.
///  decimal (binary) => [{decimal (binary)}...]
///  -------------------------------------------
///         3 (11) => [{1 (01), 2 (10)}]
///      11 (1011) => [{1  (0001), 10 (1010)},
///                     {2 (0010), 9 (1001)},
///                     {3 (0011), 8 (1000)}]
///      0 (0)     => [] (empty: no partitions possible)
///      2 (10)    => [] (empty)
///      4 (100)   => [] (empty)
///
/// \tparam I Unsigned integral type.
/// \param n Represents a bit set.
/// \param func func is function that takes two arguments of type I.
///
template <
    typename I, typename F,
    typename = std::enable_if_t<std::is_integral_v<I> && std::is_unsigned_v<I>>,
    typename = std::enable_if_t<std::is_invocable_v<F, I, I>>>
void biparts(I n, F&& func) {
  if (n == 0) return;
  I const h = static_cast<I>(std::floor(n / 2.0));
  for (auto n_ = 1; n_ <= h; ++n_) {
    auto const l = n & n_;
    auto const r = (n - n_) & n;
    if ((l | r) == n) std::invoke(std::forward<F>(func), l, r);
  }
}

///
/// \tparam IdxToSz map-like {IndexSpace : size_t}
/// \param idxsz see @c IdxToSz
/// \param commons Index objects
/// \param diffs   Index objects
/// \return flops count
/// @note @c commons and @c diffs have unique indices individually as well as
///       combined
template <typename IdxToSz,
          std::enable_if_t<std::is_invocable_r_v<size_t, IdxToSz, Index>,
                           bool> = true>
double ops_count(IdxToSz const& idxsz, container::svector<Index> const& commons,
                 container::svector<Index> const& diffs) {
  double ops = 1.0;
  for (auto&& idx : ranges::views::concat(commons, diffs))
    ops *= std::invoke(idxsz, idx);
  // ops == 1.0 implies both commons and diffs empty
  return ops == 1.0 ? 0 : ops;
}

///
/// any element in the vector belongs to the integral range [-1,N)
/// where N is the length of the [Expr] (ie. the iterable of expressions)
///   * only applicable for binary evaluations
///   * the integer -1 can appear in certain places: it implies the binary
///     operation between the last two expressions
///   * eg.
///         * {0,1,-1,2,-1} => ( (e[0], e[1]), e[2])
///         * {0,1,-1,2,3,-1,-1} => ((e[0], e[1]), (e[2],e[3]))
///
using eval_seq_t = container::svector<int>;

///
/// Represents a result of optimization on a range of expressions
/// for a binary evaluation
///
struct OptRes {
  /// Free indices remaining upon evaluation
  container::svector<sequant::Index> indices;

  /// The flops count of evaluation
  double flops;

  /// The evaluation sequence
  eval_seq_t sequence;
};

///
/// returns a vector of Index objects that are common in @c idxs1 and @c idxs2.
///
/// @note I1 and I2 containers are assumed to be sorted by using
/// Index::LabelCompare{};
template <typename I1, typename I2>
container::svector<Index> common_indices(I1 const& idxs1, I2 const& idxs2) {
  using std::back_inserter;
  using std::begin;
  using std::end;
  using std::set_intersection;

  auto result = container::svector<Index>{};

  set_intersection(begin(idxs1), end(idxs1), begin(idxs2), end(idxs2),
                   back_inserter(result), Index::LabelCompare{});
  return result;
}

///
/// returns a vector of Index objects that are common in @c idxs1 and @c idxs2.
///
/// @note I1 and I2 containers are assumed to be sorted by using
/// Index::LabelCompare{};
template <typename I1, typename I2>
container::svector<Index> diff_indices(I1 const& idxs1, I2 const& idxs2) {
  using std::back_inserter;
  using std::begin;
  using std::end;
  using std::set_symmetric_difference;

  auto result = container::svector<Index>{};

  set_symmetric_difference(begin(idxs1), end(idxs1), begin(idxs2), end(idxs2),
                           back_inserter(result), Index::LabelCompare{});
  return result;
}

/// T is integral type
/// TODO: Use C++20 <bit> header when possible
template <typename T>
bool has_single_bit(T x) noexcept {
  return x != 0 && (x & (x - 1)) == 0;
}

///
/// \tparam IdxToSz
/// \param network A TensorNetwork object.
/// \param idxsz An invocable on Index, that maps Index to its dimension.
/// \return Optimal evaluation sequence that minimizes flops. If there are
///         equivalent optimal sequences then the result is the one that keeps
///         the order of tensors in the network as original as possible.
template <typename IdxToSz,
          std::enable_if_t<std::is_invocable_r_v<size_t, IdxToSz, Index>,
                           bool> = true>
eval_seq_t single_term_opt(TensorNetwork const& network, IdxToSz const& idxsz) {
  // number of terms
  auto const nt = network.tensors().size();
  if (nt == 1) return eval_seq_t{0};
  if (nt == 2) return eval_seq_t{0, 1, -1};
  auto nth_tensor_indices = container::svector<container::svector<Index>>{};
  nth_tensor_indices.reserve(nt);

  for (auto i = 0; i < nt; ++i) {
    auto const& tnsr = *network.tensors().at(i);
    auto bk = container::svector<Index>{};
    bk.reserve(bra_rank(tnsr) + ket_rank(tnsr));
    for (auto&& idx : braket(tnsr)) bk.push_back(idx);

    ranges::sort(bk, Index::LabelCompare{});
    nth_tensor_indices.emplace_back(std::move(bk));
  }

  container::svector<OptRes> results((1 << nt), OptRes{{}, 0, {}});

  // power_pos is used, and incremented, only when the
  // result[1<<0]
  // result[1<<1]
  // result[1<<2]
  // and so on are set
  size_t power_pos = 0;
  for (size_t n = 1; n < (1 << nt); ++n) {
    double curr_cost = std::numeric_limits<double>::max();
    std::pair<size_t, size_t> curr_parts{0, 0};
    container::svector<Index> curr_indices{};

    // function to find the optimal partition
    auto scan_parts = [&curr_cost,                              //
                       &curr_parts,                             //
                       &curr_indices,                           //
                           & results = std::as_const(results),  //
                       &idxsz](                                 //
                          size_t lpart, size_t rpart) {
<<<<<<< HEAD
      auto commons =
          common_indices(results[lpart].indices, results[rpart].indices);
      auto diffs = diff_indices(results[lpart].indices, results[rpart].indices);
      auto new_cost = ops_count(idxsz,           //
                                commons, diffs)  //
                      + results[lpart].flops     //
=======
      auto [commons,                                            //
            diffs] = common_indices(results[lpart].indices,     //
                                    results[rpart].indices);
      auto new_cost = ops_count(idxsz,                          //
                                commons, diffs)                 //
                      + results[lpart].flops                    //
>>>>>>> 3ec92021
                      + results[rpart].flops;
      if (new_cost <= curr_cost) {
        curr_cost = new_cost;
        curr_parts = decltype(curr_parts){lpart, rpart};
        curr_indices = std::move(diffs);
      }
    };

    biparts(n, scan_parts);

    auto& curr_result = results[n];
    if (has_single_bit(n)) {
      assert(curr_indices.empty());
      // evaluation of a single atomic tensor
      curr_result.flops = 0;
      curr_result.indices = std::move(nth_tensor_indices[power_pos]);
      curr_result.sequence = eval_seq_t{static_cast<int>(power_pos++)};
    } else {
      curr_result.flops = curr_cost;
      curr_result.indices = std::move(curr_indices);
      auto const& first = results[curr_parts.first].sequence;
      auto const& second = results[curr_parts.second].sequence;

      curr_result.sequence =
          (first[0] < second[0] ? ranges::views::concat(first, second)
                                : ranges::views::concat(second, first)) |
          ranges::to<eval_seq_t>;
      curr_result.sequence.push_back(-1);
    }
  }

  return results[(1 << nt) - 1].sequence;
}

}  // namespace

///
/// Omit the first factor from the top level product from given expression.
/// Intended to drop "A" and "S" tensors from CC amplitudes as a preparatory
/// step for evaluation of the amplitudes.
///
ExprPtr tail_factor(ExprPtr const& expr) noexcept;

///
///
/// Pulls out scalar to the top level from a nested product.
/// If @c expr is not Product, does nothing.
void pull_scalar(sequant::ExprPtr expr) noexcept;

///
/// \param prod  Product to be optimized.
/// \param idxsz An invocable object that maps an Index object to size.
/// \return Parenthesized product expression.
///
/// @note @c prod is assumed to consist of only Tensor expressions
///
template <typename IdxToSz,
          std::enable_if_t<std::is_invocable_v<IdxToSz, Index>, bool> = true>
ExprPtr single_term_opt(Product const& prod, IdxToSz const& idxsz) {
  if (prod.factors().size() < 3)
    return ex<Product>(Product{prod.scalar(), prod.factors().begin(),
                               prod.factors().end(), Product::Flatten::No});
  auto seq = single_term_opt(TensorNetwork{prod}, idxsz);
  auto result = container::svector<ExprPtr>{};
  for (auto i : seq)
    if (i == -1) {
      auto rexpr = *result.rbegin();
      result.pop_back();
      auto lexpr = *result.rbegin();
      result.pop_back();
      auto p = Product{1, ExprPtrList{lexpr, rexpr}, Product::Flatten::No};
      result.push_back(
          ex<Product>(Product{prod.scalar(), p.factors().begin(),
                              p.factors().end(), Product::Flatten::No}));
    } else {
      result.push_back(prod.at(i));
    }

  (*result.rbegin())->as<Product>().scale(prod.scalar());
  return *result.rbegin();
}

}  // namespace opt

/////
///// \param expr  Expression to be optimized.
///// \param idxsz An invocable object that maps an Index object to size.
///// \return Optimized expression for lower evaluation cost.
template <typename IdxToSize,
          typename =
              std::enable_if_t<std::is_invocable_r_v<size_t, IdxToSize, Index>>>
ExprPtr optimize(ExprPtr const& expr, IdxToSize const& idx2size) {
  using ranges::views::transform;
  if (expr->is<Tensor>())
    return expr->clone();
  else if (expr->is<Product>())
    return opt::single_term_opt(expr->as<Product>(), idx2size);
  else if (expr->is<Sum>()) {
    auto smands = *expr | transform([&idx2size](auto&& s) {
      return optimize(s, idx2size);
    }) | ranges::to_vector;
    return ex<Sum>(Sum{smands.begin(), smands.end()});
  } else
    throw std::runtime_error{"Optimization attempted on unsupported Expr type"};
}

}  // namespace sequant

#endif  // SEQUANT_OPTIMIZE_OPTIMIZE_HPP<|MERGE_RESOLUTION|>--- conflicted
+++ resolved
@@ -193,21 +193,12 @@
                            & results = std::as_const(results),  //
                        &idxsz](                                 //
                           size_t lpart, size_t rpart) {
-<<<<<<< HEAD
-      auto commons =
-          common_indices(results[lpart].indices, results[rpart].indices);
-      auto diffs = diff_indices(results[lpart].indices, results[rpart].indices);
+      auto [commons,                                         //
+            diffs] = common_indices(results[lpart].indices,  //
+                                    results[rpart].indices);
       auto new_cost = ops_count(idxsz,           //
                                 commons, diffs)  //
                       + results[lpart].flops     //
-=======
-      auto [commons,                                            //
-            diffs] = common_indices(results[lpart].indices,     //
-                                    results[rpart].indices);
-      auto new_cost = ops_count(idxsz,                          //
-                                commons, diffs)                 //
-                      + results[lpart].flops                    //
->>>>>>> 3ec92021
                       + results[rpart].flops;
       if (new_cost <= curr_cost) {
         curr_cost = new_cost;
