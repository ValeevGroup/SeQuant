//
// Created by Eduard Valeyev on 3/31/18.
//

#ifndef SEQUANT_WICK_IMPL_HPP
#define SEQUANT_WICK_IMPL_HPP

#include <SeQuant/core/bliss.hpp>
#include <SeQuant/core/logger.hpp>
#include <SeQuant/core/tensor_canonicalizer.hpp>
#include <SeQuant/core/tensor_network.hpp>
#include <SeQuant/core/vertex_type.hpp>
#include <SeQuant/core/wick_graph.hpp>

#ifdef SEQUANT_HAS_EXECUTION_HEADER
#include <execution>
#endif

namespace sequant {

namespace detail {

struct zero_result : public std::exception {};

/// @brief computes index replacement rules

/// If using orthonormal representation, overlaps are Kronecker deltas, hence
/// summations can be reduced by index replacements. Reducing sums over dummy
/// (internal) indices uses 2 rules:
/// - if a Kronecker delta binds 2 internal indices I and J, replace them with a
///   new internal index representing intersection of spaces of I and J,
///   !!remove delta!!
/// - if a Kronecker delta binds an internal index J and an external index I:
///   - if space of J includes space of I, replace J with I, !!remove delta!!
///   - if space of J is a subset of space of I, replace J with a new internal
///     index representing intersection of spaces of I and J, !!keep the delta!!
/// @throw zero_result if @c product is zero for any reason, e.g. because
///        it includes an overlap of 2 indices from nonoverlapping spaces
template <Statistics S>
container::map<Index, Index> compute_index_replacement_rules(
    std::shared_ptr<Product> &product,
    const container::set<Index> &external_indices,
    const std::set<Index, Index::LabelCompare> &all_indices) {
  expr_range exrng(product);

  /// this ensures that all temporary indices have unique *labels* (not just
  /// unique *full labels*)
  auto index_validator = [&all_indices](const Index &idx) {
    return all_indices.find(idx) == all_indices.end();
  };
  IndexFactory idxfac(index_validator);
  container::map<Index /* src */, Index /* dst */> result;  // src->dst

  // computes an index in intersection of space1 and space2
  auto make_intersection_index = [&idxfac](const IndexSpace &space1,
                                           const IndexSpace &space2) {
    auto isr = sequant::get_default_context(S).index_space_registry();
    const auto intersection_space = isr->intersection(space1, space2);
    if (!intersection_space) throw zero_result{};
    return idxfac.make(intersection_space);
  };

  // transfers proto indices from idx (if any) to img
  auto proto = [](const Index &img, const Index &idx) {
    if (idx.has_proto_indices()) {
      if (img.has_proto_indices()) {
        assert(img.proto_indices() == idx.proto_indices());
        return img;
      } else
        return Index(img, idx.proto_indices());
    } else {
      assert(!img.has_proto_indices());
      return img;
    }
  };

  // adds src->dst or src->intersection(dst,current_dst)
  auto add_rule = [&result, &proto, &make_intersection_index](
                      const Index &src, const Index &dst) {
    auto src_it = result.find(src);
    if (src_it == result.end()) {  // if brand new, add the rule
      auto insertion_result = result.emplace(src, proto(dst, src));
      assert(insertion_result.second);
    } else {  // else modify the destination of the existing rule to the
      // intersection
      const auto &old_dst = src_it->second;
      assert(old_dst.proto_indices() == src.proto_indices());
      if (dst.space() != old_dst.space()) {
        src_it->second =
            proto(make_intersection_index(old_dst.space(), dst.space()), src);
      }
    }
  };

  // adds src1->dst and src2->dst; if src1->dst1 and/or src2->dst2 already
  // exist the existing rules are updated to map to the intersection of dst1,
  // dst2 and dst
  auto add_rules = [&result, &idxfac, &proto, &make_intersection_index](
                       const Index &src1, const Index &src2, const Index &dst) {
    auto isr = get_default_context(S).index_space_registry();
    // are there replacement rules already for src{1,2}?
    auto src1_it = result.find(src1);
    auto src2_it = result.find(src2);
    const auto has_src1_rule = src1_it != result.end();
    const auto has_src2_rule = src2_it != result.end();

    // which proto-indices should dst1 and dst2 inherit? a source index without
    // proto indices will inherit its source counterpart's indices, unless it
    // already has its own protoindices: <a_ij|p> = <a_ij|a_ij> (hence replace p
    // with a_ij), but <a_ij|p_kl> = <a_ij|a_kl> != <a_ij|a_ij> (hence replace
    // p_kl with a_kl)
    const auto &dst1_proto =
        !src1.has_proto_indices() && src2.has_proto_indices() ? src2 : src1;
    const auto &dst2_proto =
        !src2.has_proto_indices() && src1.has_proto_indices() ? src1 : src2;

    if (!has_src1_rule && !has_src2_rule) {  // if brand new, add the rules
      auto insertion_result1 = result.emplace(src1, proto(dst, dst1_proto));
      assert(insertion_result1.second);
      auto insertion_result2 = result.emplace(src2, proto(dst, dst2_proto));
      assert(insertion_result2.second);
    } else if (has_src1_rule &&
               !has_src2_rule) {  // update the existing rule for src1
      const auto &old_dst1 = src1_it->second;
      assert(old_dst1.proto_indices() == dst1_proto.proto_indices());
      if (dst.space() != old_dst1.space()) {
        src1_it->second = proto(
            make_intersection_index(old_dst1.space(), dst.space()), dst1_proto);
      }
      result.emplace(src2, src1_it->second);
    } else if (!has_src1_rule &&
               has_src2_rule) {  // update the existing rule for src2
      const auto &old_dst2 = src2_it->second;
      assert(old_dst2.proto_indices() == dst2_proto.proto_indices());
      if (dst.space() != old_dst2.space()) {
        src2_it->second = proto(
            make_intersection_index(old_dst2.space(), dst.space()), dst2_proto);
      }
      result.emplace(src1, src2_it->second);
    } else {  // update both of the existing rules
      const auto &old_dst1 = src1_it->second;
      const auto &old_dst2 = src2_it->second;
      const auto new_dst_space =
          (dst.space() != old_dst1.space() || dst.space() != old_dst2.space())
              ? isr->intersection(
                    isr->intersection(old_dst1.space(), old_dst2.space()),
                    dst.space())
              : dst.space();
      if (!new_dst_space) throw zero_result{};
      Index new_dst;
      if (new_dst_space == old_dst1.space()) {
        new_dst = old_dst1;
        if (new_dst_space == old_dst2.space() && old_dst2 < new_dst) {
          new_dst = old_dst2;
        }
        if (new_dst_space == dst.space() && dst < new_dst) {
          new_dst = dst;
        }
      } else if (new_dst_space == old_dst2.space()) {
        new_dst = old_dst2;
        if (new_dst_space == dst.space() && dst < new_dst) {
          new_dst = dst;
        }
      } else if (new_dst_space == dst.space()) {
        new_dst = dst;
      } else
        new_dst = idxfac.make(new_dst_space);
      result.emplace(src1, proto(new_dst, dst1_proto));
      result.emplace(src2, proto(new_dst, dst2_proto));
    }
  };

  auto isr = get_default_context(S).index_space_registry();
  /// this makes the list of replacements ... we do not mutate the expressions
  /// to keep the information about which indices are related
  for (auto it = ranges::begin(exrng); it != ranges::end(exrng); ++it) {
    const auto &factor = *it;
    if (factor->type_id() == Expr::get_type_id<Tensor>()) {
      const auto &tensor = static_cast<const Tensor &>(*factor);
      if (tensor.label() == overlap_label()) {
        assert(tensor.bra().size() == 1);
        assert(tensor.ket().size() == 1);
        const auto &bra = tensor.bra().at(0);
        const auto &ket = tensor.ket().at(0);
        assert(bra != ket);

        const auto bra_is_ext = ranges::find(external_indices, bra) !=
                                ranges::end(external_indices);
        const auto ket_is_ext = ranges::find(external_indices, ket) !=
                                ranges::end(external_indices);

        const auto intersection_space =
            isr->intersection(bra.space(), ket.space());

        // if overlap's indices are from non-overlapping spaces, return zero
        if (!intersection_space) {
          throw zero_result{};
        }

        if (!bra_is_ext && !ket_is_ext) {  // int + int
          const auto new_dummy = idxfac.make(intersection_space);
          add_rules(bra, ket, new_dummy);
        } else if (bra_is_ext && !ket_is_ext) {  // ext + int
          if (includes(ket.space(), bra.space())) {
            add_rule(ket, bra);
          } else {
            add_rule(ket, idxfac.make(intersection_space));
          }
        } else if (!bra_is_ext && ket_is_ext) {  // int + ext
          if (includes(bra.space(), ket.space())) {
            add_rule(bra, ket);
          } else {
            add_rule(bra, idxfac.make(intersection_space));
          }
        }
      }
    }
  }

  return result;
}

/// @return true if made any changes
inline bool apply_index_replacement_rules(
    std::shared_ptr<Product> &product,
    const container::map<Index, Index> &const_replrules,
    const container::set<Index> &external_indices,
    std::set<Index, Index::LabelCompare> &all_indices,
    const std::shared_ptr<const IndexSpaceRegistry> &isr) {
  // to be able to use map[]
  auto &replrules = const_cast<container::map<Index, Index> &>(const_replrules);

  expr_range exrng(product);

  /// this recursively applies replacement rules until result does not
  /// change removes the deltas that are no longer needed
#ifndef NDEBUG
  // assert that tensors_ indices are not tagged since going to tag indices
  {
    for (auto it = ranges::begin(exrng); it != ranges::end(exrng); ++it) {
      const auto &factor = *it;
      if (factor->is<Tensor>()) {
        auto &tensor = factor->as<Tensor>();
        assert(ranges::none_of(tensor.const_indices(), [](const Index &idx) {
          return idx.tag().has_value();
        }));
      }
    }
  }
#endif
  bool mutated = false;
  bool pass_mutated = false;
  do {
    pass_mutated = false;

    for (auto it = ranges::begin(exrng); it != ranges::end(exrng);) {
      const auto &factor = *it;
      if (factor->is<Tensor>()) {
        bool erase_it = false;
        auto &tensor = factor->as<Tensor>();

        /// replace indices
        pass_mutated &= tensor.transform_indices(const_replrules);

        if (tensor.label() == overlap_label()) {
          const auto &bra = tensor.bra().at(0);
          const auto &ket = tensor.ket().at(0);

          if (bra.proto_indices() == ket.proto_indices()) {
            const auto bra_is_ext = ranges::find(external_indices, bra) !=
                                    ranges::end(external_indices);
            const auto ket_is_ext = ranges::find(external_indices, ket) !=
                                    ranges::end(external_indices);

#ifndef NDEBUG
            const auto intersection_space =
                isr->intersection(bra.space(), ket.space());
#endif

            if (!bra_is_ext && !ket_is_ext) {  // int + int
#ifndef NDEBUG
              if (replrules.find(bra) != replrules.end() &&
                  replrules.find(ket) != replrules.end())
                assert(replrules[bra].space() == replrules[ket].space());
#endif
              erase_it = true;
            } else if (bra_is_ext && !ket_is_ext) {  // ext + int
              if (isr->intersection(ket.space(), bra.space()) !=
                  IndexSpace::null) {
#ifndef NDEBUG
                if (replrules.find(ket) != replrules.end())
                  assert(replrules[ket].space() == bra.space());
#endif
                erase_it = true;
              } else {
#ifndef NDEBUG
                if (replrules.find(ket) != replrules.end())
                  assert(replrules[ket].space() == intersection_space);
#endif
              }
            } else if (!bra_is_ext && ket_is_ext) {  // int + ext
              if (isr->intersection(bra.space(), ket.space()) !=
                  IndexSpace::null) {
#ifndef NDEBUG
                if (replrules.find(bra) != replrules.end())
                  assert(replrules[bra].space() == ket.space());
#endif
                erase_it = true;
              } else {
#ifndef NDEBUG
                if (replrules.find(bra) != replrules.end())
                  assert(replrules[bra].space() == intersection_space);
#endif
              }
            } else {  // ext + ext
              if (bra == ket) erase_it = true;
            }

            if (erase_it) {
              pass_mutated = true;
              *it = ex<Constant>(1);
            }
          }  // matching proto indices
        }    // Kronecker delta
      }
      ++it;
    }
    mutated |= pass_mutated;
  } while (pass_mutated);  // keep replacing til fixed point

  // assert that tensors_ indices are not tagged since going to tag indices
  {
    for (auto it = ranges::begin(exrng); it != ranges::end(exrng); ++it) {
      const auto &factor = *it;
      if (factor->is<Tensor>()) {
        factor->as<Tensor>().reset_tags();
      }
    }
  }

  // update all_indices
  std::set<Index, Index::LabelCompare> all_indices_new;
  ranges::for_each(
      all_indices, [&const_replrules, &all_indices_new](const Index &idx) {
        auto dst_it = const_replrules.find(idx);
        [[maybe_unused]] auto insertion_result = all_indices_new.emplace(
            dst_it != const_replrules.end() ? dst_it->second : idx);
      });
  std::swap(all_indices_new, all_indices);

  return mutated;
}

/// If using orthonormal representation, resolves Kronecker deltas (=overlaps
/// between indices in orthonormal spaces) in summations
/// @throw zero_result if @c expr is zero
template <Statistics S>
void reduce_wick_impl(std::shared_ptr<Product> &expr,
                      const container::set<Index> &external_indices) {
  if (get_default_context(S).metric() == IndexSpaceMetric::Unit) {
    bool pass_mutated = false;
    do {
      pass_mutated = false;

      // extract current indices
      std::set<Index, Index::LabelCompare> all_indices;
      ranges::for_each(*expr, [&all_indices](const auto &factor) {
        if (factor->template is<Tensor>()) {
          ranges::for_each(factor->template as<const Tensor>().indices(),
                           [&all_indices](const Index &idx) {
                             [[maybe_unused]] auto result =
                                 all_indices.insert(idx);
                           });
        }
      });

      const auto replacement_rules = compute_index_replacement_rules<S>(
          expr, external_indices, all_indices);

      if (Logger::get_instance().wick_reduce) {
        std::wcout << "reduce_wick_impl(expr, external_indices):\n  expr = "
                   << expr->to_latex() << "\n  external_indices = ";
        ranges::for_each(external_indices, [](auto &index) {
          std::wcout << index.label() << " ";
        });
        std::wcout << "\n  replrules = ";
        ranges::for_each(replacement_rules, [](auto &index) {
          std::wcout << to_latex(index.first) << "\\to"
                     << to_latex(index.second) << "\\,";
        });
        std::wcout.flush();
      }

      if (!replacement_rules.empty()) {
        auto isr = get_default_context(S).index_space_registry();
        pass_mutated = apply_index_replacement_rules(
            expr, replacement_rules, external_indices, all_indices, isr);
      }

      if (Logger::get_instance().wick_reduce) {
        std::wcout << "\n  result = " << expr->to_latex() << std::endl;
      }

    } while (pass_mutated);  // keep reducing until stop changing
  } else
    abort();  // programming error?
}

template <Statistics S>
struct NullNormalOperatorCanonicalizerDeregister {
  void operator()(void *) {
    const auto nop_labels = NormalOperator<S>::labels();
    TensorCanonicalizer::deregister_instance(nop_labels[0]);
    TensorCanonicalizer::deregister_instance(nop_labels[1]);
  }
};

}  // namespace detail

inline container::set<Index> extract_external_indices(const Expr &expr) {
  if (ranges::any_of(expr, [](auto &e) { return e.template is<Sum>(); }))
    throw std::invalid_argument(
        "extract_external_indices(expr): expr must be expanded (i.e. no "
        "subexpression can be a Sum)");

  container::map<Index, int64_t> idx_counter;
  auto visitor = [&idx_counter](const auto &expr) {
    auto expr_as_abstract_tensor =
        std::dynamic_pointer_cast<AbstractTensor>(expr);
    if (expr_as_abstract_tensor) {
      ranges::for_each(expr_as_abstract_tensor->_braket(),
                       [&idx_counter](const auto &v) {
                         auto it = idx_counter.find(v);
                         if (it == idx_counter.end()) {
                           idx_counter.emplace(v, 1);
                         } else {
                           it->second++;
                         }
                       });
    }
  };
  expr.visit(visitor);

  return idx_counter |
         ranges::views::filter([](const auto &v) { return v.second == 1; }) |
         ranges::views::transform([](const auto &v) { return v.first; }) |
         ranges::to<container::set<Index>>;
}

template <Statistics S>
ExprPtr WickTheorem<S>::compute(const bool count_only,
                                const bool skip_input_canonicalization) {
  // need to avoid recanonicalization of operators produced by WickTheorem
  // by rapid canonicalization to avoid undoing all the good
  // the NormalOperator<S>::normalize did ... use RAII
  // 1. detail::NullNormalOperatorCanonicalizerDeregister<S> will restore state
  // of tensor canonicalizer
  // 2. this is the RAII object whose destruction will restore state of
  // the tensor canonicalizer
  std::unique_ptr<void, detail::NullNormalOperatorCanonicalizerDeregister<S>>
      raii_null_nop_canonicalizer;
  // 3. this makes the RAII object  ... NOT reentrant, only to be called in
  // top-level WickTheorem after initial canonicalization
  auto disable_nop_canonicalization = [&raii_null_nop_canonicalizer]() {
    if (!raii_null_nop_canonicalizer) {
      const auto nop_labels = NormalOperator<S>::labels();
      assert(nop_labels.size() == 2);
      TensorCanonicalizer::try_register_instance(
          std::make_shared<NullTensorCanonicalizer>(), nop_labels[0]);
      TensorCanonicalizer::try_register_instance(
          std::make_shared<NullTensorCanonicalizer>(), nop_labels[1]);
      raii_null_nop_canonicalizer = decltype(raii_null_nop_canonicalizer)(
          (void *)&raii_null_nop_canonicalizer, {});
    }
  };

  // have an Expr as input? Apply recursively ...
  if (expr_input_) {
    /// expand, then apply recursively to products
    if (Logger::get_instance().wick_harness)
      std::wcout << "WickTheorem<S>::compute: input (before expand) = "
                 << to_latex_align(expr_input_) << std::endl;
    expand(expr_input_);
    if (Logger::get_instance().wick_harness)
      std::wcout << "WickTheorem<S>::compute: input (after expand) = "
                 << to_latex_align(expr_input_) << std::endl;
    // if sum, canonicalize and apply to each summand ...
    if (expr_input_->is<Sum>()) {
      if (!skip_input_canonicalization) {
        // initial full canonicalization
        canonicalize(expr_input_);
        assert(!expr_input_->as<Sum>().empty());
      }

      // NOW disable canonicalization of normal operators
      // N.B. even if skipped initial input canonicalization need to disable
      // subsequent nop canonicalization
      disable_nop_canonicalization();

      // parallelize over summands
      auto result = std::make_shared<Sum>();
      std::mutex result_mtx;  // serializes updates of result
      auto summands = expr_input_->as<Sum>().summands();

      // find external_indices if don't have them
      if (!external_indices_) {
        ranges::find_if(summands, [this](const auto &summand) {
          if (summand.template is<Sum>())  // summands must not be a Sum
            throw std::invalid_argument(
                "WickTheorem<S>::compute(expr): expr is a Sum with one of the "
                "summands also a Sum, WickTheorem can only accept a fully "
                "expanded Sum");
          else if (summand.template is<Product>()) {
            external_indices_ = extract_external_indices(
                *(summand.template as_shared_ptr<Product>()));
            return true;
          } else
            return false;
        });
      }

      if (Logger::get_instance().wick_harness)
        std::wcout << "WickTheorem<S>::compute: input (after canonicalize) has "
                   << summands.size() << " terms = " << to_latex_align(result)
                   << std::endl;

      auto wick_task = [&result, &result_mtx, this,
                        &count_only](const ExprPtr &input) {
        WickTheorem wt(input->clone(), *this);
        auto task_result = wt.compute(
            count_only, /* definitely skip input canonicalization */ true);
        stats() += wt.stats();
        if (task_result) {
          std::scoped_lock<std::mutex> lock(result_mtx);
          result->append(task_result);
        }
      };
      sequant::for_each(summands, wick_task);

      // if the sum is empty return zero
      // if the sum has 1 summand, return it directly
      ExprPtr result_expr = result;
      if (result->summands().size() == 0) {
        result_expr = ex<Constant>(0);
      }
      if (result->summands().size() == 1)
        result_expr = std::move(result->summands()[0]);

      return result_expr;
    }
    // ... else if a product, find NormalOperatorSequence, if any, and compute
    // ...
    else if (expr_input_->is<Product>()) {
      if (!skip_input_canonicalization) {  // canonicalize, unless told to skip
        auto canon_byproduct = expr_input_->rapid_canonicalize();
        assert(canon_byproduct ==
               nullptr);  // canonicalization of Product always returns nullptr
      }
      // NOW disable canonicalization of normal operators
      // N.B. even if skipped initial input canonicalization need to disable
      // subsequent nop canonicalization
      disable_nop_canonicalization();

      // find external_indices if don't have them
      if (!external_indices_) {
        external_indices_ =
            extract_external_indices(*(expr_input_.as_shared_ptr<Product>()));
      } else {
        assert(
            extract_external_indices(*(expr_input_.as_shared_ptr<Product>())) ==
            *external_indices_);
      }

      // split off NormalOperators into input_
      auto first_nop_it = ranges::find_if(
          *expr_input_,
          [](const ExprPtr &expr) { return expr->is<NormalOperator<S>>(); });
      // if have ops, split into nop sequence and cnumber "prefactor"
      if (first_nop_it != ranges::end(*expr_input_)) {
        // extract into prefactor and op sequence
        ExprPtr prefactor =
            ex<CProduct>(expr_input_->as<Product>().scalar(), ExprPtrList{});
        auto nopseq = std::make_shared<NormalOperatorSequence<S>>();
        for (const auto &factor : *expr_input_) {
          if (factor->template is<NormalOperator<S>>()) {
            nopseq->push_back(factor->template as<NormalOperator<S>>());
          } else {
            assert(factor->is_cnumber());
            *prefactor *= *factor;
          }
        }
        init_input(nopseq);

        // compute and record/analyze topological NormalOperator and Index
        // partitions
        if (use_topology_) {
          if (Logger::get_instance().wick_topology)
            std::wcout
                << "WickTheorem<S>::compute: input to topology computation = "
                << to_latex(expr_input_) << std::endl;

          // construct graph representation of the tensor product
          WickGraph network(expr_input_->as<Product>().factors());
          auto [graph, vlabels, vcolors, vtypes] = network.make_bliss_graph();
          const auto n = vlabels.size();
          assert(vtypes.size() == n);
          const auto &tn_edges = network.edges();
          const auto &tn_tensors = network.tensors();

          if (Logger::get_instance().wick_topology) {
            std::basic_ostringstream<wchar_t> oss;
            graph->write_dot(oss, vlabels);
            std::wcout
                << "WickTheorem<S>::compute: colored graph produced from TN = "
                << std::endl
                << oss.str() << std::endl;
          }

          // identify vertex indices of NormalOperator objects and Indices
          // 1. list of vertex indices corresponding to NormalOperator objects
          //    on the TN graph and their ordinals in NormalOperatorSequence
          //    N.B. for NormalOperators the vertex indices coincide with
          //    the ordinals
          container::map<size_t, size_t> nop_vidx_ord;
          // 2. list of vertex indices corresponding to Index objects on the TN
          //    graph that appear in NormalOperatorsSequence and
          //    their ordinals therein
          //    N.B. for Index objects the vertex indices do NOT coincide with
          //         the ordinals
          container::map<size_t, size_t> index_vidx_ord;
          {
            const auto &nop_labels = NormalOperator<S>::labels();
            const auto nop_labels_begin = begin(nop_labels);
            const auto nop_labels_end = end(nop_labels);

            using opseq_view_type =
                flattened_rangenest<NormalOperatorSequence<S>>;
            auto opseq_view = opseq_view_type(input_.get());
            const auto opseq_view_begin = ranges::begin(opseq_view);
            const auto opseq_view_end = ranges::end(opseq_view);

            // NormalOperators are not reordered by canonicalization, hence the
            // ordinal can be computed by counting
            std::size_t nop_ord = 0;
            for (size_t v = 0; v != n; ++v) {
              if (vtypes[v] == VertexType::TensorCore &&
                  (std::find(nop_labels_begin, nop_labels_end, vlabels[v]) !=
                   nop_labels_end)) {
                auto insertion_result = nop_vidx_ord.emplace(v, nop_ord++);
                assert(insertion_result.second);
              }
<<<<<<< HEAD
              if (vtypes[v] == VertexType::Index && !input_.empty()) {
=======
              if (vtypes[v] == TensorNetwork::VertexType::Index &&
                  !input_->empty()) {
>>>>>>> 7f31851a
                auto &idx = (tn_edges.begin() + v)->idx();
                auto idx_it_in_opseq = ranges::find_if(
                    opseq_view,
                    [&idx](const auto &v) { return v.index() == idx; });
                if (idx_it_in_opseq != opseq_view_end) {
                  const auto ord =
                      ranges::distance(opseq_view_begin, idx_it_in_opseq);
                  auto insertion_result = index_vidx_ord.emplace(v, ord);
                  assert(insertion_result.second);
                }
              }
            }
          }

          // compute and save graph automorphism generators
          std::vector<std::vector<unsigned int>> aut_generators;
          {
            bliss::Stats stats;
            graph->set_splitting_heuristic(bliss::Graph::shs_fsm);

            auto save_aut = [&aut_generators](const unsigned int n,
                                              const unsigned int *aut) {
              aut_generators.emplace_back(aut, aut + n);
            };

            graph->find_automorphisms(
                stats, &bliss::aut_hook<decltype(save_aut)>, &save_aut);

            if (Logger::get_instance().wick_topology) {
              std::basic_ostringstream<wchar_t> oss2;
              bliss::print_auts(aut_generators, oss2, vlabels);
              std::wcout << "WickTheorem<S>::compute: colored graph "
                            "automorphism generators = \n"
                         << oss2.str() << std::endl;
            }
          }

          // Use automorphisms to determine groups of topologically equivalent
          // NormalOperator and Op objects.
          // @param vertices maps vertex indices of the objects to their
          //        ordinals in the sequence of such objects within
          //        the NormalOperatorSequence
          // @param nontrivial_partitions_only if true, only partitions with
          // more than one element, are reported, else even trivial
          // partitions with a single partition will be reported
          // @param vertex_pair_exclude a callable that accepts 2 vertex
          // indices and returns true if the automorphism of this pair
          // of indices is to be ignored
          // @return the \c {vertex_to_partition_idx,npartitions} pair in
          // which \c vertex_to_partition_idx maps vertex indices that are
          // part of nontrivial partitions to their (1-based) partition indices
          auto compute_partitions = [&aut_generators](
                                        const container::map<size_t, size_t>
                                            &vertices,
                                        bool nontrivial_partitions_only,
                                        auto &&vertex_pair_exclude) {
            container::map<size_t, size_t> vertex_to_partition_idx;
            int next_partition_idx = -1;

            // using each automorphism generator
            for (auto &&aut : aut_generators) {
              // skip automorphism generators that involve vertices that are
              // not part of vertices
              // this prevents topology exploitation for spin-free Wick
              // TODO learn how to compute partitions correctly for
              //      spin-free cases
              const auto nv = aut.size();
              bool aut_contains_other_vertices = false;
              for (std::size_t v = 0; v != nv; ++v) {
                const auto v_is_in_aut = v != aut[v];
                if (v_is_in_aut && !vertices.contains(v)) {
                  aut_contains_other_vertices = true;
                  break;
                }
              }
              if (aut_contains_other_vertices) continue;

              // update partitions
              for (auto &&[v1, ord1] : vertices) {
                const auto v2 = aut[v1];
                if (v2 != v1 &&
                    !vertex_pair_exclude(
                        v1, v2)) {  // if the automorphism maps this vertex to
                                    // another ... they both must be in the same
                                    // partition
                  assert(vertices.find(v2) != vertices.end());
                  auto v1_partition_it = vertex_to_partition_idx.find(v1);
                  auto v2_partition_it = vertex_to_partition_idx.find(v2);
                  const bool v1_has_partition =
                      v1_partition_it != vertex_to_partition_idx.end();
                  const bool v2_has_partition =
                      v2_partition_it != vertex_to_partition_idx.end();
                  if (v1_has_partition &&
                      v2_has_partition) {  // both are in partitions? make sure
                                           // they are in the same partition.
                                           // N.B. this may leave gaps in
                                           // partition indices ... no biggie
                    const auto v1_part_idx = v1_partition_it->second;
                    const auto v2_part_idx = v2_partition_it->second;
                    if (v1_part_idx !=
                        v2_part_idx) {  // if they have different partition
                                        // indices, change the larger of the two
                                        // indices to match the lower
                      const auto target_part_idx =
                          std::min(v1_part_idx, v2_part_idx);
                      for (auto &v : vertex_to_partition_idx) {
                        if (v.second == v1_part_idx || v.second == v2_part_idx)
                          v.second = target_part_idx;
                      }
                    }
                  } else if (v1_has_partition) {  // only v1 is in a partition?
                                                  // place v2 in it
                    const auto v1_part_idx = v1_partition_it->second;
                    vertex_to_partition_idx.emplace(v2, v1_part_idx);
                  } else if (v2_has_partition) {  // only v2 is in a partition?
                                                  // place v1 in it
                    const auto v2_part_idx = v2_partition_it->second;
                    vertex_to_partition_idx.emplace(v1, v2_part_idx);
                  } else {  // neither is in a partition? place both in the next
                            // available partition
                    const size_t target_part_idx = ++next_partition_idx;
                    vertex_to_partition_idx.emplace(v1, target_part_idx);
                    vertex_to_partition_idx.emplace(v2, target_part_idx);
                  }
                }
              }
            }
            if (!nontrivial_partitions_only) {
              ranges::for_each(vertices, [&](const auto &vidx_ord) {
                auto &&[vidx, ord] = vidx_ord;
                if (vertex_to_partition_idx.find(vidx) ==
                    vertex_to_partition_idx.end()) {
                  vertex_to_partition_idx.emplace(vidx, ++next_partition_idx);
                }
              });
            }
            const auto npartitions = next_partition_idx;
            return std::make_tuple(vertex_to_partition_idx, npartitions);
          };

          // compute NormalOperator->partition map, convert to partition lists
          // (if any), and register via set_nop_partitions to be used in full
          // contractions
          auto do_not_skip_elements = [](size_t v1, size_t v2) {
            return false;
          };
          auto [nop_vidx2pidx, nop_npartitions] = compute_partitions(
              nop_vidx_ord, /* nontrivial_partitions_only = */ true,
              do_not_skip_elements);

          // converts vertex ordinal to partition key map into a sequence of
          // partitions, each composed of the corresponding ordinals of the
          // vertices in the vertex_list sequence
          // @param vidx2pidx a map from vertex index (in TN) to its
          //        (1-based) partition index
          // @param npartitions the total number of partitions
          // @param vidx_ord ordered sequence of vertex indices, object
          // with vertex index `vidx` will be mapped to ordinal
          // `vidx_ord[vidx]`
          // @return sequence of partitions, sorted by the smallest ordinal
          auto extract_partitions = [](const auto &vidx2pidx,
                                       const auto npartitions,
                                       const auto &vidx_ord) {
            container::svector<container::svector<size_t>> partitions;

            assert(npartitions > -1);
            const size_t max_pidx = npartitions;
            partitions.reserve(max_pidx);

            // iterate over all partition indices ... note that there may be
            // gaps so count the actual partitions
            size_t partition_cnt = 0;
            for (size_t p = 0; p <= max_pidx; ++p) {
              bool p_found = false;
              for (const auto &[vidx, pidx] : vidx2pidx) {
                if (pidx == p) {
                  // !!remember to map the vertex index into the operator
                  // index!!
                  assert(vidx_ord.find(vidx) != vidx_ord.end());
                  const auto ordinal = vidx_ord.find(vidx)->second;
                  if (p_found == false) {  // first time this is found
                    partitions.emplace_back(container::svector<size_t>{
                        static_cast<size_t>(ordinal)});
                  } else
                    partitions[partition_cnt].emplace_back(ordinal);
                  p_found = true;
                }
              }
              if (p_found) ++partition_cnt;
            }

            // sort each partition
            for (auto &partition : partitions) {
              ranges::sort(partition);
            }

            // sort partitions in the order of increasing first element
            ranges::sort(partitions, [](const auto &p1, const auto &p2) {
              return p1.front() < p2.front();
            });

            return partitions;
          };

          if (!nop_vidx2pidx.empty()) {
            container::svector<container::svector<size_t>> nop_partitions;

            nop_partitions = extract_partitions(nop_vidx2pidx, nop_npartitions,
                                                nop_vidx_ord);

            if (Logger::get_instance().wick_topology) {
              std::wcout
                  << "WickTheorem<S>::compute: topological nop partitions:{\n";
              ranges::for_each(nop_partitions, [](auto &&part) {
                std::wcout << "{";
                ranges::for_each(part,
                                 [](auto &&p) { std::wcout << p << " "; });
                std::wcout << "}";
              });
              std::wcout << "}" << std::endl;
            }

            this->set_nop_partitions(nop_partitions);
          }

          // compute Index->partition map, and convert to partition lists (if
          // any), and check that use_topology_ is compatible with index
          // partitions
          // Index partitions are constructed to *only* include Index
          // objects attached to the bra/ket of any NormalOperator! hence
          // need to use filter in computing partitions
          auto exclude_index_vertex_pair = [&tn_tensors, &tn_edges](size_t v1,
                                                                    size_t v2) {
            // v1 and v2 are vertex indices and also index the edges in the
            // WickGraph
            assert(v1 < tn_edges.size());
            assert(v2 < tn_edges.size());
            const auto &edge1 = *(tn_edges.begin() + v1);
            const auto &edge2 = *(tn_edges.begin() + v2);
            auto connected_to_same_nop = [&tn_tensors](int term1, int term2) {
              if (term1 == term2 && term1 != 0) {
                auto tensor_idx = std::abs(term1) - 1;
                const std::shared_ptr<AbstractTensor> &tensor_ptr =
                    tn_tensors.at(tensor_idx);
                if (std::dynamic_pointer_cast<NormalOperator<S>>(tensor_ptr))
                  return true;
              }
              return false;
            };
            const bool exclude =
                !(connected_to_same_nop(edge1.first(), edge2.first()) ||
                  connected_to_same_nop(edge1.first(), edge2.second()) ||
                  connected_to_same_nop(edge1.second(), edge2.first()) ||
                  connected_to_same_nop(edge1.second(), edge2.second()));
            return exclude;
          };

          // index_vidx2pidx maps vertex index (see
          // index_vidx_ord) to partition index
          container::map<size_t, size_t> index_vidx2pidx;
          int index_npartitions = -1;
          std::tie(index_vidx2pidx, index_npartitions) = compute_partitions(
              index_vidx_ord, /* nontrivial_partitions_only = */ false,
              exclude_index_vertex_pair);

          if (!index_vidx2pidx.empty()) {
            container::svector<container::svector<size_t>> index_partitions;

            index_partitions = extract_partitions(
                index_vidx2pidx, index_npartitions, index_vidx_ord);

            if (Logger::get_instance().wick_topology) {
              std::wcout << "WickTheorem<S>::compute: topological index "
                            "partitions:{\n";
              ranges::for_each(index_vidx2pidx, [&tn_edges](auto &&vidx_pidx) {
                auto &&[vidx, pidx] = vidx_pidx;
                assert(vidx < tn_edges.size());
                auto &idx = (tn_edges.begin() + vidx)->idx();
                std::wcout << "Index " << idx.full_label() << " -> partition "
                           << pidx << "\n";
              });
              std::wcout << "}" << std::endl;
            }

            this->set_op_partitions(index_partitions);
          }
        }

        if (!input_->empty()) {
          if (Logger::get_instance().wick_contract) {
            std::wcout
                << "WickTheorem<S>::compute: input to compute_nopseq = {\n";
            for (auto &&nop : input_) std::wcout << to_latex(nop) << "\n";
            std::wcout << "}" << std::endl;
          }
          auto result = compute_nopseq(count_only);
          if (result) {  // simplify if obtained nonzero ...
            result = prefactor * result;
            expand(result);
            this->reduce(result);
            rapid_simplify(result);
            canonicalize(result);
            rapid_simplify(
                result);  // rapid_simplify again since canonization may produce
                          // new opportunities (e.g. terms cancel, etc.)
          } else
            result = ex<Constant>(0);
          return result;
        }
      } else {  // product does not include ops
        return expr_input_;
      }
    }  // expr_input_->is<Product>()
    // ... else if NormalOperatorSequence already, compute ...
    else if (expr_input_->is<NormalOperatorSequence<S>>()) {
      abort();  // expr_input_ should no longer be nonnull if constructed with
                // an expression that's a NormalOperatorSequence<S>
      init_input(
          expr_input_.template as_shared_ptr<NormalOperatorSequence<S>>());
      // NB no simplification possible for a bare product w/ full contractions
      // ... partial contractions will need simplification
      return compute_nopseq(count_only);
    } else  // ... else do nothing
      return expr_input_;
  } else  // given a NormalOperatorSequence instead of an expression
    return compute_nopseq(count_only);
  abort();
}

template <Statistics S>
void WickTheorem<S>::reduce(ExprPtr &expr) const {
  if (Logger::get_instance().wick_reduce) {
    std::wcout << "WickTheorem<S>::reduce: input = "
               << to_latex_align(expr, 20, 1) << std::endl;
  }
  // there are 2 possibilities: expr is a single Product, or it's a Sum of
  // Products
  if (expr->type_id() == Expr::get_type_id<Product>()) {
    auto expr_cast = std::static_pointer_cast<Product>(expr);
    try {
      assert(external_indices_);
      detail::reduce_wick_impl<S>(expr_cast, *external_indices_);
      expr = expr_cast;
    } catch (detail::zero_result &) {
      expr = std::make_shared<Constant>(0);
    }
  } else {
    assert(expr->type_id() == Expr::get_type_id<Sum>());
    for (auto &&subexpr : *expr) {
      assert(subexpr->is<Product>());
      auto subexpr_cast = std::static_pointer_cast<Product>(subexpr);
      try {
        assert(external_indices_);
        detail::reduce_wick_impl<S>(subexpr_cast, *external_indices_);
        subexpr = subexpr_cast;
      } catch (detail::zero_result &) {
        subexpr = std::make_shared<Constant>(0);
      }
    }
  }

  if (Logger::get_instance().wick_reduce) {
    std::wcout << "WickTheorem<S>::reduce: result = "
               << to_latex_align(expr, 20, 1) << std::endl;
  }
}
template <Statistics S>
WickTheorem<S>::~WickTheorem() {}

}  // namespace sequant

#endif  // SEQUANT_WICK_IMPL_HPP<|MERGE_RESOLUTION|>--- conflicted
+++ resolved
@@ -649,12 +649,7 @@
                 auto insertion_result = nop_vidx_ord.emplace(v, nop_ord++);
                 assert(insertion_result.second);
               }
-<<<<<<< HEAD
-              if (vtypes[v] == VertexType::Index && !input_.empty()) {
-=======
-              if (vtypes[v] == TensorNetwork::VertexType::Index &&
-                  !input_->empty()) {
->>>>>>> 7f31851a
+              if (vtypes[v] == VertexType::Index && !input_->empty()) {
                 auto &idx = (tn_edges.begin() + v)->idx();
                 auto idx_it_in_opseq = ranges::find_if(
                     opseq_view,
