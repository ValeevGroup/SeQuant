--- conflicted
+++ resolved
@@ -84,6 +84,7 @@
   container::vector<Index> braIndices;
   container::vector<Index> ketIndices;
   container::vector<Index> auxiliaries;
+  container::vector<Index> auxIndices;
 
   static_assert(std::is_same_v<decltype(groups.bra), decltype(groups.ket)>,
                 "Types for bra and ket indices must be equal for pointer "
@@ -186,13 +187,8 @@
       auto [offset, length] =
           get_pos(tensor, position_cache.get(), begin.get());
 
-<<<<<<< HEAD
-      return ex<Tensor>(tensor.name, std::move(braIndices),
-                        std::move(ketIndices), std::move(auxiliaries),
-=======
       return ex<Tensor>(tensor.name, bra(std::move(braIndices)),
-                        ket(std::move(ketIndices)),
->>>>>>> a9206a58
+                        ket(std::move(ketIndices)), aux(std::move(auxiliaries)),
                         to_symmetry(tensor.symmetry, offset + length - 1,
                                     begin.get(), default_symmetry));
     }
