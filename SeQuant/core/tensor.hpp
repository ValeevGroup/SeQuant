//
// Created by Eduard Valeyev on 3/23/18.
//

#ifndef SEQUANT_TENSOR_HPP
#define SEQUANT_TENSOR_HPP

#include <memory>

#include "abstract_tensor.hpp"
#include "algorithm.hpp"
#include "attr.hpp"
#include "expr.hpp"
#include "hash.hpp"
#include "index.hpp"
#include "sequant.hpp"

namespace sequant {

/// @brief particle-symmetric Tensor, i.e. permuting
class Tensor : public Expr, public AbstractTensor {
 private:
  using index_container_type = container::svector<Index, 4>;
  static auto make_indices(IndexList indices) { return indices; }
  static auto make_indices(WstrList index_labels) {
    index_container_type result;
    result.reserve(index_labels.size());
    for (const auto &label : index_labels) {
      result.push_back(Index{label});
    }
    return result;
  }
  static auto make_indices(
      std::initializer_list<const wchar_t *> index_labels) {
    index_container_type result;
    result.reserve(index_labels.size());
    for (const auto &label : index_labels) {
      result.push_back(Index{label});
    }
    return result;
  }
  template <typename IndexContainer>
  static index_container_type make_indices(IndexContainer &&indices) {
    if constexpr (std::is_same_v<index_container_type,
                                 std::decay_t<IndexContainer>>) {
      return std::forward<IndexContainer>(indices);
    } else {
      return index_container_type(std::begin(indices), std::end(indices));
    }
  }

  /// @return view of the bra+ket index ranges
  auto braket() { return ranges::views::concat(bra_, ket_); }

  /// asserts that @p label is not reserved
  /// @note Tensor with reserved labels are constructed using friends of Tensor
  /// @param label a Tensor label candidate
  void assert_nonreserved_label(std::wstring_view label) const;

  // utility for disaptching to private ctor
  struct reserved_tag {};

  // list of friends who can make Tensor objects with reserved labels
  friend ExprPtr make_overlap(const Index &bra_index, const Index &ket_index);

  template <typename IndexContainer1, typename IndexContainer2>
  Tensor(std::wstring_view label, IndexContainer1 &&bra_indices,
         IndexContainer2 &&ket_indices, reserved_tag,
         Symmetry s = Symmetry::nonsymm,
         BraKetSymmetry bks = get_default_context().braket_symmetry(),
         ParticleSymmetry ps = ParticleSymmetry::symm)
      : label_(label),
        bra_(make_indices(bra_indices)),
        ket_(make_indices(ket_indices)),
        symmetry_(s),
        braket_symmetry_(bks),
        particle_symmetry_(ps) {
    validate_symmetries();
  }

 public:
  Tensor() = default;
  virtual ~Tensor();

  /// @param label the tensor label
  /// @param bra_indices list of bra indices (or objects that can be converted
  /// to indices)
  /// @param ket_indices list of ket indices (or objects that can be converted
  /// to indices)
  /// @param symmetry the symmetry of bra or ket
  /// @param braket_symmetry the symmetry with respect to bra-ket exchange
  template <typename IndexContainer,
            typename = std::enable_if_t<
                !meta::is_initializer_list_v<std::decay_t<IndexContainer>>>>
  Tensor(std::wstring_view label, IndexContainer &&bra_indices,
         IndexContainer &&ket_indices, Symmetry s = Symmetry::nonsymm,
         BraKetSymmetry bks = get_default_context().braket_symmetry(),
         ParticleSymmetry ps = ParticleSymmetry::symm)
      : Tensor(label, std::forward<IndexContainer>(bra_indices),
               std::forward<IndexContainer>(ket_indices), reserved_tag{}, s,
               bks, ps) {
    assert_nonreserved_label(label_);
  }

  /// @tparam I1 any type convertible to Index)
  /// @tparam I2 any type convertible to Index
  /// @note  I1 and I2 default to Index to allow empty lists
  /// @param label the tensor label
  /// @param bra_indices list of bra indices (or objects that can be converted
  /// to indices)
  /// @param ket_indices list of ket indices (or objects that can be converted
  /// to indices)
  /// @param symmetry the symmetry of bra or ket
  /// @param braket_symmetry the symmetry with respect to bra-ket exchange
  template <typename I1 = Index, typename I2 = Index>
  Tensor(std::wstring_view label, std::initializer_list<I1> bra_indices,
         std::initializer_list<I2> ket_indices, Symmetry s = Symmetry::nonsymm,
         BraKetSymmetry bks = get_default_context().braket_symmetry(),
         ParticleSymmetry ps = ParticleSymmetry::symm)
      : Tensor(label, make_indices(bra_indices), make_indices(ket_indices),
               reserved_tag{}, s, bks, ps) {
    assert_nonreserved_label(label_);
  }

  std::wstring_view label() const { return label_; }
  const auto &bra() const { return bra_; }
  const auto &ket() const { return ket_; }
  /// @return joined view of the bra and ket index ranges
  auto braket() const { return ranges::views::concat(bra_, ket_); }
  /// @return view of the bra+ket index ranges
  /// @note this is to work around broken lookup rules
  auto const_braket() const { return this->braket(); }
  /// Returns the Symmetry object describing the symmetry of the bra and ket of
  /// the Tensor, i.e. what effect swapping indices in positions @c i  and @c j
  /// in <b>either bra or ket</em> has on the elements of the Tensor;
  /// Tensor's are <em>always assumed</em> to be particle-symmetric, i.e.
  /// swapping indices in positions @c i and @c j in <b>both bra and ket</b>;
  /// The allowed values are Symmetry::symm, Symmetry::antisymm, and
  /// Symmetry::nonsymm
  /// @return the Symmetry object describing the symmetry of the bra and ket of
  /// the Tensor.
  Symmetry symmetry() const { return symmetry_; }
  /// @return the BraKetSymmetry object describing the symmetry of the Tensor
  /// under exchange of bra and ket.
  BraKetSymmetry braket_symmetry() const { return braket_symmetry_; }
  /// @return the ParticleSymmetry object describing the symmetry of the Tensor
  /// under exchange of particles (columns).
  ParticleSymmetry particle_symmetry() const { return particle_symmetry_; }

  /// @return number of bra indices
  auto bra_rank() const { return bra_.size(); }
  /// @return number of ket indices
  auto ket_rank() const { return ket_.size(); }
  /// @return number of indices in bra/ket
  /// @throw std::logic_error if bra and ket ranks do not match
  auto rank() const {
    if (bra_rank() != ket_rank()) {
      throw std::logic_error("Tensor::rank(): bra rank != ket rank");
    }
    return bra_rank();
  }

  /// @brief Convert Fock and Coulomb integrals to std::wstring formula
<<<<<<< HEAD
  /// compatible with MPQC v4
=======
  /// compatible with MPQC's integral factory DSL
>>>>>>> 9daa0d11
  /// @param df return density-fitted or regular integals
  /// @return formula in wstring format
  /// @pre `rank() <= 2 && (label()=="f" || label()=="g")`
  std::wstring to_mpqc_formula(bool df = false) const {
    auto label = this->label();
    assert(this->rank() <= 2 && (label == L"f" || label == L"g"));
    static const std::vector<std::wstring> occ_list = {L"i", L"j", L"k", L"l"};
    static const std::vector<std::wstring> uocc_list = {L"a", L"b", L"c", L"d"};
    std::vector<std::wstring> braket;
    auto occ_it = occ_list.begin();
    auto vir_it = uocc_list.begin();
    bool has_spin = false;
    bool is_alpha = false;
    for (auto &idx : this->const_braket()) {
      std::wstring spin, label;
      // Spin label
      if (idx.space().qns() == IndexSpace::alpha) {
        spin = L"_α";
        has_spin = true;
        is_alpha = true;
      } else if (idx.space().qns() == IndexSpace::beta) {
        spin = L"_β";
        has_spin = true;
      }

      // Space label
      if (idx.space() == IndexSpace::active_occupied) {
        label = *occ_it + spin;
        ++occ_it;
      } else if (idx.space() == IndexSpace::active_unoccupied) {
        label = *vir_it + spin;
        ++vir_it;
      }
      braket.push_back(label);
    }

    std::wstring result;
    std::wstring postfix = df ? L"[df]" : L"";
    if (this->rank() == 1) {
      if (!has_spin) {
        result = L"<" + braket[0] + L"|F|" + braket[1] + L">";
      } else {
        std::wstring spin_label = is_alpha ? L"α" : L"β";
        result =
            L"<" + braket[0] + L"|F(" + spin_label + L")|" + braket[1] + L">";
      }
    } else if (this->rank() == 2) {
      result = L"<" + braket[0] + L" " + braket[1] + L"|G|" + braket[2] + L" " +
               braket[3] + L">";
      if (this->symmetry() == Symmetry::antisymm) {
        postfix = df ? L"[df,as]" : L"[as]";
      }
    }

    return result + postfix;
  }

  std::wstring to_latex() const override {
    std::wstring result;
    bool gt =
        (this->label() == L"g") || (this->label() == L"t" && this->rank() > 1);
    result = L"{";
    if ((this->symmetry() == Symmetry::antisymm) && gt) result += L"\\bar{";
    result += this->label();
    if ((this->symmetry() == Symmetry::antisymm) && gt) result += L"}";
    result += L"^{";
    for (const auto &i : this->ket()) result += sequant::to_latex(i);
    result += L"}_{";
    for (const auto &i : this->bra()) result += sequant::to_latex(i);
    result += L"}}";
    return result;
  }

  std::wstring to_wolfram() const override {
    std::wstring result;
    result = L"SQM[OHead[\"\\!\\(\\*OverscriptBox[\\(";
    result += this->label();
    result += L"\\), \\(_\\)]\\)\",";
    result += sequant::to_wolfram(this->symmetry());
    result += L"],";
    for (const auto &i : this->ket()) {
      result += i.to_wolfram(BraKetPos::ket) + L",";
    }
    for (const auto &i : this->bra()) {
      result += i.to_wolfram(BraKetPos::bra) + L",";
    }
    result = result.erase(result.size() - 1);
    result += L"]";
    return result;
  }

  ExprPtr canonicalize() override;

  /// @brief adjoint of a Tensor swaps its bra and ket
  virtual void adjoint() override;

  /// Replaces indices using the index map
  /// @param index_map maps Index to Index
  /// @return true if one or more indices changed
  template <template <typename, typename, typename... Args> class Map,
            typename... Args>
  bool transform_indices(const Map<Index, Index, Args...> &index_map) {
    bool mutated = false;
    ranges::for_each(braket(), [&](auto &idx) {
      if (idx.transform(index_map)) mutated = true;
    });
    if (mutated) this->reset_hash_value();
    return mutated;
  }

  type_id_type type_id() const override { return get_type_id<Tensor>(); };

  ExprPtr clone() const override { return ex<Tensor>(*this); }

  void reset_tags() const {
    ranges::for_each(braket(), [](const auto &idx) { idx.reset_tag(); });
  }

  hash_type bra_hash_value() const {
    if (!hash_value_)  // if hash not computed, or reset, recompute
      memoizing_hash();
    return *bra_hash_value_;
  }

  /// @brief Adds tensors if their hash values match
  /// @param other tensor to compare
  /// @return an expression pointer of type Product
  ExprPtr add_identical(const std::shared_ptr<Tensor> &other) {
    assert(this->hash_value() == other->hash_value());
    ExprPtr result = ex<Constant>(2.0) * ex<Tensor>(this->as<Tensor>());
    return result;
  }

 private:
  std::wstring label_{};
  index_container_type bra_{};
  index_container_type ket_{};
  Symmetry symmetry_ = Symmetry::invalid;
  BraKetSymmetry braket_symmetry_ = BraKetSymmetry::invalid;
  ParticleSymmetry particle_symmetry_ = ParticleSymmetry::invalid;
  mutable std::optional<hash_type>
      bra_hash_value_;  // memoized byproduct of memoizing_hash()

  void validate_symmetries() {
    // (anti)symmetric bra or ket makes sense only for particle-symmetric
    // tensors
    if (symmetry_ == Symmetry::symm || symmetry_ == Symmetry::antisymm)
      assert(particle_symmetry_ == ParticleSymmetry::symm);
  }

  hash_type memoizing_hash() const override {
    using std::begin;
    using std::end;
    auto val = hash::range(begin(bra()), end(bra()));
    bra_hash_value_ = val;
    hash::range(val, begin(ket()), end(ket()));
    hash::combine(val, label_);
    hash::combine(val, symmetry_);
    hash_value_ = val;
    return *hash_value_;
  }
  void reset_hash_value() const override {
    Expr::reset_hash_value();
    bra_hash_value_.reset();
  }

  bool static_equal(const Expr &that) const override {
    const auto &that_cast = static_cast<const Tensor &>(that);
    if (this->label() == that_cast.label() &&
        this->symmetry() == that_cast.symmetry() &&
        this->bra_rank() == that_cast.bra_rank() &&
        this->ket_rank() == that_cast.ket_rank()) {
      // compare hash values first
      if (this->hash_value() ==
          that.hash_value())  // hash values agree -> do full comparison
        return this->bra() == that_cast.bra() && this->ket() == that_cast.ket();
      else
        return false;
    } else
      return false;
  }

  bool static_less_than(const Expr &that) const override {
    const auto &that_cast = static_cast<const Tensor &>(that);
    if (this == &that) return false;
    if (this->label() == that_cast.label()) {
      if (this->bra_rank() == that_cast.bra_rank()) {
        if (this->ket_rank() == that_cast.ket_rank()) {
          //          v1: compare hashes only
          //          return Expr::static_less_than(that);
          //          v2: compare fully
          if (this->bra_hash_value() == that_cast.bra_hash_value()) {
            return std::lexicographical_compare(
                this->ket().begin(), this->ket().end(), that_cast.ket().begin(),
                that_cast.ket().end());
          } else {
            return std::lexicographical_compare(
                this->bra().begin(), this->bra().end(), that_cast.bra().begin(),
                that_cast.bra().end());
          }
        } else {
          return this->ket_rank() < that_cast.ket_rank();
        }
      } else {
        return this->bra_rank() < that_cast.bra_rank();
      }
    } else {
      return this->label() < that_cast.label();
    }
  }

  // these implement the AbstractTensor interface
  AbstractTensor::const_any_view_randsz _bra() const override final {
    return ranges::counted_view<const Index *>(
        bra_.empty() ? nullptr : &(bra_[0]), bra_.size());
  }
  AbstractTensor::const_any_view_randsz _ket() const override final {
    return ranges::counted_view<const Index *>(
        ket_.empty() ? nullptr : &(ket_[0]), ket_.size());
  }
  AbstractTensor::const_any_view_rand _braket() const override final {
    return braket();
  }
  std::size_t _bra_rank() const override final { return bra_rank(); }
  std::size_t _ket_rank() const override final { return ket_rank(); }
  Symmetry _symmetry() const override final { return symmetry_; }
  BraKetSymmetry _braket_symmetry() const override final {
    return braket_symmetry_;
  }
  ParticleSymmetry _particle_symmetry() const override final {
    return particle_symmetry_;
  }
  std::size_t _color() const override final { return 0; }
  bool _is_cnumber() const override final { return true; }
  std::wstring _label() const override final { return label_; }
  std::wstring _to_latex() const override final { return to_latex(); }
  bool _transform_indices(
      const container::map<Index, Index> &index_map) override final {
    return transform_indices(index_map);
  }
  void _reset_tags() override final { reset_tags(); }
  bool operator<(const AbstractTensor &other) const override final {
    auto *other_tensor = dynamic_cast<const Tensor *>(&other);
    if (other_tensor) {
      const Expr *other_expr = static_cast<const Expr *>(other_tensor);
      return this->static_less_than(*other_expr);
    } else
      return false;  // TODO do we compare typeid? labels? probably the latter
  }

  AbstractTensor::any_view_randsz _bra_mutable() override final {
    this->reset_hash_value();
    return ranges::counted_view<Index *>(bra_.empty() ? nullptr : &(bra_[0]),
                                         bra_.size());
  }
  AbstractTensor::any_view_randsz _ket_mutable() override final {
    this->reset_hash_value();
    return ranges::counted_view<Index *>(ket_.empty() ? nullptr : &(ket_[0]),
                                         ket_.size());
  }

};  // class Tensor

using TensorPtr = std::shared_ptr<Tensor>;

/// make_overlap tensor label is reserved since it is used by low-level SeQuant
/// machinery. Users can create make_overlap Tensor using make_overlap()
inline std::wstring overlap_label() { return L"s"; }

inline ExprPtr make_overlap(const Index &bra_index, const Index &ket_index) {
  return ex<Tensor>(Tensor(overlap_label(), std::array<Index, 1>{{bra_index}},
                           std::array<Index, 1>{{ket_index}},
                           Tensor::reserved_tag{}));
}

}  // namespace sequant

#endif  // SEQUANT_TENSOR_HPP<|MERGE_RESOLUTION|>--- conflicted
+++ resolved
@@ -161,11 +161,7 @@
   }
 
   /// @brief Convert Fock and Coulomb integrals to std::wstring formula
-<<<<<<< HEAD
-  /// compatible with MPQC v4
-=======
   /// compatible with MPQC's integral factory DSL
->>>>>>> 9daa0d11
   /// @param df return density-fitted or regular integals
   /// @return formula in wstring format
   /// @pre `rank() <= 2 && (label()=="f" || label()=="g")`
