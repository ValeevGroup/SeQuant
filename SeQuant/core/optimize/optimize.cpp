#include <SeQuant/core/optimize.hpp>
#include <SeQuant/core/clone_packed.hpp>

namespace sequant {

namespace opt {
<<<<<<< HEAD
=======

namespace detail {
std::vector<size_t> on_bits_pos(size_t n, size_t num_bits) {
  auto result = std::vector<size_t>{};
  result.reserve(num_bits);
  for (auto i = 0; i < num_bits; ++i)
    if (n & (1 << i)) result.push_back(i);
  return result;
}
}  // namespace detail
>>>>>>> 7094a678

ExprPtr tail_factor(ExprPtr const& expr) noexcept {
  if (expr->is<Tensor>())
    return expr->clone();

  else if (expr->is<Product>()) {
    auto scalar = expr->as<Product>().scalar();
    auto facs = ranges::views::tail(*expr);
    return ex<Product>(Product{scalar, ranges::begin(facs), ranges::end(facs)});
  } else {
    // sum
    auto summands = *expr | ranges::views::transform(
                                [](auto const& x) { return tail_factor(x); });
    return ex<Sum>(Sum{ranges::begin(summands), ranges::end(summands)});
  }
}

void pull_scalar(ExprPtr expr) noexcept {
  if (!expr->is<Product>()) return;
  auto& prod = expr->as<Product>();

  auto scal = prod.scalar();
  for (auto&& x : *expr)
    if (x->is<Product>()) {
      auto& p = x->as<Product>();
      scal *= p.scalar();
      p.scale(1.0 / p.scalar());
    }

  prod.scale(1.0 / prod.scalar());
  prod.scale(scal);
}

}  // namespace opt
<<<<<<< HEAD

EvalNode optimize(const ExprPtr& expr) {
  using ranges::views::transform;
  if (expr->is<Tensor>())
    return to_eval_node(expr);
  else if (expr->is<Product>()) {
    return *(opt::single_term_opt(expr->as<Product>()).optimal_seqs.begin());
  } else if (expr->is<Sum>()) {
    auto smands = *expr | transform([](auto const& s) {
      return to_expr(optimize(s));
    }) | ranges::to_vector;

    return to_eval_node(ex<Sum>(Sum{smands.begin(), smands.end()}));
  } else
    throw std::runtime_error{"optimization attempted on unsupported Expr type"};
}
=======
>>>>>>> 7094a678

}  // namespace sequant<|MERGE_RESOLUTION|>--- conflicted
+++ resolved
@@ -4,8 +4,6 @@
 namespace sequant {
 
 namespace opt {
-<<<<<<< HEAD
-=======
 
 namespace detail {
 std::vector<size_t> on_bits_pos(size_t n, size_t num_bits) {
@@ -16,7 +14,6 @@
   return result;
 }
 }  // namespace detail
->>>>>>> 7094a678
 
 ExprPtr tail_factor(ExprPtr const& expr) noexcept {
   if (expr->is<Tensor>())
@@ -51,24 +48,5 @@
 }
 
 }  // namespace opt
-<<<<<<< HEAD
-
-EvalNode optimize(const ExprPtr& expr) {
-  using ranges::views::transform;
-  if (expr->is<Tensor>())
-    return to_eval_node(expr);
-  else if (expr->is<Product>()) {
-    return *(opt::single_term_opt(expr->as<Product>()).optimal_seqs.begin());
-  } else if (expr->is<Sum>()) {
-    auto smands = *expr | transform([](auto const& s) {
-      return to_expr(optimize(s));
-    }) | ranges::to_vector;
-
-    return to_eval_node(ex<Sum>(Sum{smands.begin(), smands.end()}));
-  } else
-    throw std::runtime_error{"optimization attempted on unsupported Expr type"};
-}
-=======
->>>>>>> 7094a678
 
 }  // namespace sequant