#ifndef SEQUANT_BINARY_NODE_HPP
#define SEQUANT_BINARY_NODE_HPP

#include <iostream>
#include <memory>
#include <ostream>
#include <sstream>
#include <stdexcept>
#include <utility>

#include <range/v3/numeric/accumulate.hpp>
#include <range/v3/view.hpp>

namespace sequant {

template <typename>
class FullBinaryNode;

namespace meta {

template <typename>
constexpr bool is_full_binary_node{false};

template <typename T>
constexpr bool is_full_binary_node<FullBinaryNode<T>>{true};

}  // namespace meta

/// Full-binary node visit orders.
enum class TreeTraversal {
  None = 0,
  PreOrder = 0b001,
  PostOrder = 0b010,
  InOrder = 0b100,

  PreAndPostOrder = PreOrder | PostOrder,
  PreAndInOrder = PreOrder | InOrder,
  PostAndInOrder = PostOrder | InOrder,

  Any = PreOrder | PostOrder | InOrder,
};

constexpr TreeTraversal operator|(TreeTraversal lhs, TreeTraversal rhs) {
  return static_cast<TreeTraversal>(
      static_cast<std::underlying_type_t<TreeTraversal>>(lhs) |
      static_cast<std::underlying_type_t<TreeTraversal>>(rhs));
}

constexpr TreeTraversal operator&(TreeTraversal lhs, TreeTraversal rhs) {
  return static_cast<TreeTraversal>(
      static_cast<std::underlying_type_t<TreeTraversal>>(lhs) &
      static_cast<std::underlying_type_t<TreeTraversal>>(rhs));
}

#define TRAVERSAL_TO_TEMPLATE_ARG(order, functionName, functionArgs) \
  switch (order) {                                                   \
    case TreeTraversal::None:                                        \
      break;                                                         \
    case TreeTraversal::PreOrder:                                    \
      functionName<TreeTraversal::PreOrder> functionArgs;            \
      break;                                                         \
    case TreeTraversal::PostOrder:                                   \
      functionName<TreeTraversal::PostOrder> functionArgs;           \
      break;                                                         \
    case TreeTraversal::InOrder:                                     \
      functionName<TreeTraversal::InOrder> functionArgs;             \
      break;                                                         \
    case TreeTraversal::PreAndPostOrder:                             \
      functionName<TreeTraversal::PreAndPostOrder> functionArgs;     \
      break;                                                         \
    case TreeTraversal::PreAndInOrder:                               \
      functionName<TreeTraversal::PreAndInOrder> functionArgs;       \
      break;                                                         \
    case TreeTraversal::PostAndInOrder:                              \
      functionName<TreeTraversal::PostAndInOrder> functionArgs;      \
      break;                                                         \
    case TreeTraversal::Any:                                         \
      functionName<TreeTraversal::Any> functionArgs;                 \
      break;                                                         \
  }

namespace {

/// Visit leaf nodes only.
struct VisitLeaf {};

/// Visit internal nodes only.
struct VisitInternal {};

/// Visit both leaf and internal nodes.
struct VisitAll {};

///
/// \brief Visit a full binary node.
///
/// \tparam Order The kinds of tree traversals the visitor shall be notified
/// about \tparam V Visitor type. Must be invocable with a FullBinaryNode<T>
/// argument. Optionally, can take a second argument of type TreeTraversal which
/// indicates the context of the visitor invocation. Can optionally return a
/// value convertible to bool to indicate whether subtree exploration for the
/// current node shall proceed. \tparam NodeType The type of nodes to be
/// visited.
///                  Can be VisitInternal, VisitLeaf, or VisitAll.
/// \param node Node to visit.
/// \param f Visitor.
///
<<<<<<< HEAD
template <TreeTraversal order, typename T, typename V, typename NodeType>
void visit(FullBinaryNode<T> const& node, V const& f, NodeType) {
  using Node = FullBinaryNode<T>;
=======
template <
    typename T, typename V, typename Order, typename NodeType,
    typename = std::enable_if_t<std::is_invocable_v<V, FullBinaryNode<T>>>>
void visit(FullBinaryNode<T> const& node, V f, Order, NodeType) {
  static_assert(std::is_same_v<Order, PreOrder> ||
                    std::is_same_v<Order, InOrder> ||
                    std::is_same_v<Order, PostOrder>,
                "Unsupported visit order");
>>>>>>> 64a4c847
  static_assert(std::is_same_v<NodeType, VisitLeaf> ||
                    std::is_same_v<NodeType, VisitInternal> ||
                    std::is_same_v<NodeType, VisitAll>,
                "Not sure which nodes to visit");
  const auto invoke = [](const V& f, const Node& node,
                         TreeTraversal context) -> bool {
    if constexpr (std::is_invocable_v<decltype(f), decltype(node),
                                      decltype(context)>) {
      using result_type =
          std::invoke_result_t<decltype(f), decltype(node), decltype(context)>;
      if constexpr (std::is_same_v<result_type, void>) {
        f(node, context);
        return true;
      } else {
        return static_cast<bool>(f(node, context));
      }
    } else {
      static_assert(
          std::is_invocable_v<decltype(f), decltype(node)>,
          "Visitor must be a (const) callable that takes a FullBinaryNode<T> "
          "and optionally a TreeTraversal argument");
      using result_type = std::invoke_result_t<decltype(f), decltype(node)>;
      if constexpr (std::is_same_v<result_type, void>) {
        f(node);
        return true;
      } else {
        return f(node);
      }
    }
  };

  if (node.leaf()) {
    if constexpr (!std::is_same_v<NodeType, VisitInternal>) {
      invoke(f, node, TreeTraversal::Any);
    }
  } else {
    if constexpr ((order & TreeTraversal::PreOrder) ==
                      TreeTraversal::PreOrder &&
                  !std::is_same_v<NodeType, VisitLeaf>) {
      if (!invoke(f, node, TreeTraversal::PreOrder)) return;
    }

    visit<order>(node.left(), f, NodeType{});

    if constexpr ((order & TreeTraversal::InOrder) == TreeTraversal::InOrder &&
                  !std::is_same_v<NodeType, VisitLeaf>) {
      if (!invoke(f, node, TreeTraversal::InOrder)) return;
    }

    visit<order>(node.right(), f, NodeType{});

    if constexpr ((order & TreeTraversal::PostOrder) ==
                      TreeTraversal::PostOrder &&
                  !std::is_same_v<NodeType, VisitLeaf>) {
      if (!invoke(f, node, TreeTraversal::PostOrder)) return;
    }
  }
}

}  // namespace

///
/// @brief Represents a node with data of @c T type in a full-binary tree.
///
/// A full binary tree is a binary tree in which each node has two children
/// or no children.
///
template <typename T>
class FullBinaryNode {
 public:
  using node_ptr = std::unique_ptr<FullBinaryNode<T>>;
  using value_type = T;

 private:
  T data_;

  node_ptr left_{nullptr};

  node_ptr right_{nullptr};

  node_ptr deep_copy() const {
    return leaf() ? std::make_unique<FullBinaryNode<T>>(data_)
                  : std::make_unique<FullBinaryNode<T>>(
                        data_, left_->deep_copy(), right_->deep_copy());
  }

  static node_ptr const& checked_ptr_access(node_ptr const& n) {
    if (n)
      return n;
    else
      throw std::runtime_error(
          "Dereferenced nullptr: use leaf() method to check leaf node.");
  }

 public:
  ///
  /// Construct an internal node with emtpy left and right nodes.
  ///
  /// \param d Data in the internal node.
  explicit FullBinaryNode(T d) : data_{std::move(d)} {}

  ///
  /// Construct an internal node with left and right node data.
  ///
  /// \param d Data in the internal node.
  /// \param l Data in the left node.
  /// \param r Data in the right node.
  FullBinaryNode(T d, T l, T r)
      : data_{std::move(d)},
        left_{std::make_unique<FullBinaryNode>(std::move(l))},
        right_{std::make_unique<FullBinaryNode>(std::move(r))} {}

  ///
  /// Constructs an internal node with left and right nodes.
  ///
  /// \param d Data in the internal node.
  /// \param l Left node.
  /// \param r Right node
  FullBinaryNode(T d, FullBinaryNode<T> l, FullBinaryNode<T> r)
      : data_{std::move(d)},
        left_{std::make_unique<FullBinaryNode<T>>(std::move(l))},
        right_{std::make_unique<FullBinaryNode<T>>(std::move(r))} {}

  ///
  /// Constructs an internal node with left and right node pointers.
  ///
  /// \param d Data in the internal node.
  /// \param l Left node pointer.
  /// \param r Right node pointer.
  FullBinaryNode(T d, node_ptr&& l, node_ptr&& r)
      : data_{std::move(d)}, left_{std::move(l)}, right_{std::move(r)} {}

  FullBinaryNode(FullBinaryNode<T> const& other)
      : data_{other.data_},
        left_{other.left_ ? other.left_->deep_copy() : nullptr},
        right_{other.right_ ? other.right_->deep_copy() : nullptr} {}

  FullBinaryNode& operator=(FullBinaryNode<T> const& other) {
    auto temp = other.deep_copy();
    data_ = std::move(temp->data_);
    left_ = std::move(temp->left_);
    right_ = std::move(temp->right_);
    return *this;
  }

  FullBinaryNode(FullBinaryNode<T>&&) = default;

  FullBinaryNode& operator=(FullBinaryNode<T>&& node) {
    data_ = std::move(node.data_);

    // We have to save a temporary copy of these, in case the node we're moving
    // from is pointed to (and thus owned) by either left_.
    // If we don't do this, overwriting of the owning pointer leads to deleting
    // node, in which case subsequent accesses to it are invalid.
    auto left_tmp = std::move(left_);

    left_ = std::move(node.left_);
    right_ = std::move(node.right_);

    return *this;
  }

  ///
  /// \return Left node if this is an internal node, throws otherwise.
  ///
  FullBinaryNode const& left() const { return *checked_ptr_access(left_); }
  FullBinaryNode& left() { return *checked_ptr_access(left_); }

  ///
  /// \return Right node if this is an internal node, throws otherwise.
  ///
  FullBinaryNode const& right() const { return *checked_ptr_access(right_); }
  FullBinaryNode& right() { return *checked_ptr_access(right_); }

  ///
  /// \brief Check if the object is a leaf node.
  ///
  /// \return True if this object represents a terminal binary node.
  /// \note Left and right children are nullptr like
  ///
  [[nodiscard]] bool leaf() const { return !(left_ || right_); }

  ///
  /// \return Size of the tree rooted at this node
  ///
  [[nodiscard]] std::size_t size() const {
    if (leaf()) {
      return 1;
    }

    return left().size() + right().size() + 1;
  }

  ///
  /// \return Returns the data stored by the node.
  T const& operator*() const { return data_; }

  ///
  /// \return Returns the data stored by the node.
  T& operator*() { return data_; }

  ///
  /// \return Returns the pointer to the data stored by the node.
  T const* operator->() const { return &data_; }

  ///
  /// \return Returns the pointer to the data stored by the node.
  T* operator->() { return &data_; }

  ///
  /// Left-fold a container to make a full-binary node.
  ///
  /// \param container To be binarized.
  /// \param binarize Fold function.
  ///        \c binarize needs to support:
  ///          - unary function call with a return value (say of type R)
  ///             to the element type of the container (say of type V)
  ///          - binary function call of kind f(R,V) that returns R type
  ///
  template <typename Cont, typename F>
  FullBinaryNode(Cont const& container, F&& binarize) {
    using value_type = decltype(*ranges::begin(container));
    static_assert(std::is_invocable_v<F, value_type const&>,
                  "Binarizer to handle terminal nodes missing");

    using return_data_t = std::invoke_result_t<F, value_type const&>;

    static_assert(
        std::is_invocable_v<F, return_data_t const&, return_data_t const&>,
        "Binarizer to handle non-terminal nodes missing");

    static_assert(
        std::is_same_v<return_data_t,
                       std::invoke_result_t<F, return_data_t const&,
                                            return_data_t const&>>,
        "function(...) and function(..., ...) have different return types");

    using ranges::accumulate;
    using ranges::begin;
    using ranges::end;

    auto node =
        accumulate(begin(container) + 1, end(container),         // range
                   FullBinaryNode{binarize(*begin(container))},  // init
                   [&binarize](auto&& acc, const auto& val) {    // predicate
                     auto rnode = FullBinaryNode{binarize(val)};
                     return FullBinaryNode{binarize(*acc, *rnode),
                                           std::move(acc), std::move(rnode)};
                   });

    *this = std::move(node);
  }

  ///
<<<<<<< HEAD
  /// \brief Visit the tree in the order specified by the order argument.
  /// \tparam F Type of the visitor.
  /// \param visitor Visitor to be invoked on each node. The visitor can
  /// optionally return a value convertible to bool to indicate whether the
  /// subtree of the current node shall be explored.
  /// \param order Tree traversal order(s) to invoke the visitor for.
  ///
  template <typename F>
  void visit(F const& visitor,
             TreeTraversal order = TreeTraversal::PreOrder) const {
    TRAVERSAL_TO_TEMPLATE_ARG(order, sequant::visit,
                              (*this, visitor, VisitAll{}));
=======
  /// \brief Visit the tree in the order specified by the Order argument.
  /// \tparam F Type of the visitor.
  /// \tparam Order Type of the order. Can be PreOrder, InOrder or PostOrder.
  ///               By default it is PostOrder. That means parent node will
  ///               be visited after visiting left and right children in that
  ///               order.
  /// \param visitor Visitor to be invoked on each node.
  ///
  template <
      typename F, typename Order = PostOrder,
      std::enable_if_t<
          std::is_void_v<std::invoke_result_t<F, FullBinaryNode<T> const&>>,
          bool> = true>
  void visit(F visitor, Order = {}) const {
    sequant::visit(*this,    //
                   visitor,  //
                   Order{},  //
                   VisitAll{});
  }

  ///
  /// \tparam F Type of the visitor.
  /// \param visitor Visitor to be invoked on each node.
  /// \brief Visit the children nodes only if the visitor returns true upon
  ///        visiting the parent node.
  /// \details This is a pre-order traversal with short-circuit behavior.
  ///
  template <
      typename F,
      std::enable_if_t<std::is_invocable_r_v<bool, F, FullBinaryNode<T> const&>,
                       bool> = true>
  void visit(F visitor) const {
    if (visitor(*this) && !leaf()) {
      left().visit(visitor);
      right().visit(visitor);
    }
  }

  ///
  /// \tparam F Type of the visitor.
  /// \param visitor Visitor to be invoked on each node.
  /// \brief Visit the children nodes only if the visitor returns true upon
  ///        visiting the parent node, and current node is not a leaf node.
  /// \details This is a pre-order traversal with short-circuit behavior.
  ///
  template <
      typename F,
      std::enable_if_t<std::is_invocable_r_v<bool, F, FullBinaryNode<T> const&>,
                       bool> = true>
  void visit_internal(F visitor) const {
    if (leaf()) return;
    if (visitor(*this)) {
      left().visit_internal(visitor);
      right().visit_internal(visitor);
    }
>>>>>>> 64a4c847
  }

  ///
  /// \brief Visit the internal nodes of the tree in the order specified by the
  /// order argument.
  /// \tparam F Type of the visitor.
<<<<<<< HEAD
  /// \param visitor Visitor to
  /// be invoked on each node. The visitor can optionally return a value
  /// convertible to bool to indicate whether the subtree of the current node
  /// shall be explored.
  /// \param order Tree traversal order(s) to invoke the visitor for.
  ///
  template <typename F>
  void visit_internal(F const& visitor,
                      TreeTraversal order = TreeTraversal::PreOrder) const {
    TRAVERSAL_TO_TEMPLATE_ARG(order, sequant::visit,
                              (*this, visitor, VisitInternal{}));
=======
  /// \tparam Order Type of the order. Can be PreOrder, InOrder or PostOrder.
  ///               By default it is PostOrder. That means parent node will
  ///               be visited after visiting left and right children in that
  ///               order.
  /// \param visitor Visitor to be invoked on each node.
  ///
  template <
      typename F, typename Order = PostOrder,
      std::enable_if_t<
          std::is_void_v<std::invoke_result_t<F, FullBinaryNode<T> const&>>,
          bool> = true>
  void visit_internal(F visitor, Order = {}) const {
    sequant::visit(*this,    //
                   visitor,  //
                   Order{},  //
                   VisitInternal{});
>>>>>>> 64a4c847
  }

  ///
  /// \brief Visit the leaf nodes of the tree in the order specified by the
  /// order argument.
  /// \tparam F Type of the visitor.
<<<<<<< HEAD
  /// \param visitor Visitor to
  /// be invoked on each node. The visitor can optionally return a value
  /// convertible to bool to indicate whether the subtree of the current node
  /// shall be explored.
  /// \param order Tree traversal order(s) to invoke the visitor for.
  ///
  template <typename F>
  void visit_leaf(F const& visitor,
                  TreeTraversal order = TreeTraversal::PreOrder) const {
    TRAVERSAL_TO_TEMPLATE_ARG(order, sequant::visit,
                              (*this, visitor, VisitLeaf{}));
=======
  /// \tparam Order Type of the order. Can be PreOrder, InOrder or PostOrder.
  ///               By default it is PostOrder. That means parent node will
  ///               be visited after visiting left and right children in that
  ///               order.
  /// \param visitor Visitor to be invoked on each node.
  ///
  template <
      typename F, typename Order = PostOrder,
      std::enable_if_t<
          std::is_void_v<std::invoke_result_t<F, FullBinaryNode<T> const&>>,
          bool> = true>
  void visit_leaf(F visitor, Order = {}) const {
    sequant::visit(*this,    //
                   visitor,  //
                   Order{},  //
                   VisitLeaf{});
>>>>>>> 64a4c847
  }

 private:
  template <typename F, typename Os>
  [[maybe_unused]] int digraph(F label_gen, Os& os, int count) const {
    os << "node" << count << "[label=" << label_gen(*this) << "];\n";
    if (this->leaf()) return count;
    auto lcount = left().digraph(label_gen, os, count + 1);
    auto rcount = right().digraph(label_gen, os, lcount + 1);
    os << "node" << count << " -> "
       << "node" << count + 1 << ";\n";
    os << "node" << count << " -> "
       << "node" << lcount + 1 << ";\n";

    return rcount;
  }

  template <typename Ostream, typename F, typename G>
  void tikz(Ostream& os, F label_gen, G spec_gen, size_t indent = 2) const {
    auto pad = [](Ostream& o, size_t i) {
      for (size_t j = 0; j < i; ++j) o << " ";
    };

    // pad(os, indent);

    os << "node [" << spec_gen(*this) << "]"
       << " {" << label_gen(*this) << "}";
    if (leaf()) return;
    os << "\n";

    pad(os, indent);
    os << "child {";
    left().tikz(os, label_gen, spec_gen, indent + 2);
    os << "}";
    os << "\n";

    pad(os, indent);
    os << "child {";
    right().tikz(os, label_gen, spec_gen, indent + 2);
    os << "}";
  }

 public:
  template <typename F,
            typename String = std::invoke_result_t<F, FullBinaryNode>>
  String digraph(F label_gen,
                 std::basic_string_view<typename String::value_type>
                     graph_name = {}) const {
    auto oss = std::basic_ostringstream{String{}};

    oss << "digraph " << graph_name << "{\n";
    this->digraph(label_gen, oss, 0);
    oss << "}";
    oss.flush();

    return oss.str();
  }

  ///
  /// \param label_gen Generates the label for tikz nodes.
  /// \param spec_gen Generates the node spec that goes into the square
  ///                 bracket of tikz node statement.
  /// \note Make sure the following are present in the preamble.
  ///
  ///                  @c \usepackage{tikz}
  ///                  @c \usetikzlibrary{graphs,graphdrawing}
  ///                  @c \usegdlibrary{trees}
  ///
  /// \return TikZ graph.

  template <typename L,
            typename String = std::invoke_result_t<L, FullBinaryNode>,
            typename S = std::function<String(FullBinaryNode)>>
  String tikz(
      L label_gen, S spec_gen = [](auto&&) { return String{}; }) const {
    auto oss = std::basic_ostringstream{String{}};
    oss << "\\tikz[binary tree layout]{\n\\";
    tikz(oss, label_gen, spec_gen);
    oss << "\n}";
    oss.flush();
    return oss.str();
  }

};  // FullBinaryNode<T>

template <typename T, typename U>
bool operator==(FullBinaryNode<T> const& lhs, FullBinaryNode<U> const& rhs) {
  return ((*lhs == *rhs) &&
          ((lhs.leaf() && rhs.leaf()) ||
           (lhs.left() == rhs.left() && lhs.right() == rhs.right())));
}

///
/// \return A new binary node where each node value is the result of applying @c
///         fun on the argument node value.
///
template <typename T, typename F,
          typename = std::enable_if_t<std::is_invocable_v<F, T>>>
auto transform_node(FullBinaryNode<T> const& node, F fun) {
  if (node.leaf())
    return FullBinaryNode(fun(*node));
  else {
    return FullBinaryNode(fun(*node), transform_node(node.left(), fun),
                          transform_node(node.right(), fun));
  }
}

///
/// \brief Accumulates the given range of binary nodes into a single binary node
///        using a given operation to generate the internal node values.
///
/// \tparam Node The FullBinaryNode type.
/// \param rng A range of Node objects.
/// \param op A binary function that returns Node::value_type.
///           The signature could be `op(Node, Node) -> Node::value_type` or
///           `op(Node::value_type, Node::value_type) -> Node::value_type`.
/// \return A binary node with subtrees built by left-folding given range.
///
template <typename Rng,                                //
          typename F,                                  //
          typename Node = ranges::range_value_t<Rng>,  //
          typename = std::enable_if_t<meta::is_full_binary_node<Node>>>
Node fold_left_to_node(Rng rng, F op) {
  using Value = typename Node::value_type;

  constexpr bool invoke_on_value =  //
      std::is_invocable_r_v<Value, F, Value, Value>;

  constexpr bool invoke_on_node =  //
      std::is_invocable_r_v<Value, F, Node, Node>;

  static_assert(invoke_on_value || invoke_on_node);

  using ranges::views::move;
  using ranges::views::tail;
  return ranges::accumulate(
      rng | tail | move, std::move(ranges::front(rng)),
      [&op, invoke_on_node](auto&& l, auto&& r) {
        if constexpr (invoke_on_node) {
          auto&& val = op(l, r);
          return FullBinaryNode(std::move(val), std::move(l), std::move(r));

        } else {
          auto&& val = op(*l, *r);
          return FullBinaryNode(std::move(val), std::move(l), std::move(r));
        }
      });
}

}  // namespace sequant

#undef TRAVERSAL_TO_TEMPLATE_ARG

#endif  // SEQUANT_BINARY_NODE_HPP<|MERGE_RESOLUTION|>--- conflicted
+++ resolved
@@ -104,20 +104,9 @@
 /// \param node Node to visit.
 /// \param f Visitor.
 ///
-<<<<<<< HEAD
 template <TreeTraversal order, typename T, typename V, typename NodeType>
-void visit(FullBinaryNode<T> const& node, V const& f, NodeType) {
+void visit(FullBinaryNode<T> const& node, V f, NodeType) {
   using Node = FullBinaryNode<T>;
-=======
-template <
-    typename T, typename V, typename Order, typename NodeType,
-    typename = std::enable_if_t<std::is_invocable_v<V, FullBinaryNode<T>>>>
-void visit(FullBinaryNode<T> const& node, V f, Order, NodeType) {
-  static_assert(std::is_same_v<Order, PreOrder> ||
-                    std::is_same_v<Order, InOrder> ||
-                    std::is_same_v<Order, PostOrder>,
-                "Unsupported visit order");
->>>>>>> 64a4c847
   static_assert(std::is_same_v<NodeType, VisitLeaf> ||
                     std::is_same_v<NodeType, VisitInternal> ||
                     std::is_same_v<NodeType, VisitAll>,
@@ -372,7 +361,6 @@
   }
 
   ///
-<<<<<<< HEAD
   /// \brief Visit the tree in the order specified by the order argument.
   /// \tparam F Type of the visitor.
   /// \param visitor Visitor to be invoked on each node. The visitor can
@@ -381,74 +369,15 @@
   /// \param order Tree traversal order(s) to invoke the visitor for.
   ///
   template <typename F>
-  void visit(F const& visitor,
-             TreeTraversal order = TreeTraversal::PreOrder) const {
+  void visit(F visitor, TreeTraversal order = TreeTraversal::PreOrder) const {
     TRAVERSAL_TO_TEMPLATE_ARG(order, sequant::visit,
                               (*this, visitor, VisitAll{}));
-=======
-  /// \brief Visit the tree in the order specified by the Order argument.
-  /// \tparam F Type of the visitor.
-  /// \tparam Order Type of the order. Can be PreOrder, InOrder or PostOrder.
-  ///               By default it is PostOrder. That means parent node will
-  ///               be visited after visiting left and right children in that
-  ///               order.
-  /// \param visitor Visitor to be invoked on each node.
-  ///
-  template <
-      typename F, typename Order = PostOrder,
-      std::enable_if_t<
-          std::is_void_v<std::invoke_result_t<F, FullBinaryNode<T> const&>>,
-          bool> = true>
-  void visit(F visitor, Order = {}) const {
-    sequant::visit(*this,    //
-                   visitor,  //
-                   Order{},  //
-                   VisitAll{});
-  }
-
-  ///
-  /// \tparam F Type of the visitor.
-  /// \param visitor Visitor to be invoked on each node.
-  /// \brief Visit the children nodes only if the visitor returns true upon
-  ///        visiting the parent node.
-  /// \details This is a pre-order traversal with short-circuit behavior.
-  ///
-  template <
-      typename F,
-      std::enable_if_t<std::is_invocable_r_v<bool, F, FullBinaryNode<T> const&>,
-                       bool> = true>
-  void visit(F visitor) const {
-    if (visitor(*this) && !leaf()) {
-      left().visit(visitor);
-      right().visit(visitor);
-    }
-  }
-
-  ///
-  /// \tparam F Type of the visitor.
-  /// \param visitor Visitor to be invoked on each node.
-  /// \brief Visit the children nodes only if the visitor returns true upon
-  ///        visiting the parent node, and current node is not a leaf node.
-  /// \details This is a pre-order traversal with short-circuit behavior.
-  ///
-  template <
-      typename F,
-      std::enable_if_t<std::is_invocable_r_v<bool, F, FullBinaryNode<T> const&>,
-                       bool> = true>
-  void visit_internal(F visitor) const {
-    if (leaf()) return;
-    if (visitor(*this)) {
-      left().visit_internal(visitor);
-      right().visit_internal(visitor);
-    }
->>>>>>> 64a4c847
   }
 
   ///
   /// \brief Visit the internal nodes of the tree in the order specified by the
   /// order argument.
   /// \tparam F Type of the visitor.
-<<<<<<< HEAD
   /// \param visitor Visitor to
   /// be invoked on each node. The visitor can optionally return a value
   /// convertible to bool to indicate whether the subtree of the current node
@@ -456,35 +385,16 @@
   /// \param order Tree traversal order(s) to invoke the visitor for.
   ///
   template <typename F>
-  void visit_internal(F const& visitor,
+  void visit_internal(F visitor,
                       TreeTraversal order = TreeTraversal::PreOrder) const {
     TRAVERSAL_TO_TEMPLATE_ARG(order, sequant::visit,
                               (*this, visitor, VisitInternal{}));
-=======
-  /// \tparam Order Type of the order. Can be PreOrder, InOrder or PostOrder.
-  ///               By default it is PostOrder. That means parent node will
-  ///               be visited after visiting left and right children in that
-  ///               order.
-  /// \param visitor Visitor to be invoked on each node.
-  ///
-  template <
-      typename F, typename Order = PostOrder,
-      std::enable_if_t<
-          std::is_void_v<std::invoke_result_t<F, FullBinaryNode<T> const&>>,
-          bool> = true>
-  void visit_internal(F visitor, Order = {}) const {
-    sequant::visit(*this,    //
-                   visitor,  //
-                   Order{},  //
-                   VisitInternal{});
->>>>>>> 64a4c847
   }
 
   ///
   /// \brief Visit the leaf nodes of the tree in the order specified by the
   /// order argument.
   /// \tparam F Type of the visitor.
-<<<<<<< HEAD
   /// \param visitor Visitor to
   /// be invoked on each node. The visitor can optionally return a value
   /// convertible to bool to indicate whether the subtree of the current node
@@ -492,28 +402,10 @@
   /// \param order Tree traversal order(s) to invoke the visitor for.
   ///
   template <typename F>
-  void visit_leaf(F const& visitor,
+  void visit_leaf(F visitor,
                   TreeTraversal order = TreeTraversal::PreOrder) const {
     TRAVERSAL_TO_TEMPLATE_ARG(order, sequant::visit,
                               (*this, visitor, VisitLeaf{}));
-=======
-  /// \tparam Order Type of the order. Can be PreOrder, InOrder or PostOrder.
-  ///               By default it is PostOrder. That means parent node will
-  ///               be visited after visiting left and right children in that
-  ///               order.
-  /// \param visitor Visitor to be invoked on each node.
-  ///
-  template <
-      typename F, typename Order = PostOrder,
-      std::enable_if_t<
-          std::is_void_v<std::invoke_result_t<F, FullBinaryNode<T> const&>>,
-          bool> = true>
-  void visit_leaf(F visitor, Order = {}) const {
-    sequant::visit(*this,    //
-                   visitor,  //
-                   Order{},  //
-                   VisitLeaf{});
->>>>>>> 64a4c847
   }
 
  private:
