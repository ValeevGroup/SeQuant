//
// Created by Eduard Valeyev on 3/23/18.
//

#ifndef SEQUANT_EXPR_HPP
#define SEQUANT_EXPR_HPP

#include <atomic>
#include <complex>
#include <iostream>
#include <memory>
#include <optional>
#include <vector>

#include <range/v3/all.hpp>

#include <boost/core/demangle.hpp>
#include <boost/numeric/conversion/cast.hpp>

#include "container.hpp"
#include "expr_fwd.hpp"
#include "hash.hpp"
#include "latex.hpp"
#include "meta.hpp"
#include "utility.hpp"
#include "wolfram.hpp"

namespace sequant {

/// @brief Base expression class

/// Expr represents the interface needed to form expression trees. Classes that
/// represent expressions should publicly derive from this class. Each Expr on a tree has links
/// to its children Expr objects. The lifetime of Expr objects is expected to be managed by std::shared_ptr .
/// Expr is an Iterable over subexpressions (each of which is an Expr itself). More precisely,
/// Expr meets the SizedIterable concept (see https://raw.githubusercontent.com/ericniebler/range-v3/master/doc/std/D4128.md).
/// Specifically, iterators to subexpressions
/// dereference to ExprPtr. Since Expr is a range, it provides begin/end/etc. that can participate in overloads
///       with other functions in the derived class. Consider a Container class derived from a BaseContainer class:
/// @code
///   template <typename T> class Container : public BaseContainer, public Expr {
///     // WARNING: BaseContainer::begin clashes with Expr::begin
///     // WARNING: BaseContainer::end clashes with Expr::end
///     // etc.
///   };
/// @endcode
/// There are two possible scenarios:
///   - if @c Container is a container of Expr objects, BaseContainer will iterate over ExprPtr objects already
///     and both ranges will be equivalent; it is sufficient to add `using BaseContainer::begin`, etc. to Container's public API.
///   - if @c Container is a container of non-Expr objects, iteration over BaseContainer is likely to be more commonly used
///     in practice, hence again adding `using BaseContainer::begin`, etc. will suffice. To be able to iterate over subexpression
///     range (in this case it is empty) Expr provides Expr::expr member to cast to Expr:
/// @code
///    Container c(...);
///    for(const auto& e: c) {  // iterates over elements of BaseContainer
///    }
///    for(const auto& e: c.expr()) {  // iterates over subexpressions
///    }
/// @endcode
class Expr : public std::enable_shared_from_this<Expr>, public ranges::view_facade<Expr> {
 public:
  using range_type = ranges::view_facade<Expr>;
  using hash_type = std::size_t;
  using type_id_type = int;   // to speed up comparisons

  Expr() = default;
  virtual ~Expr() = default;

  /// @return true if this is a leaf
  bool is_atom() const {
    return ranges::empty(*this);
  }

  /// @return the string representation of @c this in the LaTeX format
  virtual std::wstring to_latex() const;

  /// @return the string representation of @c this in the Wolfram Language format
  virtual std::wstring to_wolfram() const;

  /// @return a clone of this object
  /// @note must be overridden in the derived class
  virtual ExprPtr clone() const;

  /// Canonicalizes @c this and returns the biproduct of canonicalization (e.g. phase)
  /// @return the biproduct of canonicalization, or @c nullptr if no biproduct generated
  virtual ExprPtr canonicalize() {
    return {};  // by default do nothing and return nullptr
  }

  /// Performs approximate, but fast, canonicalization of @c this and returns the biproduct of canonicalization (e.g. phase)
  /// The default is to use canonicalize(), unless overridden in the derived class.
  /// @return the biproduct of canonicalization, or @c nullptr if no biproduct generated
  virtual ExprPtr rapid_canonicalize() {
    return this->canonicalize();
  }

  // clang-format off
  /// recursively visit this expression, i.e. call visitor on each subexpression
  /// in depth-first fashion.
  /// @warning this will only work for tree expressions; no checking is
  /// performed that each subexpression has only been visited once
  /// TODO make work for graphs
  /// @tparam Visitor a callable of type void(ExprPtr&) or void(const ExprPtr&)
  /// @param visitor the visitor object
  /// @param atoms_only if true, will visit only the leaves; the default is to
  /// visit all nodes
  /// @return true if this object was visited
  /// @sa expr_range
  // clang-format on
  template<typename Visitor>
  bool visit(Visitor &&visitor, const bool atoms_only = false) {
    for(auto& subexpr_ptr: expr()) {
      const auto subexpr_is_an_atom = subexpr_ptr->is_atom();
      const auto need_to_visit_subexpr = !atoms_only || subexpr_is_an_atom;
      bool visited = false;
      if (!subexpr_is_an_atom)  // if not a leaf, recur into it
        visited = subexpr_ptr->visit(std::forward<Visitor>(visitor), atoms_only);
      // call on the subexpression itself, if not yet done so
      if (need_to_visit_subexpr && !visited)
        visitor(subexpr_ptr);
    }
    // can only visit itself here if visitor(const ExprPtr&) is valid
    bool this_visited = false;
    if constexpr(std::is_invocable_r_v<void,
                                       std::remove_reference_t<Visitor>,
                                       const ExprPtr &>) {
      if (!atoms_only || this->is_atom()) {
        visitor(shared_from_this());
        this_visited = true;
      }
    }
    return this_visited;
  }

  auto begin_subexpr() {
    return range_type::begin();
  }

  auto end_subexpr() {
    return range_type::end();
  }

  auto begin_subexpr() const {
    return range_type::begin();
  }

  auto end_subexpr() const {
    return range_type::end();
  }

  Expr& expr() {
    return *this;
  }

  template <typename T, typename Enabler = void> struct is_shared_ptr_of_expr : std::false_type {};
  template <typename T>
  struct is_shared_ptr_of_expr<std::shared_ptr<T>, std::enable_if_t<std::is_same_v<Expr,T>> > : std::true_type {};
  template <typename T, typename Enabler = void> struct is_shared_ptr_of_expr_or_derived : std::false_type {};
  template <typename T>
  struct is_shared_ptr_of_expr_or_derived<
      std::shared_ptr<T>, std::enable_if_t<std::is_base_of<Expr, T>::value>>
      : std::true_type {};

  /// @brief Reports if this is a c-number
  /// (https://en.wikipedia.org/wiki/C-number), i.e. it commutes
  /// multiplicatively with c-numbers and q-numbers
  /// @return true if this is a c-number
  /// @warning this returns true for all leaves, hence must be overridden for
  /// leaf q-numbers
  /// @note for leaves this has O(1) cost, for non-leaves this involves checking
  /// subexpressions
  virtual bool is_cnumber() const {
    if (is_atom())
      return true;
    else {
      bool result = true;
      for (auto it = begin_subexpr(); result && it != end_subexpr(); ++it) {
        result &= (*it)->is_cnumber();
      }
      return result;
    }
  }

  /// @brief Checks if this commutes (wrt multiplication) with @c that
  /// @return true if this commutes with @c that
  /// @note the default implementation checks if either is c-number; if both are
  /// q-numbers
  ///       this checks commutativity of each subexpression with (each
  ///       subexpression of) @c that
  /// @note expressions are assumed to always commute with respect to additions
  /// since
  ///       it does not appear that +nonabelian near-rings
  ///       (https://en.wikipedia.org/wiki/Near-ring) are commonly needed.
  /// @note commutativity of leaves is checked by commutes_with_atom()
  bool commutes_with(const Expr &that) const {
    auto this_is_atom = is_atom();
    auto that_is_atom = that.is_atom();
    bool result = true;
    if (this_is_atom && that_is_atom) {
      result =
          this->is_cnumber() || that.is_cnumber() || commutes_with_atom(that);
    } else if (this_is_atom) {
      if (!this->is_cnumber()) {
        for (auto it = that.begin_subexpr(); result && it != that.end_subexpr();
             ++it) {
          result &= this->commutes_with(**it);
        }
      }
    } else {
      for (auto it = this->begin_subexpr(); result && it != this->end_subexpr();
           ++it) {
        result &= (*it)->commutes_with(that);
      }
    }
    return result;
  }

  /// @brief changes this to its adjoint
  /// @note base implementation throws, must be reimplemented in the derived class
  virtual void adjoint();

  /// Computes and returns the hash value. If default @p hasher is used then the value will be
  /// memoized, otherwise @p hasher will be used to compute the hash every time.
  /// @param hasher the hasher object, if omitted, the default is used (@sa Expr::memoizing_hash )
  /// @note always returns 0 unless this derived class overrides Expr::memoizing_hash
  /// @return the hash value for this Expr
  hash_type hash_value(std::function<hash_type(const std::shared_ptr<const Expr>&)> hasher = {}) const {
    return hasher ? hasher(shared_from_this()) : memoizing_hash();
  }

  /// Computes and returns the derived type identifier
  /// @note this function must be overridden in the derived class
  /// @sa Expr::get_type_id
  /// @return the hash value for this Expr
  virtual type_id_type type_id() const
#if __GNUG__
  { abort(); }
#else
  =0;
#endif

  /// @tparam T Expr or a class derived from Expr
  /// @return true if @c *this is equal to @c that
  /// @note the derived class must implement Expr::static_equal
  template <typename T>
  std::enable_if_t<std::is_base_of<Expr,T>::value, bool>
      operator==(const T& that) const {
    if (this->type_id() != that.type_id())
      return false;
    else
      return this->static_equal(static_cast<const Expr &>(that));
  }

  /// @tparam T Expr or a class derived from Expr
  /// @return true if @c *this is equal to @c that
  /// @note the derived class must implement Expr::static_equal
  template <typename T>
  std::enable_if_t<std::is_base_of<Expr,T>::value, bool>
  operator!=(const T& that) const {
     return ! operator==(that);
  }

  /// @tparam T Expr or a class derived from Expr
  /// @return true if @c *this is less than @c that
  /// @note the derived class must implement Expr::static_less_than
  template<typename T>
  std::enable_if_t<std::is_base_of<Expr, T>::value, bool>
  operator<(const T &that) const {
    if (type_id() == that.type_id()) { // if same type, use generic (or type-specific, if available) comparison
      return static_less_than(static_cast<const Expr &>(that));
    } else {  // order types by type id
      return type_id() < that.type_id();
    }
  }

  /// @return (unique) type id of class T
  template <typename T>
  static type_id_type get_type_id() {
    return type_id_accessor<T>();
  };

  /// sets (unique) type id of class T
  /// @param id the value of type id of class T
  /// @note since get_type_id does not check for duplicates, it's user's
  /// responsiblity to make sure that there are no collisions between type ids
  template <typename T>
  static void set_type_id(type_id_type id) {
    type_id_accessor<T>() = id;
  };

  /// @tparam T an Expr type
  /// @return true if this object is of type @c T
  template <typename T>
  bool is() const {
    if constexpr (std::is_same_v<std::decay_t<T>,Expr>)
      return true;
    else
      return this->type_id() == get_type_id<std::decay_t<T>>();
  }

  /// @tparam T an Expr type
  /// @return this object cast to type @c T
  template <typename T>
  const T &as() const {
    assert(this->is<std::decay_t<T>>());  // so that as<const T>() works fine
    return static_cast<const T &>(*this);
  }

  /// @tparam T an Expr type
  /// @return this object cast to type @c T
  template <typename T>
  T &as() {
    assert(this->is<std::decay_t<T>>());  // so that as<const T>() works fine
    return static_cast<T &>(*this);
  }

  /// @return the (demangled) name of this type
  /// @note uses RTTI
  std::string type_name() const {
    return boost::core::demangle(typeid(*this).name());
  }

  /** @name in-place arithmetic operators
   *  Virtual in-place arithmetic operators to be overridden in expressions for
   * which these make sense.
   */
  ///@{

  /// @brief in-place multiply @c *this by @c that
  /// @return reference to @c *this
  /// @throw std::logic_error if not implemented for this class, or cannot be
  /// implemented for the particular @c that
  virtual Expr &operator*=(const Expr &that);

  /// @brief in-place non-commutatively-multiply @c *this by @c that
  /// @return reference to @c *this
  /// @throw std::logic_error if not implemented for this class, or cannot be
  /// implemented for the particular @c that
  virtual Expr &operator^=(const Expr &that);

  /// @brief in-place add @c that to @c *this
  /// @return reference to @c *this
  /// @throw std::logic_error if not implemented for this class, or cannot be
  /// implemented for the particular @c that
  virtual Expr &operator+=(const Expr &that);

  /// @brief in-place subtract @c that from @c *this
  /// @return reference to @c *this
  /// @throw std::logic_error if not implemented for this class, or cannot be implemented for the particular @c that
  virtual Expr &operator-=(const Expr &that);

 ///@}

 private:
  friend ranges::range_access;

 protected:
  Expr(Expr &&) = default;
  Expr(const Expr &) = default;
  Expr &operator=(Expr &&) = default;
  Expr &operator=(const Expr &) = default;

  struct cursor
  {
    using value_type = ExprPtr;

    cursor() = default;
    constexpr explicit cursor(ExprPtr* subexpr_ptr) noexcept
        : ptr_{subexpr_ptr}
    {}
    /// when take const ptr note runtime const flag
    constexpr explicit cursor(const ExprPtr* subexpr_ptr) noexcept
        : ptr_{const_cast<ExprPtr*>(subexpr_ptr)}, const_{true}
    {}
    bool equal(const cursor& that) const
    {
      return ptr_ == that.ptr_;
    }
    void next()
    {
      ++ptr_;
    }
    void prev()
    {
      --ptr_;
    }
    // TODO figure out why can't return const here if want to be able to assign to *begin(Expr&)
    ExprPtr& read() const
    {
      RANGES_EXPECT(ptr_);
      return *ptr_;
    }
    ExprPtr& read()
    {
      RANGES_EXPECT(const_ == false);
      RANGES_EXPECT(ptr_);
      return *ptr_;
    }
    void assign(const ExprPtr& that_ptr)
    {
      RANGES_EXPECT(ptr_);
      *ptr_ = that_ptr;
    }
    std::ptrdiff_t distance_to(cursor const &that) const
    {
      return that.ptr_ - ptr_;
    }
    void advance(std::ptrdiff_t n)
    {
      ptr_ += n;
    }
   private:
    ExprPtr* ptr_ = nullptr;  // both begin and end will be represented by this, so Expr without subexpressions begin() equals end() automatically
    bool const_ = false;  // assert in nonconst ops
  };

  /// @return the cursor for the beginning of the range (must override in a derived Expr that has subexpressions)
  virtual cursor begin_cursor()
  {
    return cursor{};
  }
  /// @return the cursor for the end of the range (must override in a derived Expr that has subexpressions)
  virtual cursor end_cursor()
  {
    return cursor{};
  }

  /// @return the cursor for the beginning of the range (must override in a derived Expr that has subexpressions)
  virtual cursor begin_cursor() const
  {
    return cursor{};
  }
  /// @return the cursor for the end of the range (must override in a derived Expr that has subexpressions)
  virtual cursor end_cursor() const
  {
    return cursor{};
  }

  mutable std::optional<hash_type> hash_value_;  // not initialized by default
  virtual hash_type memoizing_hash() const {
    static const hash_type default_hash_value = 0;
    if (hash_value_)
      return *hash_value_;
    else
      return default_hash_value;
  }
  virtual void reset_hash_value() const {
    hash_value_.reset();
  }

  /// @param that an Expr object
  /// @note @c that is guaranteed to be of same type as @c *this, hence can be statically cast
  /// @return true if @c that is equivalent to *this
  virtual bool static_equal(const Expr &that) const
#if __GNUG__
  { abort(); }
#else
  =0;
#endif

  /// @param that an Expr object
  /// @note @c that is guaranteed to be of same type as @c *this, hence can be
  /// statically cast
  /// @note base comparison compares Expr::hash_value() , specialize to each
  /// type as needed
  /// @return true if @c *this is less than @c that
  virtual bool static_less_than(const Expr &that) const {
    return this->hash_value() < that.hash_value();
  }

  /// @param that an Expr object
  /// @note @c *this and @c that are guaranteed to be leaves, and neither is a
  /// c-number , hence honest checking is needed
  /// @return true if @c *this multiplicatively commutes with @c that
  /// @note this returns true unless overridden in derived class
  virtual bool commutes_with_atom(const Expr& that) const {
    return true;
  }

 private:
  /// @return returns next type id in the grand class list
  static type_id_type get_next_type_id() {
    static std::atomic<type_id_type> grand_type_id = 0;
    return ++grand_type_id;
  };

  /// sets (unique) type id of class T
  /// @param id the value of type id of class T
  template <typename T>
  static type_id_type &type_id_accessor() {
    static type_id_type type_id = get_next_type_id();
    return type_id;
  };

 private:
  /// @input[in] fn the name of function that is missing in this class
  /// @return a std::logic_error object containing a message describing that @p fn is missing from this type
  std::logic_error not_implemented(const char* fn) const;
};  // class Expr

/// make an ExprPtr to a new object of type T
/// @tparam T a class derived from Expr
/// @tparam Args a parameter pack type such that T(std::forward<Args>...) is well-formed
/// @param args a parameter pack such that T(args...) is well-formed
template<typename T, typename ... Args>
ExprPtr ex(Args &&... args) {
  return std::make_shared<T>(std::forward<Args>(args)...);
}

// this is needed when using std::make_shared<X>({ExprPtr,ExprPtr}), i.e. must std::make_shared<X>(ExprPtrList{ExprPtr,ExprPtr})
using ExprPtrList = std::initializer_list<ExprPtr>;
static auto expr_ptr_comparer = [](const auto& ptr1, const auto& ptr2) { return *ptr1 == *ptr2; };

using ExprPtrVector = container::svector<ExprPtr>;

/// @brief computes the adjoint of @p expr
/// @param[in] expr an Expr object
/// @return the adjoint of @p expr
ExprPtr adjoint(const ExprPtr& expr);

class Constant : public Expr {
 private:
  std::complex<double> value_;

 public:
  Constant() = default;
  virtual ~Constant() = default;
  Constant(const Constant&) = default;
  Constant(Constant&&) = default;
  Constant& operator=(const Constant&) = default;
  Constant& operator=(Constant&&) = default;
  template <typename U> explicit Constant(U && value) : value_(std::forward<U>(value)) {}

  /// @tparam T the result type; default to the type of value_
  /// @return the value cast to ResultType
  /// @throw std::invalid_argument if conversion to T is not possible
  /// @throw boost::numeric::positive_overflow or boost::numeric::negative_overflow if cast fails
  template <typename T = decltype(value_)>
  auto value() const {
    if constexpr (std::is_arithmetic_v<T>) {
      assert(value_.imag() == 0);
      return boost::numeric_cast<T>(value_.real());
    } else if constexpr (meta::is_complex_v<T>) {
      return T(boost::numeric_cast<typename T::value_type>(value_.real()),
               boost::numeric_cast<typename T::value_type>(value_.imag()));
    } else
      throw std::invalid_argument(
          "Constant::value<T>: cannot convert value to type T");
  }

  std::wstring to_latex() const override {
    return L"{" + sequant::to_latex(value()) + L"}";
  }

  std::wstring to_wolfram() const override {
    return sequant::to_wolfram(value());
  }

  type_id_type type_id() const override {
    return get_type_id<Constant>();
  }

  ExprPtr clone() const override {
    return ex<Constant>(this->value());
  }

  /// @brief adjoint of a Constant is its complex conjugate
  virtual void adjoint() override;

  virtual Expr &operator*=(const Expr &that) override {
    if (that.is<Constant>()) {
      value_ *= that.as<Constant>().value();
    } else {
      throw std::logic_error("Constant::operator*=(that): not valid for that");
    }
    return *this;
  }

  virtual Expr &operator+=(const Expr &that) override {
    if (that.is<Constant>()) {
      value_ += that.as<Constant>().value();
    } else {
      throw std::logic_error("Constant::operator+=(that): not valid for that");
    }
    return *this;
  }

  virtual Expr &operator-=(const Expr &that) override {
    if (that.is<Constant>()) {
      value_ -= that.as<Constant>().value();
    } else {
      throw std::logic_error("Constant::operator-=(that): not valid for that");
    }
    return *this;
  }

  bool is_zero() const {
    return value_ == decltype(value_){0,0};
  }

 private:
  hash_type memoizing_hash() const override {
    hash_value_ = hash::value(value_);
    return *hash_value_;
  }

  bool static_equal(const Expr &that) const override {
    return value() == static_cast<const Constant &>(that).value();
  }
};  // class Constant

using ConstantPtr = std::shared_ptr<Constant>;

/// @brief generalized product, i.e. a scalar times a product of zero or more
/// terms.
///
/// Product is distributive over addition (see Sum). It is associative and is
/// flattened automatically. It's commutativity is checked at runtime for each
/// factor (see CProduct and NCProduct for statically commutative and
/// noncommutative Product, respectively)
class Product : public Expr {
 public:
  Product() = default;
  virtual ~Product() = default;
  Product(const Product &) = default;
  Product(Product &&) = default;
  Product &operator=(const Product &) = default;
  Product &operator=(Product &&) = default;

  /// construct a Product out of zero or more factors (multiplied by 1)
  /// @param factors the factors
  Product(ExprPtrList factors) {
    using std::begin;
    using std::end;
    for (auto it = begin(factors); it != end(factors); ++it) append(1, *it);
  }

  /// construct a Product out of zero or more factors (multiplied by 1)
  /// @param rng a range of factors
  template <typename Range, typename = std::enable_if_t<meta::is_range_v<std::decay_t<Range>> && !std::is_same_v<std::remove_reference_t<Range>,ExprPtrList>> >
  explicit Product(Range&& rng) {
    using ranges::begin;
    using ranges::end;
    for (auto&& v: rng) append(1, std::forward<decltype(v)>(v));
  }

  /// construct a Product out of zero or more factors multiplied by a scalar
  /// @tparam T a numeric type; it must be able to multiply std::complex<double>
  /// @param scalar a scalar of type T
  /// @param factors an initializer list of factors
  template <typename T>
  Product(T scalar, ExprPtrList factors) : scalar_(std::move(scalar)) {
    using std::begin;
    using std::end;
    for (auto it = begin(factors); it != end(factors); ++it) append(1, *it);
  }

  /// construct a Product out of a range of factors
  /// @param begin the begin iterator
  /// @param end the end iterator
  template <typename Iterator>
  Product(Iterator begin, Iterator end) {
    for (auto it = begin; it != end; ++it) append(1, *it);
  }

  /// construct a Product out of a range of factors
  /// @tparam T a numeric type; it must be able to multiply std::complex<double>
  /// @param scalar a scalar of type T
  /// @param begin the begin iterator
  /// @param end the end iterator
  template <typename T, typename Iterator>
  Product(T scalar, Iterator begin, Iterator end) : scalar_(std::move(scalar)) {
    for (auto it = begin; it != end; ++it) append(1, *it);
  }

  /// multiplies the product by @c scalar
  template <typename T>
  Product &scale(T scalar) {
    scalar_ *= scalar;
    return *this;
  }

  /// (post-)multiplies the product by @c scalar times @c factor
  template <typename T>
  Product &append(T scalar, ExprPtr factor) {
    assert(factor);
    scalar_ *= scalar;
    if (!factor->is<Product>()) {
      if (factor->is<Constant>()) {  // factor in Constant
        auto factor_constant = factor->as<Constant>();
        scalar_ *= factor_constant.value();
        // no need to reset the hash since scalar is not hashed!
      } else {
        factors_.push_back(std::move(factor));
        reset_hash_value();
      }
    } else {  // factor is a product also ... flatten recursively
      auto factor_product = factor->as<Product>();
      scalar_ *= factor_product.scalar_;
      for (auto &&subfactor : factor_product) this->append(1, subfactor);
      //      using std::end;
      //      using std::cbegin;
      //      using std::cend;
      //      factors_.insert(end(factors_), cbegin(factor_product->factors_),
      //      cend(factor_product->factors_));
    }
    return *this;
  }

  /// append @c factor without flattening
  Product &append(ExprPtr factor) {
    if (factor->is<Constant>()) {
      auto factor_constant = factor->as<Constant>();
      scalar_ *= factor_constant.value();
    } else {
    factors_.push_back(std::move(factor));
    reset_hash_value();
    }

    return *this;
  }

  /// (post-)multiplies the product by @c scalar times @c factor
  template <typename T, typename Factor, typename = std::enable_if_t<std::is_base_of_v<Expr, std::remove_reference_t<Factor>>>>
  Product &append(T scalar, Factor&& factor) {
    return this->append(scalar,
                        std::static_pointer_cast<Expr>(
                            std::forward<Factor>(factor).shared_from_this()));
  }

  /// (pre-)multiplies the product by @c scalar times @c factor ; less efficient
  /// than append()
  template <typename T>
  Product &prepend(T scalar, ExprPtr factor) {
    assert(factor);
    scalar_ *= scalar;
    if (!factor->is<Product>()) {
      if (factor->is<Constant>()) {  // factor in Constant
        auto factor_constant = std::static_pointer_cast<Constant>(factor);
        scalar_ *= factor_constant->value();
        // no need to reset the hash since scalar is not hashed!
      } else {
        factors_.insert(factors_.begin(), std::move(factor));
        reset_hash_value();
      }
    } else {  // factor is a product also  ... flatten recursively
      auto factor_product = std::static_pointer_cast<Product>(factor);
      scalar_ *= factor_product->scalar_;
      for (auto &subfactor : *factor_product) this->prepend(1, subfactor);
      //      using std::begin;
      //      using std::cbegin;
      //      using std::cend;
      //      factors_.insert(begin(factors_), cbegin(factor_product->factors_),
      //      cend(factor_product->factors_));
    }
    return *this;
  }

  /// (pre-)multiplies the product by @c scalar times @c factor
  template <typename T, typename Factor, typename = std::enable_if_t<std::is_base_of_v<Expr, std::remove_reference_t<Factor>>>>
  Product &prepend(T scalar, Factor&& factor) {
    return this->prepend(scalar,
                         std::static_pointer_cast<Expr>(
                             std::forward<Factor>(factor).shared_from_this()));
  }

  const std::complex<double> &scalar() const { return scalar_; }
  const auto &factors() const { return factors_; }
  auto &factors() { return factors_; }

  /// Factor accessor
  /// @param i factor index
  /// @return ith factor
  const ExprPtr &factor(size_t i) const { return factors_.at(i); }

  /// @return true if the number of factors is zero
  bool empty() const { return factors_.empty(); }

  /// @brief checks commutativity recursively
  /// @return true if definitely commutative, false definitely not commutative
  /// @note this is memoizing
  /// @sa CProduct::is_commutative() and NCProduct::is_commutative()
  virtual bool is_commutative() const;

  /// @brief adjoint of a Product is a reversed product of adjoints of its factors, with complex-conjugated scalar
  virtual void adjoint() override;

 private:
  /// @return true if commutativity is decidable statically
  /// @sa CProduct::static_commutativity() and NCProduct::static_commutativity()
  virtual bool static_commutativity() const { return false; }

 public:
  std::wstring to_latex() const override {
    return to_latex(false);
  }

  /// just like Expr::to_latex() , but can negate before conversion
  /// @param[in] negate if true, scalar will be before conversion
  std::wstring to_latex(bool negate) const {
    std::wstring result;
    result = L"{";
    if (scalar() != 0.) {
      const auto scal = negate ? -scalar() : scalar();
      if (scal != 1.) {
        result += sequant::to_latex(scal);
      }
      for (const auto &i : factors()) {
        if (i->is<Product>())
          result += L"\\bigl(" + i->to_latex() + L"\\bigr)";
        else result += i->to_latex();
      }
    }
    result += L"}";
    return result;
  }

  std::wstring to_wolfram() const override {
    std::wstring result =
        is_commutative() ? L"Times[" : L"NonCommutativeMultiply[";
    if (scalar() != decltype(scalar_)(1)) {
      result += sequant::to_wolfram(scalar()) + L",";
    }
    const auto nfactors = factors().size();
    size_t factor_count = 1;
    for (const auto &i : factors()) {
      result += i->to_wolfram() + (factor_count == nfactors ? L"" : L",");
      ++factor_count;
    }
    result += L"]";
    return result;
  }

  type_id_type type_id() const override { return get_type_id<Product>(); };

  ExprPtr clone() const override {
    auto cloned_factors =
        factors() | ranges::views::transform([](const ExprPtr &ptr) {
          return ptr ? ptr->clone() : nullptr;
        });
    return ex<Product>(this->scalar(), ranges::begin(cloned_factors),
                       ranges::end(cloned_factors));
  }

  Product deep_copy() const {
    auto cloned_factors =
        factors() | ranges::views::transform([](const ExprPtr &ptr) {
          return ptr ? ptr->clone() : nullptr;
        });
    return Product(this->scalar(), ranges::begin(cloned_factors),
                   ranges::end(cloned_factors));
  }

  virtual Expr &operator*=(const Expr &that) override {
    if (!that.is<Constant>()) {
      this->append(1, const_cast<Expr &>(that).shared_from_this());
    }
    else {
      scalar_ *= that.as<Constant>().value();
    }
    return *this;
  }

  void add_identical(const std::shared_ptr<Product> &other) {
    assert(this->hash_value() == other->hash_value());
    scalar_ += other->scalar_;
  }

 private:
  std::complex<double> scalar_ = {1.0, 0.0};
  container::svector<ExprPtr, 2> factors_{};

  cursor begin_cursor() override {
    return factors_.empty() ? Expr::begin_cursor() : cursor{&factors_[0]};
  };
  cursor end_cursor() override {
    return factors_.empty() ? Expr::end_cursor()
                            : cursor{&factors_[0] + factors_.size()};
  };

  cursor begin_cursor() const override {
    return factors_.empty() ? Expr::begin_cursor() : cursor{&factors_[0]};
  };
  cursor end_cursor() const override {
    return factors_.empty() ? Expr::end_cursor()
                            : cursor{&factors_[0] + factors_.size()};
  };

  /// @note this hashes only the factors, not the scalar to make possible rapid
  /// finding of identical factors
  hash_type memoizing_hash() const override {
    auto deref_factors =
        factors() |
        ranges::views::transform(
            [](const ExprPtr &ptr) -> const Expr & { return *ptr; });
    hash_value_ = hash::range(ranges::begin(deref_factors),
                             ranges::end(deref_factors));
    return *hash_value_;
  }

  ExprPtr canonicalize_impl(bool rapid = false);
  virtual ExprPtr canonicalize() override;
  virtual ExprPtr rapid_canonicalize() override;

  bool static_equal(const Expr &that) const override {
    const auto &that_cast = static_cast<const Product &>(that);
    if (scalar() == that_cast.scalar() &&
        factors().size() == that_cast.factors().size()) {
      if (this->empty()) return true;
      // compare hash values first
      if (this->hash_value() ==
          that.hash_value())  // hash values agree -> do full comparison
        return std::equal(begin_subexpr(), end_subexpr(), that.begin_subexpr(),
                          expr_ptr_comparer);
      else
        return false;
    } else
      return false;
  }
};  // class Product

using ProductPtr = std::shared_ptr<Product>;

class CProduct : public Product {
 public:
  using Product::Product;
  CProduct(const Product &other) : Product(other) {}
  CProduct(Product &&other) : Product(other) {}

  bool is_commutative() const override { return true; }

  /// @brief adjoint of a CProduct is a product of adjoints of its factors, with complex-conjugated scalar
  /// @note factors are not reversed since the factors commute
  virtual void adjoint() override;

 private:
  bool static_commutativity() const override { return true; }
};  // class CProduct

using CProductPtr = std::shared_ptr<CProduct>;

class NCProduct : public Product {
 public:
  using Product::Product;
  NCProduct(const Product &other) : Product(other) {}
  NCProduct(Product &&other) : Product(other) {}

  bool is_commutative() const override { return false; }

  /// @brief adjoint of a NCProduct is a reserved product of adjoints of its factors, with complex-conjugated scalar
  virtual void adjoint() override;

 private:
  bool static_commutativity() const override { return true; }
};  // class NCProduct

using NCProductPtr = std::shared_ptr<NCProduct>;

/// @brief sum of zero or more summands

/// Sum is associative and is flattened automatically.
class Sum : public Expr {
 public:
  Sum() = default;
  virtual ~Sum() = default;
  Sum(const Sum &) = default;
  Sum(Sum &&) = default;
  Sum &operator=(const Sum &) = default;
  Sum &operator=(Sum &&) = default;

  /// construct a Sum out of zero or more summands
  /// @param summands an initializer list of summands
  Sum(ExprPtrList summands) {
    // use append to flatten out Sum summands
    for (auto &summand : summands) {
      append(std::move(summand));
    }
  }

  /// construct a Sum out of a range of summands
  /// @param begin the begin iterator
  /// @param end the end iterator
  template <typename Iterator>
  Sum(Iterator begin, Iterator end) {
    // use append to flatten out Sum summands
    for (auto it = begin; it != end; ++it) {
      append(*it);
    }
  }

  /// construct a Sum out of a range of summands
  /// @param rng a range
<<<<<<< HEAD
  template <typename Range, typename = std::enable_if_t<!std::is_same_v<std::remove_reference_t<Range>,ExprPtrList>> >
=======
  template <typename Range, typename = std::enable_if_t<meta::is_range_v<std::decay_t<Range>> && !std::is_same_v<std::remove_reference_t<Range>,ExprPtrList>> >
>>>>>>> a95943c9
  explicit Sum(Range&& rng) {
    // use append to flatten out Sum summands
    for (auto&& v: rng) {
      append(std::forward<decltype(v)>(v));
    }
  }

  /// append a summand to the sum
  /// @param summand the summand
  Sum &append(ExprPtr summand) {
    assert(summand);
    if (!summand->is<Sum>()) {
      if (summand->is<Constant>()) {  // exclude zeros, add up constants
                                      // immediately, if possible
        auto summand_constant = std::static_pointer_cast<Constant>(summand);
        if (constant_summand_idx_) {
          assert(summands_.at(*constant_summand_idx_)->is<Constant>());
          *(summands_[*constant_summand_idx_]) += *summand;
        } else {
          if (!summand_constant->is_zero()) {
            summands_.push_back(std::move(summand));
            constant_summand_idx_ = summands_.size() - 1;
          }
        }
      } else {
        summands_.push_back(std::move(summand));
      }
      reset_hash_value();
    } else {  // this recursively flattens Sum summands
      for (auto &subsummand : *summand) this->append(subsummand);
    }
    return *this;
  }

  /// prepend a summand to the sum
  /// @param summand the summand
  Sum &prepend(ExprPtr summand) {
    assert(summand);
    if (!summand->is<Sum>()) {
      if (summand->is<Constant>()) {  // exclude zeros
        auto summand_constant = std::static_pointer_cast<Constant>(summand);
        if (constant_summand_idx_) {  // add up to the existing constant ...
          assert(summands_.at(*constant_summand_idx_)->is<Constant>());
          *summands_[*constant_summand_idx_] += *summand_constant;
        } else {  // or include the nonzero constant and update
                  // constant_summand_idx_
          if (!summand_constant->is_zero()) {
            summands_.insert(summands_.begin(), std::move(summand));
            constant_summand_idx_ = 0;
          }
        }
      } else {
        summands_.insert(summands_.begin(), std::move(summand));
        if (constant_summand_idx_)  // if have a constant, update its position
          ++*constant_summand_idx_;
      }
      reset_hash_value();
    } else {  // this recursively flattens Sum summands
      for (auto &subsummand : *summand) this->prepend(subsummand);
    }
    return *this;
  }

  /// Summands accessor
  const auto &summands() const { return summands_; }

  /// Summand accessor
  /// @param i summand index
  /// @return ith summand
  const ExprPtr &summand(size_t i) const { return summands_.at(i); }

  /// Takes the first @c count elements of the sum
  ExprPtr take_n(size_t count) const {
    const auto e = (count >= summands_.size()? summands_.end() : (summands_.begin() + count));
    return ex<Sum>(summands_.begin(), e);
  }

  /// Takes the first @c count elements of the sum starting with element @c offset
  ExprPtr take_n(size_t offset, size_t count) const {
    const auto offset_plus_count = offset + count;
    const auto b = (offset >= summands_.size() ? summands_.end() : (summands_.begin() + offset));
    const auto e = (offset_plus_count >= summands_.size() ? summands_.end() : (summands_.begin() + offset_plus_count));
    return ex<Sum>(b, e);
  }

  /// @tparam Filter a boolean predicate type, such `Filter(const ExprPtr&)` evaluates to true
  /// @param f an object of Filter type
  /// Selects elements {`e`} for which `f(e)` is true
  template <typename Filter>
  ExprPtr filter(Filter&& f) const {
    return ex<Sum>(summands_ | ranges::views::filter(f));
  }

  /// @return true if the number of factors is zero
  bool empty() const { return summands_.empty(); }

  /// @return the number of summands in a Sum
  std::size_t size() const { return summands_.size(); }

  std::wstring to_latex() const override {
    std::wstring result;
    result = L"{ \\bigl(";
    std::size_t counter = 0;
    for (const auto &i : summands()) {
      const auto i_is_product = i->is<Product>();
      if (!i_is_product) {
        result += (counter == 0) ? i->to_latex() : (L" + " + i->to_latex());
      } else {  // i_is_product
        const auto i_prod = i->as<Product>();
        const auto scalar = i_prod.scalar();
        if (scalar.real() < 0 || (scalar.real() == 0 && scalar.imag() < 0)) {
          result += L" - " + i_prod.to_latex(true);
        } else {
          result += (counter == 0) ? i->to_latex() : (L" + " + i->to_latex());
        }
      }
      ++counter;
    }
    result += L"\\bigr) }";
    return result;
  }

  std::wstring to_wolfram() const override {
    std::wstring result;
    result = L"Plus[";
    std::size_t counter = 0;
    for (const auto &i : summands()) {
      result += i->to_wolfram();
      ++counter;
      if (counter != summands().size()) result += L",";
    }
    result += L"]";
    return result;
  }

  Expr::type_id_type type_id() const override {
    return Expr::get_type_id<Sum>();
  };

  ExprPtr clone() const override {
    auto cloned_summands =
        summands() | ranges::views::transform(
                         [](const ExprPtr &ptr) { return ptr->clone(); });
    return ex<Sum>(ranges::begin(cloned_summands),
                   ranges::end(cloned_summands));
  }

  /// @brief adjoint of a Sum is a sum of adjoints of its factors
  virtual void adjoint() override;

  virtual Expr &operator+=(const Expr &that) override {
    this->append(const_cast<Expr &>(that).shared_from_this());
    return *this;
  }

  virtual Expr &operator-=(const Expr &that) override {
    if (that.is<Constant>())
      this->append(ex<Constant>(-that.as<Constant>().value()));
    else
      this->append(ex<Product>(
          -1, ExprPtrList{const_cast<Expr &>(that).shared_from_this()}));
    return *this;
  }

 private:
  container::svector<ExprPtr, 2> summands_{};
  std::optional<size_t>
      constant_summand_idx_{};  // points to the constant summand, if any; used
                                // to sum up constants in append/prepend

  cursor begin_cursor() override {
    return summands_.empty() ? Expr::begin_cursor() : cursor{&summands_[0]};
  };
  cursor end_cursor() override {
    return summands_.empty() ? Expr::end_cursor()
                             : cursor{&summands_[0] + summands_.size()};
  };
  cursor begin_cursor() const override {
    return summands_.empty() ? Expr::begin_cursor() : cursor{&summands_[0]};
  };
  cursor end_cursor() const override {
    return summands_.empty() ? Expr::end_cursor()
                             : cursor{&summands_[0] + summands_.size()};
  };

  hash_type memoizing_hash() const override {
    auto deref_summands =
        summands() |
        ranges::views::transform(
            [](const ExprPtr &ptr) -> const Expr & { return *ptr; });
    hash_value_ = hash::range(ranges::begin(deref_summands),
                                    ranges::end(deref_summands));
    return *hash_value_;
  }

  /// @param multipass if true, will do a multipass canonicalization, with extra
  /// cleanup pass after the deep canonization pass
  ExprPtr canonicalize_impl(bool multipass);

  virtual ExprPtr canonicalize() override { return canonicalize_impl(true); }
  virtual ExprPtr rapid_canonicalize() override {
    return canonicalize_impl(false);
  }

  bool static_equal(const Expr &that) const override {
    const auto &that_cast = static_cast<const Sum &>(that);
    if (summands().size() == that_cast.summands().size()) {
      if (this->empty()) return true;
      // compare hash values first
      if (this->hash_value() ==
          that.hash_value())  // hash values agree -> do full comparison
        return std::equal(begin_subexpr(), end_subexpr(), that.begin_subexpr(),
                          expr_ptr_comparer);
      else
        return false;
    } else
      return false;
  }
};  // class Sum

using SumPtr = std::shared_ptr<Sum>;

inline std::wstring to_latex(const ExprPtr &exprptr) {
  return exprptr->to_latex();
}

/// splits long outer sum into a multiline align
/// @param exprptr the expression to be converted to a string
/// @param max_lines_per_align the maximum number of lines in the align before
/// starting new align block (if zero, will produce single align block)
/// @param max_terms_per_line the maximum number of terms per line
inline std::wstring to_latex_align(const ExprPtr &exprptr,
                                   size_t max_lines_per_align = 0,
                                   size_t max_terms_per_line = 1) {
  std::wstring result = to_latex(exprptr);
  if (exprptr->is<Sum>()) {
    result.erase(0, 7);  // remove leading  "{ \bigl"
    result.replace(result.size() - 9, 9,
                   L")");  // replace trailing "\bigr) }" with ")"
    result = std::wstring(L"\\begin{align}\n& ") + result;
    // assume no inner sums
    int line_counter = 0;
    int term_counter = 0;
    std::wstring::size_type pos = 0;
    std::wstring::size_type plus_pos = 0;
    std::wstring::size_type minus_pos = 0;
    bool last_pos_has_plus = false;
    bool have_next_term = true;
    auto insert_into_result_at = [&](std::wstring::size_type at, const auto& str) {
      assert(pos != std::wstring::npos);
      result.insert(at, str);
      const auto str_nchar = std::size(str) - 1;  // neglect end-of-string
      pos += str_nchar;
      if (plus_pos != std::wstring::npos)
        plus_pos += str_nchar;
      if (minus_pos != std::wstring::npos)
        minus_pos += str_nchar;
      if (pos != plus_pos)
        assert(plus_pos == result.find(L" + ", plus_pos));
      if (pos != minus_pos)
        assert(minus_pos == result.find(L" - ", minus_pos));
    };
    while (have_next_term) {
      if (max_lines_per_align > 0 &&
          line_counter == max_lines_per_align) {  // start new align block?
        insert_into_result_at(pos + 1, L"\n\\end{align}\n\\begin{align}\n& ");
        line_counter = 0;
      } else {
        // break the line if needed
        if (term_counter != 0 && term_counter % max_terms_per_line == 0) {
          insert_into_result_at(pos + 1, L"\\\\\n& ");
          ++line_counter;
        }
      }
      // next term, plz
      if (plus_pos == 0 || last_pos_has_plus)
        plus_pos = result.find(L" + ", plus_pos + 1);
      if (minus_pos == 0 || !last_pos_has_plus)
        minus_pos = result.find(L" - ", minus_pos + 1);
      pos = std::min(plus_pos, minus_pos);
      last_pos_has_plus = (pos == plus_pos);
      if (pos != std::wstring::npos)
        ++term_counter;
      else
        have_next_term = false;
    }
  } else {
    result = std::wstring(L"\\begin{align}\n& ") + result;
  }
  result += L"\n\\end{align}";
  return result;
}

inline std::wstring to_wolfram(const ExprPtr &exprptr) {
  return exprptr->to_wolfram();
}

template<typename Sequence>
std::decay_t<Sequence> clone(Sequence &&exprseq) {
  auto cloned_seq = exprseq | ranges::views::transform([](const ExprPtr &ptr) { return ptr ? ptr->clone() : nullptr; });
  return std::decay_t<Sequence>(ranges::begin(cloned_seq), ranges::end(cloned_seq));
}

}  // namespace sequant

#include "expr_operator.hpp"

#include "expr_algorithm.hpp"

#endif  // SEQUANT_EXPR_HPP<|MERGE_RESOLUTION|>--- conflicted
+++ resolved
@@ -990,11 +990,7 @@
 
   /// construct a Sum out of a range of summands
   /// @param rng a range
-<<<<<<< HEAD
-  template <typename Range, typename = std::enable_if_t<!std::is_same_v<std::remove_reference_t<Range>,ExprPtrList>> >
-=======
   template <typename Range, typename = std::enable_if_t<meta::is_range_v<std::decay_t<Range>> && !std::is_same_v<std::remove_reference_t<Range>,ExprPtrList>> >
->>>>>>> a95943c9
   explicit Sum(Range&& rng) {
     // use append to flatten out Sum summands
     for (auto&& v: rng) {
