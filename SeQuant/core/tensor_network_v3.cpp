//
// Created by Eduard Valeyev on 2025-24-07.
//

#include <SeQuant/core/algorithm.hpp>
#include <SeQuant/core/attr.hpp>
#include <SeQuant/core/bliss.hpp>
#include <SeQuant/core/complex.hpp>
#include <SeQuant/core/container.hpp>
#include <SeQuant/core/expr.hpp>
#include <SeQuant/core/hash.hpp>
#include <SeQuant/core/index.hpp>
#include <SeQuant/core/latex.hpp>
#include <SeQuant/core/logger.hpp>
#include <SeQuant/core/tag.hpp>
#include <SeQuant/core/tensor_canonicalizer.hpp>
#include <SeQuant/core/tensor_network/utils.hpp>
#include <SeQuant/core/tensor_network/vertex_painter.hpp>
#include <SeQuant/core/tensor_network_v3.hpp>
#include <SeQuant/core/utility/swap.hpp>
#include <SeQuant/core/utility/tuple.hpp>

#include <algorithm>
#include <iostream>
#include <iterator>
#include <limits>
#include <sstream>
#include <string>

#include <range/v3/algorithm/for_each.hpp>
#include <range/v3/algorithm/none_of.hpp>
#include <range/v3/functional/identity.hpp>
#include <range/v3/iterator/basic_iterator.hpp>
#include <range/v3/view/any_view.hpp>
#include <range/v3/view/view.hpp>

namespace sequant {

TensorNetworkV3::Vertex::Vertex(Origin origin, std::size_t terminal_idx,
                                std::size_t index_slot, Symmetry terminal_symm)
    : origin(origin),
      terminal_idx(terminal_idx),
      index_slot(index_slot),
      terminal_symm(terminal_symm) {}

SlotType TensorNetworkV3::Vertex::getOrigin() const { return origin; }

std::size_t TensorNetworkV3::Vertex::getTerminalIndex() const {
  return terminal_idx;
}

std::size_t TensorNetworkV3::Vertex::getIndexSlot() const { return index_slot; }

Symmetry TensorNetworkV3::Vertex::getTerminalSymmetry() const {
  return terminal_symm;
}

bool TensorNetworkV3::Vertex::operator<(const Vertex &rhs) const {
  if (terminal_idx != rhs.terminal_idx) {
    return terminal_idx < rhs.terminal_idx;
  }

  // Both vertices belong to same tensor and are both non-aux? -> they must have
  // same symmetry
  assert(origin != Origin::Aux || rhs.origin != Origin::Aux ||
         terminal_symm == rhs.terminal_symm);

  if (origin != rhs.origin) {
    return origin < rhs.origin;
  }

  // We only take the index slot into account for non-symmetric tensors
  if (terminal_symm == Symmetry::nonsymm) {
    return index_slot < rhs.index_slot;
  } else {
    return false;
  }
}

bool TensorNetworkV3::Vertex::operator==(const Vertex &rhs) const {
  // Slot position is only taken into account for non_symmetric tensors
  const std::size_t lhs_slot =
      (terminal_symm == Symmetry::nonsymm) * index_slot;
  const std::size_t rhs_slot =
      (rhs.terminal_symm == Symmetry::nonsymm) * rhs.index_slot;

  // sanity check that bra and ket have same symmetry
  assert(origin == Origin::Aux || rhs.origin == Origin::Aux ||
         terminal_idx != rhs.terminal_idx ||
         terminal_symm == rhs.terminal_symm);

  return terminal_idx == rhs.terminal_idx && lhs_slot == rhs_slot &&
         origin == rhs.origin;
}

std::size_t TensorNetworkV3::Graph::vertex_to_index_idx(
    std::size_t vertex) const {
  assert(vertex_types.at(vertex) == VertexType::Index);

  std::size_t index_idx = 0;
  for (std::size_t i = 0; i <= vertex; ++i) {
    if (vertex_types[i] == VertexType::Index) {
      ++index_idx;
    }
  }

  assert(index_idx > 0);

  return index_idx - 1;
}

std::optional<std::size_t> TensorNetworkV3::Graph::vertex_to_tensor_idx(
    std::size_t vertex) const {
  const auto vertex_type = vertex_types[vertex];
  if (vertex_type == VertexType::Index || vertex_type == VertexType::SPBundle)
    return std::nullopt;

  std::size_t tensor_idx = 0;
  for (std::size_t i = 0; i <= vertex; ++i) {
    if (vertex_types[i] == VertexType::TensorCore) {
      ++tensor_idx;
    }
  }

  assert(tensor_idx > 0);
  return tensor_idx - 1;
}

ExprPtr TensorNetworkV3::canonicalize_graph(
    const NamedIndexSet &named_indices) {
  int parity = 1;

  if (Logger::instance().canonicalize) {
    std::wcout << "TensorNetworkV3::canonicalize_graph: input tensors\n";
    size_t cnt = 0;
    ranges::for_each(tensors_, [&](const auto &t) {
      std::wcout << "tensor " << cnt++ << ": " << to_latex(*t) << std::endl;
    });
    std::wcout << std::endl;
  }

  if (!have_edges_) {
    init_edges();
  }

  const auto is_anonymous_index = [&named_indices](const Index &idx) {
    return named_indices.find(idx) == named_indices.end();
  };

  // index factory to generate anonymous indices
  IndexFactory idxfac(is_anonymous_index, 1);

  // make the graph
  Graph graph = create_graph(
      {.named_indices = &named_indices,
       .make_labels = Logger::instance().canonicalize_input_graph ||
                      Logger::instance().canonicalize_dot,
       .make_texlabels = Logger::instance().canonicalize_input_graph ||
                         Logger::instance().canonicalize_dot});

  if (Logger::instance().canonicalize_input_graph) {
    std::wcout << "Input graph for canonicalization:\n";
    graph.bliss_graph->write_dot(std::wcout, {.labels = graph.vertex_labels});
  }

  // canonize the graph
  bliss::Stats stats;
  graph.bliss_graph->set_splitting_heuristic(bliss::Graph::shs_fsm);
  const unsigned int *canonize_perm =
      graph.bliss_graph->canonical_form(stats, nullptr, nullptr);

  if (Logger::instance().canonicalize_dot) {
    std::wcout << "Canonicalization permutation:\n";
    for (std::size_t i = 0; i < graph.vertex_labels.size(); ++i) {
      std::wcout << i << " -> " << canonize_perm[i] << "\n";
    }
    std::wcout << "Canonicalized graph:\n";
    bliss::Graph *cgraph = graph.bliss_graph->permute(canonize_perm);
    cgraph->write_dot(std::wcout, {.display_colors = true});
    auto cvlabels = permute(graph.vertex_labels, canonize_perm);
    std::wcout << "with our labels:\n";
    cgraph->write_dot(std::wcout, {.labels = cvlabels});
    delete cgraph;
  }

  // maps tensor ordinal -> input vertex ordinal
  std::vector<std::size_t> tensor_idx_to_vertex;
  tensor_idx_to_vertex.reserve(tensors_.size());
  std::size_t tensor_count = 0;

  // for symmetric tensors only: maps tensor ordinal -> canonical order of
  // its bra and ket slots
  container::map<
      std::size_t,
      std::array<std::pair</* permutation parity */ std::optional<int>,
                           container::svector<std::size_t, 4>>,
                 /* bra + ket = */ 2>>
      canonical_slot_order;
  // for nonsymmetric particle-symmetric tensors only: maps tensor ordinal ->
  // canonical order of its braket slots
  container::map<std::size_t, container::svector<std::size_t, 4>>
      canonical_braket_slot_order;
  // for bra-ket symmetric tensors only: maps tensor ordinal -> canonical order
  // of its bra and ket slot bundle vertices
  container::map<std::size_t, std::array<std::size_t, /* bra + ket = */ 2>>
      canonical_bra_ket_bundle_order;

  std::vector<std::size_t> index_idx_to_vertex;
  index_idx_to_vertex.reserve(edges_.size() + pure_proto_indices_.size());
  std::size_t tensor_braket_vertex_ord =
      0;  // counts encountered braket bundle vertices, resets to zero when
          // switching to new tensor

  for (std::size_t vertex = 0; vertex < graph.vertex_types.size(); ++vertex) {
    const auto vertex_type = graph.vertex_types[vertex];
    switch (vertex_type) {
      case VertexType::Index:
        index_idx_to_vertex.emplace_back(index_idx_to_vertex.size()) = vertex;
        break;

      case VertexType::TensorBra:
      case VertexType::TensorKet: {
        assert(tensor_count > 0);
        const auto bra = vertex_type == VertexType::TensorBra;
        const std::size_t tensor_ord = tensor_count - 1;
        const AbstractTensor &tensor = *tensors_[tensor_ord];
        const auto symm = symmetry(tensor);
        if (symm == Symmetry::symm || symm == Symmetry::antisymm) {
          canonical_slot_order[tensor_ord][bra ? 0 : 1].second.emplace_back(
              canonize_perm[vertex]);
        }
        const auto bksymm = braket_symmetry(tensor);
        if (bksymm != BraKetSymmetry::nonsymm) {
          canonical_bra_ket_bundle_order[tensor_ord][bra ? 0 : 1] =
              canonize_perm[vertex];
        }
        break;
      }

      case VertexType::TensorBraKet: {
        assert(tensor_count > 0);
        const std::size_t tensor_ord = tensor_count - 1;
        const AbstractTensor &tensor = *tensors_[tensor_ord];
        const auto symm = symmetry(tensor);
        const auto psymm = particle_symmetry(tensor);
        if (symm == Symmetry::nonsymm && psymm == ParticleSymmetry::symm &&
            /* skip the first one which connects bra and ket bundles */
            tensor_braket_vertex_ord != 0) {
          canonical_braket_slot_order[tensor_ord].emplace_back(
              canonize_perm[vertex]);
        }
        ++tensor_braket_vertex_ord;
        break;
      }

      case VertexType::TensorCore:
        assert(tensor_idx_to_vertex.size() == tensor_count);
        tensor_idx_to_vertex.emplace_back(tensor_idx_to_vertex.size()) = vertex;
        ++tensor_count;
        tensor_braket_vertex_ord = 0;
        break;

      case VertexType::TensorAux:
      case VertexType::TensorBraBundle:
      case VertexType::TensorKetBundle:
      case VertexType::TensorAuxBundle:
      case VertexType::IndexBundle:
        break;
    }
  }

  assert(index_idx_to_vertex.size() ==
         edges_.size() + pure_proto_indices_.size());
  assert(tensor_idx_to_vertex.size() == tensors_.size());
  assert(canonical_slot_order.size() <= tensors_.size());

  // canonical slot arrays right now contain vertex ordinals, convert to
  // permutations
  for (auto &[ord, braparslots_ketparslots] : canonical_slot_order) {
    auto &[braparslots, ketparslots] = braparslots_ketparslots;
    braparslots.first = sort_then_replace_by_ordinals(braparslots.second);
    ketparslots.first = sort_then_replace_by_ordinals(ketparslots.second);
  }
  for (auto &[ord, slots] : canonical_braket_slot_order) {
    sort_then_replace_by_ordinals(slots);
  }

  container::map<Index, Index> idxrepl;
  auto idxrepl_emplace = [&idxrepl](auto &&from, auto &&to) {
    if (from != to) idxrepl.emplace(std::move(from), std::move(to));
  };

  // Sort edges so that their order corresponds to the order of indices in the
  // canonical graph
  // Use this ordering to relabel anonymous indices
  const auto index_less_than = [&index_idx_to_vertex, &canonize_perm](
                                   std::size_t lhs_idx, std::size_t rhs_idx) {
    assert(lhs_idx < index_idx_to_vertex.size());
    const std::size_t lhs_vertex = index_idx_to_vertex[lhs_idx];
    assert(rhs_idx < index_idx_to_vertex.size());
    const std::size_t rhs_vertex = index_idx_to_vertex[rhs_idx];

    return canonize_perm[lhs_vertex] < canonize_perm[rhs_vertex];
  };

  sort_via_ordinals<OrderType::StrictWeak>(edges_, index_less_than);

  for (const Edge &current : edges_) {
    const Index &idx = current.idx();

    const auto is_named = current.vertex_count() == 1;
    if (is_named) continue;

    idxrepl_emplace(idx, idxfac.make(idx));
  }

  if (Logger::instance().canonicalize) {
    for (const auto &idxpair : idxrepl) {
      std::wcout << "TensorNetworkV3::canonicalize_graph: replacing "
                 << to_latex(idxpair.first) << " with "
                 << to_latex(idxpair.second) << std::endl;
    }
  }

  // The tensor reordering and index relabeling will make edges_ invalid
  edges_.clear();
  have_edges_ = false;

  apply_index_replacements(tensors_, idxrepl, true);

  // Permute {bra, ket} or braket slots of particle-symmetric tensors as
  // indicated by graph canonization
  for (std::size_t i = 0; i < tensors_.size(); ++i) {
    AbstractTensor &tensor = *tensors_[i];

    if (particle_symmetry(tensor) != ParticleSymmetry::symm) continue;
    const auto asymm = symmetry(tensor) == Symmetry::nonsymm;

    if (asymm) {  // asymmetric tensor? order braket slots only

      auto it = canonical_braket_slot_order.find(i);
      if (it == canonical_braket_slot_order.end()) continue;

      auto &sorted_ordinals = it->second;

      // the logic of _permute_braket is too complicated to capture here
      // if (Logger::instance().canonicalize) {
      //   if (!ranges::is_sorted(sorted_ordinals)) {
      //     for (const auto &idxpair : idxrepl) {
      //       std::wcout << "TensorNetworkV3::canonicalize_graph: permuting "
      //                     "braket slots in "
      //                  << to_latex(tensor) << ":\n";
      //       for (auto i = 0; i != sorted_ordinals.size(); ++i) {
      //         std::wcout << "  {" <<
      //         to_latex(tensor._bra()[sorted_ordinals[i]])
      //                    << "," <<
      //                    to_latex(tensor._ket()[sorted_ordinals[i]])
      //                    << "} -> {" << to_latex(tensor._bra()[i]) << ","
      //                    << to_latex(tensor._ket()[i]) << "}\n";
      //       }
      //       std::wcout << std::endl;
      //     }
      //   }
      // }

      tensor._permute_braket(
          std::span(sorted_ordinals.data(), sorted_ordinals.size()));
    } else {  // symmetric/antisymmetric bra
      auto it = canonical_slot_order.find(i);
      if (it == canonical_slot_order.end()) continue;

      auto &[braparslots, ketparslots] = it->second;
      auto &[braparity, braslots] = braparslots;
      auto &[ketparity, ketslots] = ketparslots;

      if (Logger::instance().canonicalize) {
        for (auto bk : {Origin::Bra, Origin::Ket}) {
          const auto bra = bk == Origin::Bra;
          auto &sorted_ordinals = bra ? braslots : ketslots;
          if (!ranges::is_sorted(sorted_ordinals)) {
            std::wcout << "TensorNetworkV3::canonicalize_graph: permuting "
                       << (bra ? "bra" : "ket") << " slots in "
                       << to_latex(tensor) << ":\n";
            auto indices = bra ? tensor._bra() : tensor._ket();
            for (auto i = 0; i != indices.size(); ++i) {
              std::wcout << "  " << to_latex(indices[sorted_ordinals[i]])
                         << " -> " << to_latex(indices[i]) << "\n";
            }
            std::wcout << std::endl;
          }
        }
      }

      tensor._permute_bra(std::span(braslots.data(), braslots.size()));
      tensor._permute_ket(std::span(ketslots.data(), ketslots.size()));

      // parity of slot permutations only matters for antisymmetric tensors
      if (symmetry(tensor) == Symmetry::antisymm) {
        parity *= braparity.value_or(1) * ketparity.value_or(1);
      }
    }

    // lastly permute bra with ket bundles, if needed
    // TODO extend to support comjugate case
    if (braket_symmetry(tensor) != BraKetSymmetry::symm) continue;

    // swap bra and ket bundles
    if (canonical_bra_ket_bundle_order[i][0] >
        canonical_bra_ket_bundle_order[i][1]) {
      tensor._swap_bra_ket();
    }
  }

  // Less-than relationship for tensors. Tensors that do not commute are
  // equivalent,i .e.g tensors `a` and `b` are equivalent if
  // `!(a<b) && !(b<a)`).
  // Possibility of non-commutativity breaks transitivity (e.g. given tensor of
  // operators `a` and `b` and a tensor of scalars `c` both `a<c` and `c<b`
  // can be, but this does not imply `a<b`.
  const auto tensor_less_than = [this, &canonize_perm, &tensor_idx_to_vertex](
                                    std::size_t lhs_idx, std::size_t rhs_idx) {
    const AbstractTensor &lhs = *tensors_[lhs_idx];
    const AbstractTensor &rhs = *tensors_[rhs_idx];

    if (!tensors_commute(lhs, rhs)) {
      return false;
    }

    const std::size_t lhs_vertex = tensor_idx_to_vertex[lhs_idx];
    const std::size_t rhs_vertex = tensor_idx_to_vertex[rhs_idx];

    // Commuting tensors are sorted based on their canonical order which is
    // given by the order of the corresponding vertices in the canonical graph
    // representation
    return canonize_perm[lhs_vertex] < canonize_perm[rhs_vertex];
  };

  tensor_input_ordinals_ =
      sort_via_ordinals<OrderType::Weak>(tensors_, tensor_less_than);

  if (Logger::instance().canonicalize) {
    std::wcout << "TensorNetworkV3::canonicalize_graph: tensors after "
                  "canonicalization\n";
    size_t cnt = 0;
    ranges::for_each(tensors_, [&](const auto &t) {
      std::wcout << "tensor " << cnt++ << ": " << to_latex(*t) << std::endl;
    });
  }

  if (parity < 0)
    return ex<Constant>(-1);
  else
    return {};
}

TensorNetworkV3::TensorNetworkV3(TensorNetworkV3 &&) noexcept = default;
TensorNetworkV3 &TensorNetworkV3::operator=(TensorNetworkV3 &&) noexcept =
    default;

TensorNetworkV3::TensorNetworkV3(const TensorNetworkV3 &other) {
  tensors_.reserve(other.tensors_.size());
  for (const auto &t : other.tensors_) {
    tensors_.emplace_back(std::shared_ptr<AbstractTensor>(t->_clone()));
  }
  tensor_input_ordinals_ = other.tensor_input_ordinals_;
}

TensorNetworkV3 &TensorNetworkV3::operator=(
    const TensorNetworkV3 &other) noexcept {
  *this = TensorNetworkV3(other);
  return *this;
}

ExprPtr TensorNetworkV3::canonicalize(
    const container::vector<std::wstring> &cardinal_tensor_labels,
    CanonicalizationMethod method, const NamedIndexSet *named_indices_ptr) {
  if (Logger::instance().canonicalize) {
    std::wcout << "TensorNetworkV3::canonicalize(" << to_wstring(method)
               << "): input tensors\n";
    size_t cnt = 0;
    ranges::for_each(tensors_, [&](const auto &t) {
      std::wcout << "tensor " << cnt++ << ": " << to_latex(*t) << std::endl;
    });
    std::wcout << "cardinal_tensor_labels = ";
    ranges::for_each(cardinal_tensor_labels,
                     [](auto &&i) { std::wcout << i << L" "; });
    std::wcout << std::endl;
  }

  if (!have_edges_) {
    init_edges();
  }

  // initialize named_indices by default to all external indices
  const auto &named_indices =
      named_indices_ptr == nullptr ? this->ext_indices() : *named_indices_ptr;
  if (Logger::instance().canonicalize) {
    std::wcout << "named_indices = ";
    ranges::for_each(named_indices,
                     [](auto &&i) { std::wcout << i.full_label() << L" "; });
  }

  ExprPtr byproduct;
  if (logical_and(method, CanonicalizationMethod::Topological)) {
    // The graph-based canonization is required in all cases in which there are
    // indistinguishable tensors present in the expression. Their order and
    // indexing can only be determined via this rigorous canonization.
    byproduct = canonicalize_graph(named_indices);
  }

  if (logical_and(method, CanonicalizationMethod::Lexicographic)) {
    // Ensure each individual tensor is written in the way that its tensor
    // block (== order of index spaces) is canonical
    byproduct *= canonicalize_individual_tensor_blocks(named_indices);

    CanonicalTensorCompare<decltype(cardinal_tensor_labels)> tensor_sorter(
        cardinal_tensor_labels, true);

    using ranges::begin;
    using ranges::end;
    using ranges::views::zip;
    auto tensors_with_ordinals = zip(tensors_, tensor_input_ordinals_);
    bubble_sort(begin(tensors_with_ordinals), end(tensors_with_ordinals),
                tensor_sorter);

    init_edges();

    if (Logger::instance().canonicalize) {
      std::wcout << "TensorNetworkV3::canonicalize(" << to_wstring(method)
                 << "): tensors after lexicographic sort\n";
      size_t cnt = 0;
      ranges::for_each(tensors_, [&](const auto &t) {
        std::wcout << "tensor " << cnt++ << ": " << to_latex(*t) << std::endl;
      });
    }

    // helpers to filter named ("external" in traditional use case) / anonymous
    // ("internal" in traditional use case)
    auto is_named_index = [&](const Index &idx) {
      return named_indices.find(idx) != named_indices.end();
    };
    auto is_anonymous_index = [&](const Index &idx) {
      return named_indices.find(idx) == named_indices.end();
    };

    // Sort edges based on the order of the tensors they connect
    std::stable_sort(edges_.begin(), edges_.end(),
                     [&is_named_index](const Edge &lhs, const Edge &rhs) {
                       // Sort first by index's character (named < anonymous),
                       // then by Edge (not by Index's full label) ... this
                       // automatically puts named indices first
                       const bool lhs_is_named = is_named_index(lhs.idx());
                       const bool rhs_is_named = is_named_index(rhs.idx());

                       if (lhs_is_named == rhs_is_named) {
                         return lhs < rhs;
                       } else {
                         return lhs_is_named;
                       }
                     });

    // index factory to generate anonymous indices
    // -> start reindexing anonymous indices from 1
    IndexFactory idxfac(is_anonymous_index, 1);

    container::map<Index, Index> idxrepl;

    // Use the new order of edges as the canonical order of indices and relabel
    // accordingly (but only anonymous indices, of course)
    for (std::size_t i = named_indices.size(); i < edges_.size(); ++i) {
      const Index &index = edges_[i].idx();
      assert(is_anonymous_index(index));
      Index replacement = idxfac.make(index);
      if (index != replacement) idxrepl.emplace(index, std::move(replacement));
    }

    // Done computing canonical index replacement list
    // reset edges since renamings will make them obsolete
    edges_.clear();
    have_edges_ = false;

    if (Logger::instance().canonicalize) {
      for (const auto &idxpair : idxrepl) {
        std::wcout << "TensorNetworkV3::canonicalize(" << to_wstring(method)
                   << "): lexicographic rewrite, replacing "
                   << to_latex(idxpair.first) << " with "
                   << to_latex(idxpair.second) << std::endl;
      }
    }

    apply_index_replacements(tensors_, idxrepl, true);

    byproduct *= canonicalize_individual_tensors(named_indices);

    // We assume that re-indexing did not change the canonical order of tensors
    assert(std::is_sorted(tensors_.begin(), tensors_.end(), tensor_sorter));
    // However, in order to produce the most aesthetically pleasing result, we
    // now reorder tensors based on the regular AbstractTensor::operator<, which
    // takes the explicit index labelling of tensors into account.
    tensor_sorter.set_blocks_only(false);
    std::stable_sort(tensors_.begin(), tensors_.end(), tensor_sorter);
  }  // lexicographic canonicalization

  if (byproduct) {
    assert(byproduct->is<Constant>());
    return (byproduct->as<Constant>().value() == 1) ? nullptr : byproduct;
  } else
    return nullptr;
}

TensorNetworkV3::SlotCanonicalizationMetadata
TensorNetworkV3::canonicalize_slots(
    const container::vector<std::wstring> &cardinal_tensor_labels,
    const NamedIndexSet *named_indices_ptr,
    TensorNetworkV3::SlotCanonicalizationMetadata::named_index_compare_t
        named_index_compare) {
  if (!named_index_compare)
    named_index_compare = [](const auto &idxptr_slottype_1,
                             const auto &idxptr_slottype_2) -> bool {
      const auto &[idxptr1, slottype1] = idxptr_slottype_1;
      const auto &[idxptr2, slottype2] = idxptr_slottype_2;
      return idxptr1->space() < idxptr2->space();
    };

  TensorNetworkV3::SlotCanonicalizationMetadata metadata;

  if (Logger::instance().canonicalize) {
    std::wcout << "TensorNetworkV3::canonicalize_slots(): input tensors\n";
    size_t cnt = 0;
    ranges::for_each(tensors_, [&](const auto &t) {
      std::wcout << "tensor " << cnt++ << ": " << to_latex(*t) << std::endl;
    });
    std::wcout << "cardinal_tensor_labels = ";
    ranges::for_each(cardinal_tensor_labels,
                     [](auto &&i) { std::wcout << i << L" "; });
    std::wcout << std::endl;
  }

  if (!have_edges_) {
    init_edges();
  }

  // initialize named_indices by default to all external indices
  const auto &named_indices =
      named_indices_ptr == nullptr ? this->ext_indices() : *named_indices_ptr;
  metadata.named_indices = named_indices;

  // helper to filter named ("external" in traditional use case) / anonymous
  // ("internal" in traditional use case)
  auto is_named_index = [&](const Index &idx) {
    return named_indices.find(idx) != named_indices.end();
  };

  // make the graph
  // only slots (hence, attr) of named indices define their color, so
  // distinct_named_indices = false
  Graph graph = create_graph(
      {.named_indices = &named_indices,
       .distinct_named_indices = false,
       .make_labels = Logger::instance().canonicalize_input_graph ||
                      Logger::instance().canonicalize_dot,
       .make_texlabels = Logger::instance().canonicalize_input_graph ||
                         Logger::instance().canonicalize_dot,
       .make_idx_to_vertex = true});
  const auto &idx_to_vertex = graph.idx_to_vertex;
  // graph.bliss_graph->write_dot(std::wcout, {.labels = graph.vertex_labels});

  if (Logger::instance().canonicalize_input_graph) {
    std::wcout << "Input graph for canonicalization:\n";
    graph.bliss_graph->write_dot(std::wcout,
                                 {.labels = graph.vertex_labels,
                                  .xlabels = graph.vertex_xlabels,
                                  .texlabels = graph.vertex_texlabels});
  }

  // canonize the graph
  bliss::Stats stats;
  graph.bliss_graph->set_splitting_heuristic(bliss::Graph::shs_fsm);
  const unsigned int *canonize_perm =
      graph.bliss_graph->canonical_form(stats, nullptr, nullptr);

  metadata.graph =
      std::shared_ptr<bliss::Graph>(graph.bliss_graph->permute(canonize_perm));

  if (Logger::instance().canonicalize_dot) {
    std::wcout << "Canonicalization permutation:\n";
    for (std::size_t i = 0; i < graph.vertex_labels.size(); ++i) {
      std::wcout << i << " -> " << canonize_perm[i] << "\n";
    }
    std::wcout << "Canonicalized graph:\n";
    metadata.graph->write_dot(std::wcout, {.display_colors = true});
    auto cvlabels = permute(graph.vertex_labels, canonize_perm);
    auto cvtexlabels = permute(graph.vertex_texlabels, canonize_perm);
    std::wcout << "with our labels:\n";
    metadata.graph->write_dot(std::wcout,
                              {.labels = cvlabels, .texlabels = cvtexlabels});
  }

  // produce canonical list of named indices
  {
    using ord_cord_it_t =
        std::tuple<size_t, size_t, NamedIndexSet::const_iterator>;
    using cord_set_t = container::set<ord_cord_it_t, detail::tuple_less<1>>;

    auto grand_index_list = ranges::views::concat(
        edges_ | ranges::views::transform(&Edge::idx), pure_proto_indices_);

    // for each named index type (as defined by named_index_compare) maps its
    // ptr in grand_index_list to its ordinal in grand_index_list + canonical
    // ordinal + its iterator in metadata.named_indices
    container::map<std::pair<const Index *, IndexSlotType>, cord_set_t,
                   decltype(named_index_compare)>
        idx2cord(named_index_compare);

    // collect named indices and sort them on the fly
    for (auto [idx_ord, idx] : ranges::views::enumerate(grand_index_list)) {
      if (!is_named_index(idx)) {
        continue;
      }

      const auto named_indices_it = metadata.named_indices.find(idx);
      assert(named_indices_it != metadata.named_indices.end());
      const auto vertex_ord = idx_to_vertex.at(*named_indices_it);

      // find the entry for this index type
      IndexSlotType slot_type;
      if (idx_ord < edges_.size()) {
        auto edge_it = edges_.begin();
        std::advance(edge_it, idx_ord);
        // there are 2 possibilities: its index edge is disconnected or
        // connected ... the latter would only occur if this index is named
        // due to also being a protoindex on one of the named indices!
        if (edge_it->vertex_count() == 1) {
          if (edge_it->vertex(0).getOrigin() == Origin::Aux)
            slot_type = IndexSlotType::TensorAux;
          else if (edge_it->vertex(0).getOrigin() == Origin::Bra)
            slot_type = IndexSlotType::TensorBra;
          else {
            assert(edge_it->vertex(0).getOrigin() == Origin::Ket);
            slot_type = IndexSlotType::TensorKet;
          }
        } else {  // if
          assert(edge_it->vertex_count() == 2);
          slot_type = IndexSlotType::IndexBundle;
        }
      } else
        slot_type = IndexSlotType::IndexBundle;
      const auto idxptr_slottype = std::make_pair(&idx, slot_type);
      auto it = idx2cord.find(idxptr_slottype);

      if (it == idx2cord.end()) {
        bool inserted;
        std::tie(it, inserted) = idx2cord.emplace(
            idxptr_slottype, cord_set_t(cord_set_t::key_compare{}));
        assert(inserted);
      }

      it->second.emplace(idx_ord, canonize_perm[vertex_ord], named_indices_it);
    }

    // save the result
    for (auto &[idxptr_slottype, cord_set] : idx2cord) {
      for (auto &[idx_ord, idx_ord_can, named_indices_it] : cord_set) {
        metadata.named_indices_canonical.emplace_back(named_indices_it);
      }
    }
    metadata.named_index_compare = std::move(named_index_compare);

  }  // named indices resort to canonical order

  // - For each bra/ket bundle canonical order of slots is the lexicographic
  //   order of the canonicalized vertices representing the contained indices.
  // - Reordering indices into this canonical order incurs a phase change if the
  //   index bundle is antisymmetric.
  // - Determine this phase change by determining the parity of index
  //   permutations required to arrive at canonical form
  metadata.phase = 1;
  container::svector<SwapCountable<std::size_t>> vertices;
  for (const AbstractTensor &tensor : tensors_ | ranges::views::indirect) {
    if (symmetry(tensor) != Symmetry::antisymm) {
      // Only antisymmetric tensors (or rather: their indices) can incur a phase
      // change due to index permutation
      continue;
    }

    // Note that the current assumption is that auxiliary indices don't have
    // permutational symmetry, let alone being antisymmetric. Hence, we don't
    // have to include them in the iteration.
    // Note2: have to create dedicated container to hold ranges as an
    // initializer list will only return const entries upon iteration and one
    // can't iterate over const ranges.
    std::vector index_groups = {tensor._bra(), tensor._ket()};
    for (auto &indices : index_groups) {
      using ranges::size;
      std::size_t n_indices = size(indices);

      if (n_indices < 2) {
        // If there are < 2 indices, no two indices could have been swapped
        continue;
      }

      vertices.clear();
      vertices.reserve(n_indices);

      for (const Index &idx : indices) {
        const std::size_t vertex = idx_to_vertex.at(idx);
        vertices.emplace_back(canonize_perm[vertex]);
      }

      reset_ts_swap_counter<std::size_t>();
      bubble_sort(vertices.begin(), vertices.end());
      if (!ts_swap_counter_is_even<std::size_t>()) {
        // Performed an uneven amount of pairwise exchanges -> this incurs a
        // phase change
        metadata.phase *= -1;
      }
    }
  }

  return metadata;
}

TensorNetworkV3::Graph TensorNetworkV3::create_graph(
    const CreateGraphOptions &options) const {
  if (!have_edges_) const_cast<TensorNetworkV3 *>(this)->init_edges();

  // initialize named_indices by default to all external indices
  const NamedIndexSet &named_indices = options.named_indices == nullptr
                                           ? this->ext_indices()
                                           : *(options.named_indices);

  VertexPainter<TensorNetworkV3> colorizer(named_indices,
                                           options.distinct_named_indices);

  // results
  Graph graph;
  std::size_t nvertex = 0;
<<<<<<< HEAD
=======
  auto make_label = [&nvertex, &options, &graph](std::wstring lbl) {
    graph.vertex_labels.emplace_back(
        options.label_prepend_ordinal
            ? (std::to_wstring(nvertex) + L": " + std::move(lbl))
            : std::move(lbl));
  };
  auto make_xlabel = [&nvertex, &options, &graph]() {
    if (options.xlabel_maker)
      graph.vertex_xlabels.emplace_back(options.xlabel_maker(nvertex));
  };
  auto make_texlabel = [&nvertex, &options, &graph](std::wstring lbl) {
    if (lbl.empty())
      graph.vertex_texlabels.emplace_back(std::nullopt);
    else
      graph.vertex_texlabels.emplace_back(
          options.texlabel_prepend_ordinal
              ? (std::to_wstring(nvertex) + L": " + std::move(lbl))
              : std::move(lbl));
  };
>>>>>>> 35412c35

  // predicting exact vertex count is too much work, make a rough estimate only
  // We know that at the very least all indices and all tensors will yield
  // vertex representations; for tensors estimate the average number of verices
  // at 5
  std::size_t vertex_count_estimate =
      edges_.size() + pure_proto_indices_.size() + 5 * tensors_.size();

  if (options.make_labels) graph.vertex_labels.reserve(vertex_count_estimate);
  if (options.make_xlabels) graph.vertex_xlabels.reserve(vertex_count_estimate);
  if (options.make_texlabels)
    graph.vertex_texlabels.reserve(vertex_count_estimate);
  graph.vertex_colors.reserve(vertex_count_estimate);
  graph.vertex_types.reserve(vertex_count_estimate);

  container::svector<std::pair<ProtoBundle, std::size_t>> proto_bundles;

  // Mapping from the i-th tensor in tensors_ to the ID of the corresponding
  // vertex
  static constexpr std::size_t uninitialized_vertex =
      std::numeric_limits<std::size_t>::max();
  container::svector<std::size_t> tensor_vertices;
  tensor_vertices.resize(tensors_.size(), uninitialized_vertex);

  container::vector<std::pair<std::size_t, std::size_t>> edges;
  edges.reserve(edges_.size() + tensors_.size());

  // computes ordinal of the vertex representing index slot of type
  // slot_type which is slot_ordinal'th (empty or nonempty) slot in the slot
  // bundle to obtain ordinal of the slot vertex add this to to tensor_vertex
  // (i.e. ordinal of the tensor core vertex)
  auto index_slot_offset = [](const AbstractTensor &tensor, SlotType slot_type,
                              std::size_t slot_ordinal) {
    const Symmetry tensor_sym = symmetry(tensor);
    const bool is_symm = tensor_sym != Symmetry::nonsymm;
    std::size_t offset = 0;
    // number of vertices before first index slot vertex varies with symmetry
    if (is_symm) {
      offset += /* {bra,ket} bundle vertex */ 1 +
                /* bra and ket bundle vertices */ 2;
    } else {
      auto nbraket = std::max(bra_rank(tensor), ket_rank(tensor));
      offset += /* {bra,ket} bundle vertex */ 1 +
                /* {bra_i,ket_i} bundle vertices */ nbraket +
                /* bra and ket bundle vertices */ 2;
    }

    // now count slot vertices
    // N.B. empty slots are NOT skipped to avoid having to map nonempty slot
    // ordinal to overall slot ordinal
    if (slot_type == SlotType::Bra)
      offset += slot_ordinal;
    else if (slot_type == SlotType::Ket)
      offset += bra_rank(tensor) + slot_ordinal;
    else
      offset += bra_rank(tensor) + ket_rank(tensor) + slot_ordinal;

    return offset + 1;  // +1 to account for tensor core vertex
  };

  // Add vertices for tensors
  for (std::size_t tensor_idx = 0; tensor_idx < tensors_.size(); ++tensor_idx) {
    assert(tensor_idx < tensor_vertices.size());
    assert(tensor_vertices[tensor_idx] == uninitialized_vertex);
    assert(tensors_.at(tensor_idx));
    const AbstractTensor &tensor = *tensors_[tensor_idx];

    // Tensor core
    const auto tlabel = label(tensor);
    if (options.make_labels) make_label(std::wstring{tlabel});
    if (options.make_xlabels) make_xlabel();
    if (options.make_texlabels)
      make_texlabel(L"$" + utf_to_latex(tlabel) + L"$");
    graph.vertex_types.emplace_back(VertexType::TensorCore);
    const auto tensor_color =
        colorizer.apply_shade(tensor);  // subsequent vertices will be shaded by
                                        // the color of this tensor
    graph.vertex_colors.emplace_back(tensor_color);

    const std::size_t tensor_vertex = nvertex;
    tensor_vertices[tensor_idx] = tensor_vertex;
    ++nvertex;

    const Symmetry tensor_sym = symmetry(tensor);
    const bool is_symm = tensor_sym != Symmetry::nonsymm;
    // max (number of bra slots, number of ket slots) slots, i.e. the number of
    // 1-index and 2-index columns
    const std::size_t num_particles =
        std::max(bra_rank(tensor), ket_rank(tensor));
    // min (number of bra slots, number of ket slots) slots, i.e. the number of
    // 2-index columns
    const std::size_t num_paired_particles =
        std::max(bra_rank(tensor), ket_rank(tensor));
    const bool is_braket_symm = braket_symmetry(tensor) == BraKetSymmetry::symm;

    // vertices for braket bundles:
    // - antisymmetric/symmetric tensors only need 1 bundle for {bra,ket}
    // - asymmetric tensors also need 1 bundle for each pair of slots
    // {bra_i,ket_i} (including pairs where one of the slots is empty/missing)
    const std::size_t num_braket_vertices = !is_symm ? num_particles + 1 : 1;
    const bool is_part_symm =
        particle_symmetry(tensor) == ParticleSymmetry::symm;

    // make braket slot bundles first
    for (std::size_t i = 0; i < num_braket_vertices; ++i) {
      if (options.make_labels || options.make_texlabels) {
        std::wstring base_label = L"bk";
        std::wstring psuffix;
        if (i == 0) {  // {bra,ket} bundle -> "bk{a,s,}"
          switch (tensor_sym) {
            case Symmetry::symm:
              base_label += L"s";
              break;
            case Symmetry::antisymm:
              base_label += L"a";
              break;
            default:
              assert(tensor_sym != Symmetry::invalid);
          }
        } else {
          psuffix = L"_" + std::to_wstring(i);
        }
        if (options.make_labels) make_label(base_label + psuffix);
        if (options.make_texlabels)
          make_texlabel(base_label + ((i != 0) ? (L"\\" + psuffix) : L""));
      }
      if (options.make_xlabels) make_xlabel();
      graph.vertex_types.emplace_back(VertexType::TensorBraKet);

      // If tensor is particle-symmetric use same color for all braket vertices,
      // else use different colors
      std::size_t color_id;
      if (i == 0) {  // {bra,ket} bundle -> 0
        color_id = 0;
      } else {
        // {bra_i,ket_i} bundle -> particle_symmetric ? 1 : i+1
        color_id = is_part_symm ? 1 : i;
      }
      graph.vertex_colors.emplace_back(colorizer(ParticleGroup{color_id}));

      edges.emplace_back(std::make_pair(tensor_vertex, nvertex));
      ++nvertex;
    }

    // create vertices for bra and ket slot bundles of any symmetry
    // N.B. TNV1/TNV2 created such vertices for symmetric/anstisymmetric
    // bra/ket also but did not create index slots. Here we create them
    // even for asymmetric bra/ket
    {
      for (auto s : {Origin::Bra, Origin::Ket}) {
        const bool bra = s == Origin::Bra;
        const auto size = bra ? bra_rank(tensor) : ket_rank(tensor);
        if (options.make_labels || options.make_texlabels) {
          std::wstring label =
              std::wstring(bra ? L"bra" : L"ket") + std::to_wstring(size) +
              ((tensor_sym == Symmetry::antisymm)
                   ? L"a"
                   : (tensor_sym == Symmetry::symm ? L"s" : L""));
          if (options.make_labels) make_label(label);
          if (options.make_texlabels) make_texlabel(label);
        }
        if (options.make_xlabels) make_xlabel();
        graph.vertex_types.emplace_back(bra ? VertexType::TensorBraBundle
                                            : VertexType::TensorKetBundle);
        tensor_network::VertexColor color;
        if (is_braket_symm) {  // if have bra<->ket symmetry (not conj!),
                               // use same color for bra and ket
          color = colorizer(BraGroup{size});
        } else {
          color = bra ? colorizer(BraGroup{size}) : colorizer(KetGroup{size});
        }
        graph.vertex_colors.emplace_back(color);

        const auto braket_vertex = tensor_vertex + 1;
        edges.emplace_back(std::make_pair(braket_vertex, nvertex));
        ++nvertex;
      }
    }

    // - Create vertex for every index slot, regardless of symmetry (V1 and V2
    // only created slots for antisymmetric/symmetric tensors)
    for (auto &slot_type : {SlotType::Bra, SlotType::Ket}) {
      const auto is_bra = slot_type == SlotType::Bra;
      const auto vertex_type =
          is_bra ? VertexType::TensorBra : VertexType::TensorKet;
      const auto nslots = is_bra ? bra_rank(tensor) : ket_rank(tensor);
      auto slots = is_bra ? tensor._bra() : tensor._ket();
      for (std::size_t i = 0; i < nslots; ++i) {
        // N.B. currently AbstractTensor only supports "left"-aligned bra/ket
        // slot sets (i.e. bra[0] is paired with ket[0], etc.), gaps between
        // occupied slots are occupied by null indices) we need to assign
        // different colors to braket slots of different types so must track
        // types of braket slots:
        // - if tensor is not particle symmetric braket slots will already be
        // colored uniquely (by particle index)
        // - if tensor is symmetric/antisymmetric braket slots have same color
        // - if tensor is particle symmetric then assign different colors to
        // braket slots of different types (paired vs unpaired)

        // N.B. emtpy slots are not skipped!

        const auto is_paired_particle = i < num_paired_particles;
        std::size_t color_id = i;
        if (is_symm)
          color_id = 0;
        else if (is_part_symm) {
          if (is_paired_particle)
            color_id = 0;
          else
            color_id = 1;
        }

        if (options.make_labels)
          make_label((is_bra ? L"bra_" : L"ket_") + std::to_wstring(i + 1));
        if (options.make_xlabels) make_xlabel();
        if (options.make_texlabels)
          make_texlabel(std::wstring(is_bra ? L"bra" : L"ket") + L"\\_" +
                        std::to_wstring(i + 1));
        graph.vertex_types.emplace_back(vertex_type);
        // see color_id definition for handling of bra, ket, and and braket
        // bundle symmetries. if symmetric wrt bra<->ket swap use same color
        // for bra and ket bundles, else use distinct colors
        graph.vertex_colors.emplace_back((is_bra || is_braket_symm)
                                             ? colorizer(BraGroup{color_id})
                                             : colorizer(KetGroup{color_id}));

        // connect to bra bundle vertex, regardless of symmetry
        {
          const std::size_t slot_bundle_vertex_offset =
              /* tensor core vertex */ 1 + /* {bra,ket} bundle vertex */ 1 +
              /* {bra_i,ket_i} bundle vertices */
              (!is_symm ? num_particles : 0);
          const std::size_t slot_vertex =
              tensor_vertex + slot_bundle_vertex_offset +
              /* bra or ket bundle vertex */ (is_bra ? 0 : 1);
          edges.emplace_back(std::make_pair(slot_vertex, nvertex));
        }
        // for asymmetric tensors also connect to the {bra_i,ket_i} bundle
        // vertex
        if (!is_symm) {
          const std::size_t braket_bundle_vertex =
              tensor_vertex +
              /* tensor core vertex */ 1 +
              /* {bra,ket} bundle vertex */ 1 +
              /* {bra_i,ket_i} bundle vertex */ i;
          edges.emplace_back(std::make_pair(braket_bundle_vertex, nvertex));
        }
        // make sure logic in index_slot_offset is correct
        assert(nvertex ==
               tensor_vertex + index_slot_offset(tensor, slot_type, i));
        ++nvertex;
      }
    }  // bra+ket slots

    // TODO: handle aux indices permutation symmetries once they are supported
    // for now, auxiliary indices are considered to always be asymmetric
    for (std::size_t i = 0; i < aux_rank(tensor); ++i) {
      if (options.make_labels) make_label(L"aux_" + std::to_wstring(i + 1));
      if (options.make_xlabels) make_xlabel();
      if (options.make_texlabels)
        make_texlabel(std::wstring(L"aux") + L"\\_" + std::to_wstring(i + 1));
      graph.vertex_types.emplace_back(VertexType::TensorAux);
      graph.vertex_colors.emplace_back(colorizer(AuxGroup{i}));
      edges.emplace_back(std::make_pair(tensor_vertex, nvertex));
      ++nvertex;
    }

    colorizer.reset_shade();
  }

  // Now add all indices (edges_ + pure_proto_indices_) to the graph
  container::vector<std::size_t> index_vertices;
  index_vertices.resize(edges_.size() + pure_proto_indices_.size(),
                        uninitialized_vertex);

  for (std::size_t i = 0; i < edges_.size(); ++i) {
    const Edge &current_edge = edges_[i];

    const Index &index = current_edge.idx();
    if (options.make_labels) make_label(std::wstring(index.full_label()));
    if (options.make_xlabels) make_xlabel();
    using namespace std::string_literals;
    if (options.make_texlabels) make_texlabel(L"$"s + index.to_latex() + L"$");
    graph.vertex_types.emplace_back(VertexType::Index);
    graph.vertex_colors.emplace_back(colorizer(index));

    const std::size_t index_vertex = nvertex;
    ++nvertex;

    assert(index_vertices.at(i) == uninitialized_vertex);
    index_vertices[i] = index_vertex;

    // Handle proto indices
    if (index.has_proto_indices()) {
      // For now we assume that all proto indices are symmetric
      assert(index.symmetric_proto_indices());

      std::size_t proto_vertex;
      if (auto it =
              std::ranges::find(proto_bundles, index.proto_indices(),
                                &decltype(proto_bundles)::value_type::first);
          it != proto_bundles.end()) {
        proto_vertex = it->second;
      } else {
        // Create a new vertex for this bundle of proto indices
        if (options.make_labels) {
          using namespace std::literals;
          std::wstring index_bundle_label =
              L"<" +
              (ranges::views::transform(
                   index.proto_indices(),
                   [](const Index &idx) { return idx.full_label(); }) |
               ranges::views::join(L","sv) | ranges::to<std::wstring>()) +
              L">";
          make_label(std::move(index_bundle_label));
        }
        if (options.make_xlabels) make_xlabel();
        if (options.make_texlabels) {
          using namespace std::literals;
          std::wstring index_bundle_texlabel =
              L"$\\langle" +
              (ranges::views::transform(
                   index.proto_indices(),
                   [](const Index &idx) { return idx.to_latex(); }) |
               ranges::views::join(L","sv) | ranges::to<std::wstring>()) +
              L"\\rangle$";
          make_texlabel(std::move(index_bundle_texlabel));
        }
        graph.vertex_types.emplace_back(VertexType::IndexBundle);
        graph.vertex_colors.emplace_back(colorizer(index.proto_indices()));

        proto_vertex = nvertex;
        proto_bundles.emplace_back(index.proto_indices(), proto_vertex);
        ++nvertex;
      }

      edges.emplace_back(std::make_pair(index_vertex, proto_vertex));
    }

    // Connect index to the tensor(s) it is connected to
    for (std::size_t i = 0; i < current_edge.vertex_count(); ++i) {
      const Vertex &vertex = current_edge.vertex(i);
      if (i >= 2)  // hyperedges can only occur between aux indices
        assert(vertex.getOrigin() == Origin::Aux);

      assert(vertex.getTerminalIndex() < tensor_vertices.size());
      assert(tensor_vertices[vertex.getTerminalIndex()] !=
             uninitialized_vertex);
      const std::size_t tensor_vertex =
          tensor_vertices[vertex.getTerminalIndex()];

      // Store an edge connecting the index vertex to the corresponding tensor
      // vertex
      const AbstractTensor &tensor = *tensors_[vertex.getTerminalIndex()];
      const std::size_t offset =
          index_slot_offset(tensor, vertex.getOrigin(), vertex.getIndexSlot());
      const std::size_t tensor_component_vertex = tensor_vertex + offset;

      assert(tensor_component_vertex < nvertex);
      edges.emplace_back(std::make_pair(index_vertex, tensor_component_vertex));
    }
  }

  // also create vertices for pure proto indices
  for (const auto &[i, index] : ranges::views::enumerate(pure_proto_indices_)) {
    if (options.make_labels) make_label(std::wstring(index.full_label()));
    if (options.make_xlabels) make_xlabel();
    using namespace std::string_literals;
    if (options.make_texlabels) make_texlabel(L"$"s + index.to_latex() + L"$");
    graph.vertex_types.emplace_back(VertexType::Index);
    graph.vertex_colors.emplace_back(colorizer(index));

    const std::size_t index_vertex = nvertex;

    assert(index_vertices.at(i + edges_.size()) == uninitialized_vertex);
    index_vertices[i + edges_.size()] = index_vertex;
    ++nvertex;
  }

  // Add edges between proto index bundle vertices and all vertices of the
  // indices contained in that bundle i.e. if the bundle is {i_1,i_2}, the
  // bundle would be connected with vertices for i_1 and i_2
  for (const auto &[bundle, vertex] : proto_bundles) {
    for (const Index &idx : bundle) {
      std::size_t idx_vertex = uninitialized_vertex;

      auto it = std::ranges::find(edges_, idx, &Edge::idx);
      if (it != edges_.end()) {
        assert(std::distance(edges_.begin(), it) >= 0);
        idx_vertex = index_vertices[std::distance(edges_.begin(), it)];
      } else {
        auto pure_it = pure_proto_indices_.find(idx);
        assert(pure_it != pure_proto_indices_.end());

        if (pure_it != pure_proto_indices_.end()) {
          assert(std::distance(pure_proto_indices_.begin(),
                               pure_proto_indices_.end()) >= 0);
          idx_vertex = index_vertices[std::distance(pure_proto_indices_.begin(),
                                                    pure_it) +
                                      edges_.size()];
        }
      }

      assert(idx_vertex != uninitialized_vertex);
      if (idx_vertex == uninitialized_vertex) {
        std::abort();
      }

      edges.emplace_back(std::make_pair(idx_vertex, vertex));
    }
  }

  assert(!options.make_labels || nvertex == graph.vertex_labels.size());
  assert(!options.make_texlabels || nvertex == graph.vertex_texlabels.size());
  assert(nvertex == graph.vertex_colors.size());
  assert(nvertex == graph.vertex_types.size());

  // Create the actual BLISS graph object
  graph.bliss_graph = std::make_unique<bliss::Graph>(nvertex);

  for (const std::pair<std::size_t, std::size_t> &current_edge : edges) {
    graph.bliss_graph->add_edge(current_edge.first, current_edge.second);
  }

  for (const auto [vertex, color] :
       ranges::views::enumerate(graph.vertex_colors)) {
    graph.bliss_graph->change_color(vertex, color);
  }

  if (options.make_idx_to_vertex) {
    assert(index_vertices.size() == edges_.size() + pure_proto_indices_.size());
    graph.idx_to_vertex.reserve(index_vertices.size());

    for (std::size_t i = 0; i < edges_.size(); ++i) {
      graph.idx_to_vertex.emplace(
          std::make_pair(edges_[i].idx(), index_vertices[i]));
    }
    for (const auto &[i, index] :
         ranges::views::enumerate(pure_proto_indices_)) {
      graph.idx_to_vertex.emplace(
          std::make_pair(index, index_vertices[i + edges_.size()]));
    }
  }

  return graph;
}

void TensorNetworkV3::init_edges() {
  have_edges_ = false;
  edges_.clear();
  ext_indices_.clear();
  pure_proto_indices_.clear();

  auto idx_insert = [this](const Index &idx, Vertex vertex) {
    // skip null indices
    if (!idx) return;
    if (Logger::instance().tensor_network) {
      std::wcout << "TensorNetworkV3::init_edges: idx=" << to_latex(idx)
                 << " attached to tensor " << vertex.getTerminalIndex() << " ("
                 << vertex.getOrigin() << ") at position "
                 << vertex.getIndexSlot() << " (sym: "
                 << sequant::to_wstring(vertex.getTerminalSymmetry()) << ")"
                 << std::endl;
    }

    auto it = std::ranges::lower_bound(edges_, idx, Index::FullLabelCompare{},
                                       &Edge::idx);
    if (it == edges_.end() || it->idx() != idx) {
      edges_.emplace(it, std::move(vertex), &idx);
    } else {
      it->connect_to(std::move(vertex));
    }
  };

  std::size_t distinct_index_estimate = 0;
  for (const AbstractTensorPtr &current : tensors_) {
    distinct_index_estimate += bra_rank(*current);  // assumes no empty slots
    distinct_index_estimate += ket_rank(*current);  // assumes no empty slots
    distinct_index_estimate += aux_rank(*current);
  }
  // For a fully contracted tensor network 1/2 of all indices are unique
  // so that can be regarded as a kind of lower bound
  distinct_index_estimate /= 2;
  edges_.reserve(distinct_index_estimate);

  for (std::size_t tensor_idx = 0; tensor_idx < tensors_.size(); ++tensor_idx) {
    assert(tensors_[tensor_idx]);
    const AbstractTensor &tensor = *tensors_[tensor_idx];
    const Symmetry tensor_symm = symmetry(tensor);

    auto bra_indices = tensor._bra();
    for (std::size_t index_idx = 0; index_idx < bra_indices.size();
         ++index_idx) {
      idx_insert(bra_indices[index_idx],
                 Vertex(Origin::Bra, tensor_idx, index_idx, tensor_symm));
    }

    auto ket_indices = tensor._ket();
    for (std::size_t index_idx = 0; index_idx < ket_indices.size();
         ++index_idx) {
      idx_insert(ket_indices[index_idx],
                 Vertex(Origin::Ket, tensor_idx, index_idx, tensor_symm));
    }

    auto aux_indices = tensor._aux();
    for (std::size_t index_idx = 0; index_idx < aux_indices.size();
         ++index_idx) {
      // Note: for the time being we don't have a way of expressing
      // permutational symmetry of auxiliary indices so we just assume there is
      // no such symmetry
      idx_insert(aux_indices[index_idx],
                 Vertex(Origin::Aux, tensor_idx, index_idx, Symmetry::nonsymm));
    }
  }

  // extract external indices and all protoindices (since some external indices
  // may be pure protoindices)
  NamedIndexSet proto_indices;
  for (const Edge &current : edges_) {
    assert(current.vertex_count() > 0);
    // External index (== Edge only connected to a single vertex in the
    // network)
    if (current.vertex_count() == 1) {
      if (Logger::instance().tensor_network) {
        std::wcout << "idx " << to_latex(current.idx()) << " is external"
                   << std::endl;
      }

      const auto &[it, inserted] = ext_indices_.emplace(current.idx());
      // only scenario where idx is already in ext_indices_ if it were a
      // protoindex of a previously inserted ext index ... check to ensure no
      // accidental duplicates
      if (!inserted) {
        assert(proto_indices.contains(current.idx()));
      }
    }

    // add proto indices to the grand list of proto indices
    for (auto &&proto_idx : current.idx().proto_indices()) {
      // for now no recursive proto indices
      if (proto_idx.has_proto_indices())
        throw std::runtime_error(
            "TensorNetworkV3 does not support recursive protoindices");
      proto_indices.emplace(proto_idx);
    }
  }

  // now identify pure protoindices ...
  for (const Edge &current : edges_) {
    auto it = proto_indices.find(current.idx());
    if (it != proto_indices.end()) proto_indices.erase(it);
  }
  pure_proto_indices_ = std::move(proto_indices);
  if (Logger::instance().tensor_network) {
    for (auto &&idx : pure_proto_indices_) {
      std::wcout << "idx " << to_latex(idx) << " is pure protoindex"
                 << std::endl;
    }
  }

  // some external indices will have protoindices that are NOT among
  // pure_proto_indices_, e.g.
  // i2 in f_i2^{a2^{i1,i2}} t_{a2^{i1,i2}a3^{i1,i2}}^{i2,i1}
  // is not added to ext_indices_ due to being among doubly-connected edges_
  // and thus is not among pure_proto_indices_, but it needs to be
  // and external index due to a3^{i1,i2} being an external index
  NamedIndexSet ext_proto_indices;
  ranges::for_each(ext_indices_, [&](const auto &idx) {
    ranges::for_each(idx.proto_indices(), [&](const auto &pidx) {
      if (!pure_proto_indices_.contains(
              pidx))  // only add indices that not already in
                      // pure_proto_indices_, which will be added to
                      // ext_indices_ below
        ext_proto_indices.emplace(pidx);
    });
  });
  ext_indices_.reserve(ext_indices_.size() + ext_proto_indices.size());
  ext_indices_.insert(ext_proto_indices.begin(), ext_proto_indices.end());

  // ... and add pure protoindices to the external indices
  ext_indices_.reserve(ext_indices_.size() + pure_proto_indices_.size());
  ext_indices_.insert(pure_proto_indices_.begin(), pure_proto_indices_.end());

  have_edges_ = true;
}

container::svector<std::pair<long, long>> TensorNetworkV3::factorize() {
  abort();  // not yet implemented
}

size_t TensorNetworkV3::SlotCanonicalizationMetadata::hash_value() const {
  return graph->get_hash();
}

ExprPtr TensorNetworkV3::canonicalize_individual_tensor_blocks(
    const NamedIndexSet &named_indices) {
  return do_individual_canonicalization(
      TensorBlockCanonicalizer(named_indices));
}

ExprPtr TensorNetworkV3::canonicalize_individual_tensors(
    const NamedIndexSet &named_indices) {
  return do_individual_canonicalization(
      DefaultTensorCanonicalizer(named_indices));
}

ExprPtr TensorNetworkV3::do_individual_canonicalization(
    const TensorCanonicalizer &canonicalizer) {
  ExprPtr byproduct = ex<Constant>(1);

  for (auto &tensor : tensors_) {
    auto nondefault_canonizer_ptr =
        TensorCanonicalizer::nondefault_instance_ptr(tensor->_label());
    [[maybe_unused]] const TensorCanonicalizer &tensor_canonizer =
        nondefault_canonizer_ptr ? *nondefault_canonizer_ptr : canonicalizer;

    auto bp = canonicalizer.apply(*tensor);

    if (bp) {
      byproduct *= bp;
    }
  }

  return byproduct;
}

bool TensorNetworkV3::logical_and(CanonicalizationMethod m1,
                                  CanonicalizationMethod m2) {
  return (static_cast<int>(m1) & static_cast<int>(m2)) != 0;
}

std::wstring TensorNetworkV3::to_wstring(CanonicalizationMethod m) {
  switch (m) {
    case CanonicalizationMethod::Topological:
      return L"topological";
    case CanonicalizationMethod::Lexicographic:
      return L"lexicographic";
    case CanonicalizationMethod::Complete:
      return L"complete";
    default:
      abort();
  }
}

}  // namespace sequant<|MERGE_RESOLUTION|>--- conflicted
+++ resolved
@@ -835,8 +835,7 @@
   // results
   Graph graph;
   std::size_t nvertex = 0;
-<<<<<<< HEAD
-=======
+
   auto make_label = [&nvertex, &options, &graph](std::wstring lbl) {
     graph.vertex_labels.emplace_back(
         options.label_prepend_ordinal
@@ -856,7 +855,6 @@
               ? (std::to_wstring(nvertex) + L": " + std::move(lbl))
               : std::move(lbl));
   };
->>>>>>> 35412c35
 
   // predicting exact vertex count is too much work, make a rough estimate only
   // We know that at the very least all indices and all tensors will yield
