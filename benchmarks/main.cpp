--- conflicted
+++ resolved
@@ -12,17 +12,11 @@
   // Disable multithreading
   set_num_threads(1);
   set_locale();
-<<<<<<< HEAD
   disable_thousands_separator();
-  Context fermi_ctx = Context(mbpt::make_sr_spaces(), Vacuum::SingleProduct,
-                              IndexSpaceMetric::Unit, BraKetSymmetry::nonsymm,
-                              SPBasis::spinorbital);
-=======
   auto idxreg = mbpt::make_sr_spaces();
   Context fermi_ctx = Context({.index_space_registry_shared_ptr = idxreg,
                                .vacuum = Vacuum::SingleProduct,
                                .braket_symmetry = BraKetSymmetry::Nonsymm});
->>>>>>> c4402399
   set_default_context(fermi_ctx);
 
   Context bose_einstein_ctx =
