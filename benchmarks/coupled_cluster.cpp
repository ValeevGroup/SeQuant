--- conflicted
+++ resolved
@@ -2,11 +2,7 @@
 
 #include <SeQuant/domain/mbpt/models/cc.hpp>
 
-<<<<<<< HEAD
-static constexpr std::size_t maxRank = 15;
-=======
 static constexpr std::size_t maxRank = 10;
->>>>>>> af49a87b
 
 using namespace sequant;
 using namespace sequant::mbpt;
