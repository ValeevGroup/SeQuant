cmake_minimum_required(VERSION 3.15.0) # need list(PREPEND for toolchains

###############################################################################
# Bring ValeevGroup cmake toolkit
###############################################################################
include(external/versions.cmake)
include(FetchContent)
if (DEFINED PROJECT_BINARY_DIR)
    set(VG_CMAKE_KIT_PREFIX_DIR PROJECT_BINARY_DIR)
else ()
    set(VG_CMAKE_KIT_PREFIX_DIR CMAKE_CURRENT_BINARY_DIR)
endif ()
FetchContent_Declare(
        vg_cmake_kit
        QUIET
        GIT_REPOSITORY https://github.com/ValeevGroup/kit-cmake.git
        GIT_TAG ${SEQUANT_TRACKED_VGCMAKEKIT_TAG}
        SOURCE_DIR ${${VG_CMAKE_KIT_PREFIX_DIR}}/cmake/vg
        BINARY_DIR ${${VG_CMAKE_KIT_PREFIX_DIR}}/cmake/vg-build
        SUBBUILD_DIR ${${VG_CMAKE_KIT_PREFIX_DIR}}/cmake/vg-subbuild
)
FetchContent_MakeAvailable(vg_cmake_kit)
list(APPEND CMAKE_MODULE_PATH "${vg_cmake_kit_SOURCE_DIR}/modules")

# Set SeQuant version
set(SEQUANT_MAJOR_VERSION 2)
set(SEQUANT_MINOR_VERSION 0)
set(SEQUANT_MICRO_VERSION 0)
set(SEQUANT_PRERELEASE_ID alpha.1)
set(SEQUANT_VERSION "${SEQUANT_MAJOR_VERSION}.${SEQUANT_MINOR_VERSION}.${SEQUANT_MICRO_VERSION}")
if (SEQUANT_PRERELEASE_ID)
    set(SEQUANT_EXT_VERSION "${SEQUANT_VERSION}-${SEQUANT_PRERELEASE_ID}")
else (SEQUANT_PRERELEASE_ID)
    set(SEQUANT_EXT_VERSION "${SEQUANT_VERSION}")
endif (SEQUANT_PRERELEASE_ID)

# extract git metadata
include(GetGitMetadata)
vgkit_cmake_git_metadata()

# make SeQuant project
project(SeQuant LANGUAGES CXX VERSION "${SEQUANT_VERSION}" DESCRIPTION "SEcond QUANTization toolkit")

# need C++17, insist on strict standard
set(CMAKE_CXX_STANDARD 17 CACHE STRING "C++ ISO Standard version")
if (NOT (CMAKE_CXX_STANDARD EQUAL 17 OR CMAKE_CXX_STANDARD EQUAL 20))
    message(FATAL_ERROR "C++ 2017 ISO Standard or higher is required to compile SeQuant")
endif ()
# C++20 is only configurable via compile features with cmake 3.12 and older
if (CMAKE_CXX_STANDARD EQUAL 20 AND CMAKE_VERSION VERSION_LESS 3.12.0)
    cmake_minimum_required(VERSION 3.12.0)
endif ()
set(CMAKE_CXX_STANDARD_REQUIRED ON)
set(CMAKE_CXX_EXTENSIONS OFF CACHE BOOL "Whether to use extensions of C++  ISO Standard version")

# Enable ccache if not already enabled by symlink masquerading
if (NOT CMAKE_CXX_COMPILER MATCHES ".*/ccache$")
    find_program(CCACHE_EXECUTABLE ccache)
    if (CCACHE_EXECUTABLE)
        mark_as_advanced(CCACHE_EXECUTABLE)
        message(STATUS "Found ccache: ${CCACHE_EXECUTABLE}")
        set(CMAKE_CXX_COMPILER_LAUNCHER "${CCACHE_EXECUTABLE}" CACHE STRING "Compiler launcher to use for compiling C++")
        set(CMAKE_C_COMPILER_LAUNCHER "${CCACHE_EXECUTABLE}" CACHE STRING "Compiler launcher to use for compiling C")
    else ()
        set(CCACHE_EXECUTABLE "")
    endif ()
endif ()

list(APPEND CMAKE_MODULE_PATH "${PROJECT_SOURCE_DIR}/cmake/modules/")

set(FETCHCONTENT_UPDATES_DISCONNECTED OFF CACHE BOOL "Enables UPDATE_DISCONNECTED behavior for all content population")
include(FetchContent)
include(AddCustomTargetSubproject)
include(FeatureSummary)
include(CMakePackageConfigHelpers)

##########################
# Standard build variables
##########################
set(SEQUANT_INSTALL_BINDIR "bin"
        CACHE PATH "SeQuant BIN install directory")
set(SEQUANT_INSTALL_INCLUDEDIR "include"
        CACHE PATH "SeQuant INCLUDE install directory")
set(SEQUANT_INSTALL_LIBDIR "lib"
        CACHE PATH "SeQuant LIB install directory")
set(SEQUANT_INSTALL_SHAREDIR "share/sequant/${SEQUANT_MAJOR_VERSION}.${SEQUANT_MINOR_VERSION}.${SEQUANT_MICRO_VERSION}"
        CACHE PATH "SeQuant SHARE install directory")
set(SEQUANT_INSTALL_DATADIR "${SEQUANT_INSTALL_SHAREDIR}/data"
        CACHE PATH "SeQuant DATA install directory")
set(SEQUANT_INSTALL_DOCDIR "${SEQUANT_INSTALL_SHAREDIR}/doc"
        CACHE PATH "SeQuant DOC install directory")
set(SEQUANT_INSTALL_CMAKEDIR "lib/cmake/sequant"
        CACHE PATH "SeQuant CMAKE install directory")

##########################
# SeQuant package options
##########################

option(ENABLE_TBB "Enable TBB as an optional prerequisite for C++17's parallel STL (if PSTL is not supported will use of standard C++11 concurrency)" OFF)
add_feature_info(TBB ENABLE_TBB "Intel Thread-Building Blocks is an optional prerequisite for C++17's parallel STL")

option(SEQUANT_EVAL_TESTS "Enable building of evaluation tests (if true, will look for and/or build TiledArray)" OFF)
add_feature_info(EVAL_TESTS SEQUANT_EVAL_TESTS "Build evaluation tests (if true, will look for and/or build TiledArray)")

option(SEQUANT_PYTHON "Build SeQuant python module" OFF)
add_feature_info(PYTHON SEQUANT_PYTHON "PySeQuant: Python bindings to SeQuant")

option(SEQUANT_EVAL_TRACE "Enable tracing of the expression interpretation (configure TiledArray with TA_TENSOR_MEM_PROFILE=ON to trace memory use)" OFF)
add_feature_info(EVAL_TRACE SEQUANT_EVAL_TRACE "Trace expression interpretation")

option(SEQUANT_USE_SYSTEM_BOOST_HASH "Use system Boost for hashing? Set to OFF to make hashing independent of Boost, thus value-portable" ON)
add_feature_info(SEQUANT_USE_SYSTEM_BOOST_HASH SEQUANT_USE_SYSTEM_BOOST_HASH "SeQuant uses system Boost for hashing (thus results depend on the Boost version)")

##########################
# Prerequisites
##########################

# std::thread requires (on some platforms?) thread support which is not
# provided automatically
find_package(Threads REQUIRED)

# PSTL (used by g++-9 and clang++-8 in c++17 mode) needs TBB
if ((${CMAKE_CXX_COMPILER_ID} STREQUAL "GNU" AND
        ${CMAKE_CXX_COMPILER_VERSION} VERSION_GREATER 9) OR
(${CMAKE_CXX_COMPILER_ID} STREQUAL "Clang" AND
        ${CMAKE_CXX_COMPILER_VERSION} VERSION_GREATER 8))
    if (ENABLE_TBB)  # but user must enable the search for TBB since this is an additional source of build entropy
        find_package(TBB REQUIRED)
        # TBB::tbb by default is not GLOBAL, so to allow users of LINALG_LIBRARIES to safely use it we need to make it global
        # more discussion here: https://gitlab.kitware.com/cmake/cmake/-/issues/17256
        set_target_properties(TBB::tbb PROPERTIES IMPORTED_GLOBAL TRUE)
    endif (ENABLE_TBB)
endif ()
# check of <execution> header is usable
include(CheckCXXFeatures)
check_cxx_execution_header(SEQUANT)

# Ranges-V3
include(FindOrFetchRangeV3)

# need header-only Boost + (compiled) Boost.Regex and Boost.Locale
# NB Boost.Container is broken in v1.70
if (NOT TARGET Boost::boost OR NOT TARGET Boost::regex OR NOT TARGET Boost::locale)
    find_package(Boost ${SEQUANT_TRACKED_BOOST_VERSION} CONFIG COMPONENTS regex locale)
    if (Boost_VERSION_STRING VERSION_LESS ${SEQUANT_TRACKED_BOOST_VERSION} OR NOT TARGET Boost::boost OR NOT TARGET Boost::regex OR NOT TARGET Boost::locale)
        find_package(Boost ${SEQUANT_TRACKED_BOOST_VERSION} REQUIRED COMPONENTS regex locale)
        message(STATUS "Found Boost (version ${Boost_VERSION}) via FindBoost module")
        set(Boost_USE_CONFIG FALSE)
    else ()
        message(STATUS "Found Boost (version ${Boost_VERSION}) via CONFIG ${Boost_CONFIG}")
        set(Boost_USE_CONFIG TRUE)
    endif ()
    if (Boost_VERSION_MACRO EQUAL 107000)
        message(FATAL_ERROR "Found Boost 1.70, but its Boost.Container is broken: "
                "use any version ${SEQUANT_TRACKED_BOOST_VERSION} "
                "or higher, other than 1.70")
    endif ()
    # Boost.Move is broken in 1.77 and 1.78 unless using c++20
    # fixed in 1.79 via https://github.com/boostorg/move/commit/78f26da1f3a5a3831e9e70efe83f9c56eef94e8c
    if (CMAKE_CXX_STANDARD LESS 20)
        if (Boost_VERSION_MACRO GREATER_EQUAL 107700 AND Boost_VERSION_MACRO LESS 107900)
            message(FATAL_ERROR "Found Boost 1.77 <= version < 1.79, but its Boost.Move is broken with pre-C++20: use a version older than 1.77 or newer than 1.78")
        endif ()
    endif ()
endif ()

# embedded bliss-0.73
add_library(SeQuant-bliss
        SeQuant/external/bliss/defs.cc
        SeQuant/external/bliss/defs.hh
        SeQuant/external/bliss/graph.cc
        SeQuant/external/bliss/graph.hh
        SeQuant/external/bliss/partition.cc
        SeQuant/external/bliss/partition.hh
        SeQuant/external/bliss/orbit.cc
        SeQuant/external/bliss/orbit.hh
        SeQuant/external/bliss/uintseqhash.cc
        SeQuant/external/bliss/uintseqhash.hh
        SeQuant/external/bliss/heap.cc
        SeQuant/external/bliss/heap.hh
        SeQuant/external/bliss/timer.cc
        SeQuant/external/bliss/timer.hh
        SeQuant/external/bliss/utils.cc
        SeQuant/external/bliss/utils.hh
        SeQuant/external/bliss/bliss_C.cc
        SeQuant/external/bliss/bliss_C.h
        )

set(SeQuant_src
        ${PROJECT_BINARY_DIR}/SeQuant/version.hpp
        SeQuant/version.cpp
        SeQuant/core/sequant.cpp
        SeQuant/core/sequant.hpp
        SeQuant/core/attr.hpp
        SeQuant/core/index.cpp
        SeQuant/core/index.hpp
        SeQuant/core/space.cpp
        SeQuant/core/space.hpp
        SeQuant/core/op.cpp
        SeQuant/core/op.hpp
        SeQuant/core/abstract_tensor.hpp
        SeQuant/core/abstract_tensor.cpp
        SeQuant/core/tensor.cpp
        SeQuant/core/tensor.hpp
        SeQuant/core/expr.cpp
        SeQuant/core/expr.hpp
        SeQuant/core/wick.hpp
        SeQuant/core/ranges.hpp
        SeQuant/core/container.hpp
        SeQuant/core/meta.hpp
        SeQuant/core/latex.hpp
        SeQuant/core/wolfram.hpp
        SeQuant/core/expr_algorithm.hpp
        SeQuant/core/wick.impl.hpp
        SeQuant/core/expr_operator.hpp
        SeQuant/core/hash.hpp
        SeQuant/core/tag.hpp
        SeQuant/core/any.hpp
        SeQuant/core/hugenholtz.hpp
        SeQuant/core/algorithm.hpp
        SeQuant/core/tensor_network.cpp
        SeQuant/core/tensor_network.hpp
        SeQuant/core/runtime.cpp
        SeQuant/core/runtime.hpp
        SeQuant/core/utility.hpp
        SeQuant/core/bliss.hpp
        SeQuant/core/timer.hpp
        SeQuant/core/binary_node.hpp
        SeQuant/core/eval_expr.hpp
        SeQuant/core/eval_expr.cpp
        SeQuant/core/asy_cost.hpp
        SeQuant/core/asy_cost.cpp
        SeQuant/core/eval_node.hpp
        SeQuant/core/parse_expr.hpp
        SeQuant/core/parse/parse_expr.cpp
        SeQuant/core/optimize.hpp
        SeQuant/core/wstring.hpp
        SeQuant/core/interval.hpp
        SeQuant/core/complex.hpp
        SeQuant/core/rational.hpp
        SeQuant/core/math.hpp
        SeQuant/core/optimize/optimize.cpp
        SeQuant/core/optimize/fusion.hpp
        SeQuant/core/optimize/fusion.cpp
        SeQuant/core/parse/token.hpp
        SeQuant/core/parse/token.cpp
        SeQuant/core/parse/token_sequant.hpp
        SeQuant/core/parse/token_sequant.cpp
        SeQuant/core/parse/rpn.hpp
        SeQuant/core/parse/rpn.cpp
        SeQuant/core/parse/regex_sequant.hpp
        SeQuant/core/parse/regex_sequant.cpp
        SeQuant/domain/mbpt/models/cc.cpp
        SeQuant/domain/mbpt/models/cc.hpp
        SeQuant/domain/eval/cache_manager.hpp
        SeQuant/domain/eval/eval.hpp
        SeQuant/domain/mbpt/antisymmetrizer.hpp
        SeQuant/domain/mbpt/convention.cpp
        SeQuant/domain/mbpt/convention.hpp
        SeQuant/domain/mbpt/formalism.cpp
        SeQuant/domain/mbpt/formalism.hpp
        SeQuant/domain/mbpt/op.cpp
        SeQuant/domain/mbpt/op.hpp
<<<<<<< HEAD
        SeQuant/domain/mbpt/rdm.hpp
=======
        SeQuant/domain/mbpt/op.ipp
        SeQuant/domain/mbpt/spin.hpp
>>>>>>> 3ec92021
        SeQuant/domain/mbpt/spin.cpp
        SeQuant/domain/mbpt/spin.hpp
        SeQuant/domain/mbpt/sr/sr.cpp
        SeQuant/domain/mbpt/sr/sr.hpp
        )

### optional prereqs
if (SEQUANT_EVAL_TESTS)
    include(FindOrFetchTiledArray)
endif (SEQUANT_EVAL_TESTS)


if (TARGET tiledarray)
    list(APPEND SeQuant_src
            SeQuant/domain/eval/eval.hpp
            SeQuant/domain/eval/eval.cpp
            SeQuant/domain/eval/eval_result.cpp
            SeQuant/domain/eval/eval_result.hpp
            )
endif ()

add_library(SeQuant
        ${SeQuant_src}
        )
# feed SEQUANT_GIT_REVISION and SEQUANT_GIT_DESCRIPTION to SeQuant/version.cpp only to avoid recompiling everything
set_source_files_properties(
        SeQuant/version.cpp
        PROPERTIES COMPILE_DEFINITIONS
        "SEQUANT_GIT_REVISION=\"${SEQUANT_GIT_REVISION}\";SEQUANT_GIT_DESCRIPTION=\"${SEQUANT_GIT_DESCRIPTION}\""
)

target_link_libraries(SeQuant PUBLIC range-v3::range-v3 Boost::regex Boost::locale Boost::boost SeQuant-bliss Threads::Threads)
if (TARGET tiledarray)
    target_link_libraries(SeQuant PUBLIC tiledarray)
endif ()
if (SEQUANT_HAS_EXECUTION_HEADER_STANDALONE OR SEQUANT_HAS_EXECUTION_HEADER_WITH_TBB)
    target_compile_definitions(SeQuant PUBLIC SEQUANT_HAS_EXECUTION_HEADER)
    if (SEQUANT_HAS_EXECUTION_HEADER_WITH_TBB)
        target_link_libraries(SeQuant PUBLIC ${TBB_LIBRARIES})
        target_include_directories(SeQuant PUBLIC ${TBB_INCLUDE_DIRS})
    endif ()
endif ()
target_include_directories(SeQuant PUBLIC
        $<BUILD_INTERFACE:${PROJECT_SOURCE_DIR}>
        $<BUILD_INTERFACE:${PROJECT_BINARY_DIR}>
        $<INSTALL_INTERFACE:${CMAKE_INSTALL_PREFIX}/include>)
target_compile_features(SeQuant INTERFACE "cxx_std_17")
if (SEQUANT_EVAL_TRACE)
    target_compile_definitions(SeQuant PUBLIC SEQUANT_EVAL_TRACE=1)
endif ()
if (SEQUANT_USE_SYSTEM_BOOST_HASH)
    target_compile_definitions(SeQuant PUBLIC SEQUANT_USE_SYSTEM_BOOST_HASH=1)
else()
    # if not to use Boost Hash, unpack bundled Boost ContainerHash 1.81
    file(MAKE_DIRECTORY ${PROJECT_BINARY_DIR}/SeQuant/external)
    execute_process(
            COMMAND ${CMAKE_COMMAND} -E tar xzf ${PROJECT_SOURCE_DIR}/SeQuant/external/boost.tar.gz
            WORKING_DIRECTORY ${PROJECT_BINARY_DIR}/SeQuant/external
            RESULT_VARIABLE UNPACK_BOOST_RESULT
            OUTPUT_VARIABLE UNPACK_BOOST_OUTPUT
            ERROR_VARIABLE UNPACK_BOOST_OUTPUT
    )
    if (NOT UNPACK_BOOST_RESULT EQUAL 0)
        message(FATAL_ERROR "Failed to unpack the bundled Boost! The tar command output:\n${UNPACK_BOOST_OUTPUT}")
    endif()
    install(DIRECTORY ${PROJECT_BINARY_DIR}/SeQuant
            COMPONENT sequant
            DESTINATION "${SEQUANT_INSTALL_INCLUDEDIR}"
            FILES_MATCHING PATTERN "*.hpp"
            )
endif ()
install(TARGETS SeQuant-bliss EXPORT sequant COMPONENT sequant LIBRARY DESTINATION ${SEQUANT_INSTALL_LIBDIR})
install(TARGETS SeQuant EXPORT sequant COMPONENT sequant LIBRARY DESTINATION ${SEQUANT_INSTALL_LIBDIR})
install(DIRECTORY SeQuant
        COMPONENT sequant
        DESTINATION "${SEQUANT_INSTALL_INCLUDEDIR}"
        FILES_MATCHING PATTERN "*.hpp"
        PATTERN "*.hh"
        )
add_library(SeQuant::SeQuant ALIAS SeQuant)  # to be able to use as subproject

if (SEQUANT_MIMALLOC)
    find_package(mimalloc REQUIRED)
    target_link_libraries(SeQuant PUBLIC mimalloc)
    target_compile_definitions(SeQuant PUBLIC SEQUANT_HAS_MIMALLOC=1)
endif ()

### unit tests
include(CTest)

if (BUILD_TESTING)

    set(utests_src
            tests/unit/test_space.cpp
            tests/unit/test_index.cpp
            tests/unit/test_op.cpp
            tests/unit/test_wick.cpp
            tests/unit/test_tensor.cpp
            tests/unit/test_bliss.cpp
            tests/unit/test_expr.cpp
            tests/unit/test_iterator.cpp
            tests/unit/test_mbpt.cpp
            tests/unit/test_tensor_network.cpp
            tests/unit/test_spin.cpp
            tests/unit/test_canonicalize.cpp
            tests/unit/test_expr.cpp
            tests/unit/test_parse_expr.cpp
            tests/unit/test_eval_expr.cpp
            tests/unit/test_binary_node.cpp
            tests/unit/test_asy_cost.cpp
            tests/unit/test_eval_node.cpp
            tests/unit/test_optimize.cpp
            tests/unit/test_fusion.cpp
            tests/unit/test_token_sequant.cpp
            tests/unit/test_rpn.cpp
            tests/unit/test_cache_manager.cpp
            tests/unit/test_runtime.cpp
            tests/unit/test_math.cpp
            )

    if (TARGET tiledarray)
        list(APPEND utests_src
                tests/unit/test_eval_ta.cpp
                tests/unit/test_eval_btas.cpp
                )
    endif (TARGET tiledarray)

    set(utests_deps SeQuant)

    set(unit_test_executable unit_tests-sequant)
    add_executable(${unit_test_executable} EXCLUDE_FROM_ALL
            tests/unit/test_main.cpp
            tests/unit/catch.hpp
            tests/unit/test_config.hpp
            ${utests_src})
    target_link_libraries(${unit_test_executable} ${utests_deps})
    if (TARGET tiledarray)
        target_link_libraries(${unit_test_executable} tiledarray)
        target_compile_definitions(${unit_test_executable} PRIVATE SEQUANT_HAS_TILEDARRAY)
    endif (TARGET tiledarray)
    add_test(sequant/unit/build "${CMAKE_COMMAND}" --build ${CMAKE_BINARY_DIR}
            --target ${unit_test_executable})

    add_test(NAME sequant/unit/run
            COMMAND ${unit_test_executable})
    set_tests_properties(sequant/unit/run
            PROPERTIES DEPENDS sequant/unit/build
            WORKING_DIRECTORY ${PROJECT_SOURCE_DIR}/tests/unit)

    ####### Integration tests aka "examples" ########

    # if target examples-sequant does not exist yet, create it
    if (NOT TARGET examples-sequant)
        add_custom_target_subproject(sequant examples)
    endif()

    # Single-Reference Coupled-Cluster equation generation
    # (spin-orbital)
    set(example0 srcc)
    add_executable(${example0} EXCLUDE_FROM_ALL
            examples/${example0}/${example0}.cpp)
    target_link_libraries(${example0} SeQuant)

    # Single-Reference closed-shell Coupled-Cluster equation
    # generation (fast spin-traced)
    set(example1 stcc)
    add_executable(${example1} EXCLUDE_FROM_ALL
            examples/${example1}/${example1}.cpp)
    find_package(Eigen3 3.0 REQUIRED NO_MODULE)
    target_link_libraries(${example1} SeQuant Eigen3::Eigen)

    # Single-Reference closed-shell Coupled-Cluster equation
    # generation (rigorous spin-traced)
    set(example2 stcc_rigorous)
    add_executable(${example2} EXCLUDE_FROM_ALL
            examples/${example2}/${example2}.cpp)
    find_package(Eigen3 3.0 REQUIRED NO_MODULE)
    target_link_libraries(${example2} SeQuant Eigen3::Eigen)

    # Single-Reference open-shell equation generation (spin-traced)
    set(example3 osstcc)
    add_executable(${example3} EXCLUDE_FROM_ALL
            examples/${example3}/${example3}.cpp)
    target_link_libraries(${example3} SeQuant)

    # uccf12 example moved to MPQC

    set(example_eval_src
            examples/eval/eval_utils.hpp
            examples/eval/options.hpp
            examples/eval/options.cpp
            examples/eval/data_info.hpp
            examples/eval/data_info.cpp
            examples/eval/calc_info.hpp
            examples/eval/calc_info.cpp
            examples/eval/scf.hpp
            examples/eval/scf.cpp
            )

    if (TARGET tiledarray)
        set(example5 eval_ta)
        add_executable(${example5} EXCLUDE_FROM_ALL
                ${example_eval_src}
                examples/eval/ta/data_world_ta.hpp
                examples/eval/ta/scf_ta.hpp
                examples/eval/ta/main.cpp)
        target_link_libraries(${example5} SeQuant tiledarray)
    endif (TARGET tiledarray)

    set(example6 antisymmetrizer_test)
    add_executable(${example6} EXCLUDE_FROM_ALL
            examples/${example6}/${example6}.cpp)
    target_link_libraries(${example6} SeQuant)
    target_compile_definitions(${example6} PRIVATE SEQUANT_HAS_TILEDARRAY)

    if (BTAS_SOURCE_DIR)
        set(example7 eval_btas)
        add_executable(${example7} EXCLUDE_FROM_ALL
                ${example_eval_src}
                examples/eval/btas/data_world_btas.hpp
                examples/eval/btas/scf_btas.hpp
                examples/eval/btas/main.cpp)
        target_include_directories(${example7} PUBLIC ${BTAS_SOURCE_DIR} ${Boost_INCLUDE_DIRS})
        target_link_libraries(${example7} SeQuant)
    endif (BTAS_SOURCE_DIR)

    # add tests for running examples
    set(lastexample 8)
    foreach (i RANGE ${lastexample})
        if (TARGET ${example${i}})
            add_dependencies(examples-sequant ${example${i}})
            add_test(sequant/example/${example${i}}/build "${CMAKE_COMMAND}"
                    --build ${CMAKE_BINARY_DIR} --target ${example${i}})
            add_test(NAME sequant/example/${example${i}}/run
                    COMMAND ${example${i}}
                    WORKING_DIRECTORY ${PROJECT_SOURCE_DIR}/examples)
            set_tests_properties(sequant/example/${example${i}}/run
                    PROPERTIES DEPENDS sequant/example/${example${i}}/build)
        endif ()
    endforeach ()

    # target for running ALL tests
    add_custom_target_subproject(sequant check
            USES_TERMINAL COMMAND ${CMAKE_CTEST_COMMAND} -V -R "'sequant/(unit|example)'")
else (BUILD_TESTING)
    add_custom_target_subproject(sequant check USES_TERMINAL COMMAND echo "WARNING: SeQuant testing disabled. To enable, give -DBUILD_TESTING=ON to cmake")
endif (BUILD_TESTING)

####### Python ########

if (SEQUANT_PYTHON)
    if (NOT CMAKE_POSITION_INDEPENDENT_CODE)
        message(FATAL_ERROR "Python module requires CMAKE_POSITION_INDEPENDENT_CODE=ON")
    endif ()
    add_subdirectory(python)
endif ()

####### DOCS ########

add_subdirectory(doc)


##########################
# export SeQuant
##########################

configure_file(
        ${PROJECT_SOURCE_DIR}/SeQuant/version.hpp.in
        ${PROJECT_BINARY_DIR}/SeQuant/version.hpp
)
install(FILES ${PROJECT_BINARY_DIR}/SeQuant/version.hpp
        DESTINATION "${SEQUANT_INSTALL_INCLUDEDIR}/SeQuant")

# Create the version file
write_basic_package_version_file(sequant-config-version.cmake
        VERSION ${SEQUANT_VERSION} COMPATIBILITY AnyNewerVersion)

# Create the targets file
export(EXPORT sequant
        NAMESPACE SeQuant::
        FILE "${PROJECT_BINARY_DIR}/sequant-targets.cmake")

## Create the configure file
configure_package_config_file(cmake/sequant-config.cmake.in
        "${PROJECT_BINARY_DIR}/sequant-config.cmake"
        INSTALL_DESTINATION "${SEQUANT_INSTALL_CMAKEDIR}"
        PATH_VARS CMAKE_INSTALL_PREFIX SEQUANT_INSTALL_BINDIR
        SEQUANT_INSTALL_INCLUDEDIR SEQUANT_INSTALL_LIBDIR
        SEQUANT_INSTALL_DOCDIR SEQUANT_INSTALL_CMAKEDIR)

## Install config, version, and target files
install(EXPORT sequant
        FILE "sequant-targets.cmake"
        DESTINATION "${SEQUANT_INSTALL_CMAKEDIR}"
        NAMESPACE SeQuant::
        COMPONENT sequant-config)
install(FILES
        "${PROJECT_BINARY_DIR}/sequant-config.cmake"
        "${PROJECT_BINARY_DIR}/sequant-config-version.cmake"
        DESTINATION "${SEQUANT_INSTALL_CMAKEDIR}"
        COMPONENT sequant-config)
add_custom_target_subproject(sequant install-config
        COMMAND ${CMAKE_COMMAND} -DCOMPONENT=sequant-config -P ${PROJECT_BINARY_DIR}/cmake_install.cmake
        COMMENT "Installing SeQuant config components")

feature_summary(WHAT ALL
        DESCRIPTION "=== SeQuant Package/Feature Info ===")

###############################################################################
# appendix: misc details
###############################################################################
SET(CMAKE_COLOR_MAKEFILE ON)<|MERGE_RESOLUTION|>--- conflicted
+++ resolved
@@ -261,12 +261,8 @@
         SeQuant/domain/mbpt/formalism.hpp
         SeQuant/domain/mbpt/op.cpp
         SeQuant/domain/mbpt/op.hpp
-<<<<<<< HEAD
+        SeQuant/domain/mbpt/op.ipp
         SeQuant/domain/mbpt/rdm.hpp
-=======
-        SeQuant/domain/mbpt/op.ipp
-        SeQuant/domain/mbpt/spin.hpp
->>>>>>> 3ec92021
         SeQuant/domain/mbpt/spin.cpp
         SeQuant/domain/mbpt/spin.hpp
         SeQuant/domain/mbpt/sr/sr.cpp
