cmake_minimum_required (VERSION 3.15.0) # need list(PREPEND for toolchains

###############################################################################
# Bring ValeevGroup cmake toolkit
###############################################################################
include(FetchContent)
FetchContent_Populate(
    vg_cmake_kit
    QUIET
    GIT_REPOSITORY      https://github.com/ValeevGroup/kit-cmake.git
    SOURCE_DIR ${CMAKE_CURRENT_BINARY_DIR}/cmake/vg
    BINARY_DIR ${CMAKE_CURRENT_BINARY_DIR}/cmake/vg-build
    SUBBUILD_DIR ${CMAKE_CURRENT_BINARY_DIR}/cmake/vg-subbuild
)

# Set SeQuant version
set(SEQUANT_MAJOR_VERSION 2)
set(SEQUANT_MINOR_VERSION 0)
set(SEQUANT_MICRO_VERSION 0)
set(SEQUANT_PRERELEASE_ID alpha.1)
set(SEQUANT_VERSION "${SEQUANT_MAJOR_VERSION}.${SEQUANT_MINOR_VERSION}.${SEQUANT_MICRO_VERSION}")
if (SEQUANT_PRERELEASE_ID)
  set(SEQUANT_EXT_VERSION "${SEQUANT_VERSION}-${SEQUANT_PRERELEASE_ID}")
else(SEQUANT_PRERELEASE_ID)
  set(SEQUANT_EXT_VERSION "${SEQUANT_VERSION}")
endif(SEQUANT_PRERELEASE_ID)

# make SeQuant project
project(SeQuant LANGUAGES CXX VERSION "${SEQUANT_VERSION}" DESCRIPTION "SEcond QUANTization toolkit")

set(CMAKE_CXX_STANDARD 17)
set(CMAKE_CXX_EXTENSIONS OFF)

# Enable ccache if not already enabled by symlink masquerading
if(NOT CMAKE_CXX_COMPILER MATCHES ".*/ccache$")
    find_program(CCACHE_EXECUTABLE ccache)
    if (CCACHE_EXECUTABLE)
        mark_as_advanced(CCACHE_EXECUTABLE)
        set_property(GLOBAL PROPERTY RULE_LAUNCH_COMPILE ${CCACHE_EXECUTABLE})
        set_property(GLOBAL PROPERTY RULE_LAUNCH_LINK ${CCACHE_EXECUTABLE})
        message(STATUS "Found ccache: ${CCACHE_EXECUTABLE}")
    else()
        set(CCACHE_EXECUTABLE "")
    endif()
endif()

list(APPEND CMAKE_MODULE_PATH "${PROJECT_SOURCE_DIR}/cmake/modules/")

set(FETCHCONTENT_UPDATES_DISCONNECTED OFF CACHE BOOL "Enables UPDATE_DISCONNECTED behavior for all content population")
include(FetchContent)
include(AddCustomTargetSubproject)
include(FeatureSummary)
include(CMakePackageConfigHelpers)
include(external/versions.cmake)

##########################
# Standard build variables
##########################
set(SEQUANT_INSTALL_BINDIR "bin"
    CACHE PATH "SeQuant BIN install directory")
set(SEQUANT_INSTALL_INCLUDEDIR "include"
    CACHE PATH "SeQuant INCLUDE install directory")
set(SEQUANT_INSTALL_LIBDIR "lib"
    CACHE PATH "SeQuant LIB install directory")
set(SEQUANT_INSTALL_SHAREDIR "share/sequant/${SEQUANT_MAJOR_VERSION}.${SEQUANT_MINOR_VERSION}.${SEQUANT_MICRO_VERSION}"
    CACHE PATH "SeQuant SHARE install directory")
set(SEQUANT_INSTALL_DATADIR "${SEQUANT_INSTALL_SHAREDIR}/data"
    CACHE PATH "SeQuant DATA install directory")
set(SEQUANT_INSTALL_DOCDIR "${SEQUANT_INSTALL_SHAREDIR}/doc"
    CACHE PATH "SeQuant DOC install directory")
set(SEQUANT_INSTALL_CMAKEDIR "lib/cmake/sequant"
    CACHE PATH "SeQuant CMAKE install directory")

##########################
# SeQuant package options
##########################

option(ENABLE_TBB "Enable TBB as an optional prerequisite for C++17's parallel STL (if PSTL is not supported will use of standard C++11 concurrency)" OFF)
add_feature_info(TBB ENABLE_TBB "Intel Thread-Building Blocks is an optional prerequisite for C++17's parallel STL")

option(SEQUANT_EVAL_TESTS "Enable building of evaluation tests (will look for and/or build TA)" OFF)
add_feature_info(EVAL_TESTS SEQUANT_EVAL_TESTS "Build evaluation tests (will look for and/or build TA)")

##########################
# Prerequisites
##########################

# std::thread requires (on some platforms?) thread support which is not
# provided automatically
find_package(Threads REQUIRED)

# PSTL (used by g++-9 and clang++-8 in c++17 mode) needs TBB
if ((${CMAKE_CXX_COMPILER_ID} STREQUAL "GNU" AND
    ${CMAKE_CXX_COMPILER_VERSION} VERSION_GREATER 9) OR
    (${CMAKE_CXX_COMPILER_ID} STREQUAL "Clang" AND
    ${CMAKE_CXX_COMPILER_VERSION} VERSION_GREATER 8))
  if (ENABLE_TBB)  # but user must enable the search for TBB since this is an additional source of build entropy
    find_package(TBB REQUIRED)
  endif(ENABLE_TBB)
endif()
# check of <execution> header is usable
include(CheckCXXFeatures)
check_cxx_execution_header(SEQUANT)

# Ranges-V3
include(FindOrFetchRangeV3)

# need Boost.ContainerHash
# NB Boost.Container is broken in v1.70
find_package(Boost ${SEQUANT_TRACKED_BOOST_VERSION} CONFIG)
if (Boost_VERSION_STRING VERSION_LESS ${SEQUANT_TRACKED_BOOST_VERSION} OR NOT TARGET Boost::boost)
  find_package(Boost ${SEQUANT_TRACKED_BOOST_VERSION} REQUIRED)
  set(Boost_USE_CONFIG FALSE)
  set(Boost_USE_CONFIG TRUE)
endif()
if (Boost_VERSION EQUAL 107000)
    message(FATAL_ERROR "Found Boost 1.70, but its Boost.Container is broken: "
        "use any version ${SEQUANT_TRACKED_BOOST_VERSION} "
        "or higher, other than 1.70")
endif()

# embedded bliss-0.73
add_library(SeQuant-bliss
        SeQuant/external/bliss/defs.cc
        SeQuant/external/bliss/defs.hh
        SeQuant/external/bliss/graph.cc
        SeQuant/external/bliss/graph.hh
        SeQuant/external/bliss/partition.cc
        SeQuant/external/bliss/partition.hh
        SeQuant/external/bliss/orbit.cc
        SeQuant/external/bliss/orbit.hh
        SeQuant/external/bliss/uintseqhash.cc
        SeQuant/external/bliss/uintseqhash.hh
        SeQuant/external/bliss/heap.cc
        SeQuant/external/bliss/heap.hh
        SeQuant/external/bliss/timer.cc
        SeQuant/external/bliss/timer.hh
        SeQuant/external/bliss/utils.cc
        SeQuant/external/bliss/utils.hh
        SeQuant/external/bliss/bliss_C.cc
        SeQuant/external/bliss/bliss_C.h
        )

add_library(SeQuant
        SeQuant/core/sequant.cpp
        SeQuant/core/sequant.hpp
        SeQuant/core/attr.hpp
        SeQuant/core/index.cpp
        SeQuant/core/index.hpp
        SeQuant/core/space.cpp
        SeQuant/core/space.hpp
        SeQuant/core/op.cpp
        SeQuant/core/op.hpp
        SeQuant/core/abstract_tensor.hpp
        SeQuant/core/abstract_tensor.cpp
        SeQuant/core/tensor.cpp
        SeQuant/core/tensor.hpp
        SeQuant/core/expr.cpp
        SeQuant/core/expr.hpp
        SeQuant/core/wick.hpp
        SeQuant/core/ranges.hpp
        SeQuant/core/container.hpp
        SeQuant/core/meta.hpp
        SeQuant/core/latex.hpp
        SeQuant/core/wolfram.hpp
        SeQuant/core/expr_algorithm.hpp
        SeQuant/core/wick.impl.hpp
        SeQuant/core/expr_operator.hpp
        SeQuant/core/hash.hpp
        SeQuant/core/tag.hpp
        SeQuant/core/any.hpp
        SeQuant/core/hugenholtz.hpp
        SeQuant/core/algorithm.hpp
        SeQuant/core/tensor_network.cpp
        SeQuant/core/tensor_network.hpp
        SeQuant/core/runtime.hpp
        SeQuant/core/utility.hpp
        SeQuant/core/bliss.hpp
        SeQuant/core/timer.hpp
        SeQuant/core/binary_node.hpp
        SeQuant/core/eval_seq.hpp
        SeQuant/core/eval_expr.hpp
        SeQuant/core/eval_expr.cpp
        SeQuant/core/asy_cost.hpp
        SeQuant/core/asy_cost.cpp
        SeQuant/core/eval_node.hpp
        SeQuant/core/eval_node.cpp
        SeQuant/core/optimize/optimize.hpp
        SeQuant/core/optimize/optimize.cpp
        SeQuant/domain/eqs/cceqs.hpp
        SeQuant/domain/eqs/cceqs.cpp
        SeQuant/domain/eval/eval.hpp
        SeQuant/domain/eval/read_tensor.hpp
        SeQuant/domain/eval/read_tensor.cpp
        SeQuant/core/parse_expr.cpp
        SeQuant/core/parse_expr.hpp
        SeQuant/domain/utils/rand_color.cpp
        SeQuant/domain/utils/rand_color.hpp
        SeQuant/domain/utils/cache_manager.hpp
        SeQuant/domain/eval/eval.hpp
        SeQuant/domain/mbpt/convention.cpp
        SeQuant/domain/mbpt/convention.hpp
        SeQuant/domain/mbpt/op.cpp
        SeQuant/domain/mbpt/op.hpp
        SeQuant/domain/mbpt/spin.hpp
        SeQuant/domain/mbpt/spin.cpp
        SeQuant/domain/mbpt/sr/sr.cpp
        SeQuant/domain/mbpt/sr/sr.hpp
        )

target_link_libraries(SeQuant PUBLIC range-v3::range-v3 Boost::boost SeQuant-bliss Threads::Threads)
if (SEQUANT_HAS_EXECUTION_HEADER_STANDALONE OR SEQUANT_HAS_EXECUTION_HEADER_WITH_TBB)
  target_compile_definitions(SeQuant PUBLIC SEQUANT_HAS_EXECUTION_HEADER)
  if (SEQUANT_HAS_EXECUTION_HEADER_WITH_TBB)
    target_link_libraries(SeQuant PUBLIC ${TBB_LIBRARIES})
    target_include_directories(SeQuant PUBLIC ${TBB_INCLUDE_DIRS})
  endif()
endif()
target_include_directories(SeQuant PUBLIC
        $<BUILD_INTERFACE:${PROJECT_SOURCE_DIR}>
        $<INSTALL_INTERFACE:${CMAKE_INSTALL_PREFIX}/include>)
target_compile_features(SeQuant INTERFACE "cxx_std_17")
install(TARGETS SeQuant-bliss EXPORT sequant COMPONENT sequant LIBRARY DESTINATION ${SEQUANT_INSTALL_LIBDIR})
install(TARGETS SeQuant EXPORT sequant COMPONENT sequant LIBRARY DESTINATION ${SEQUANT_INSTALL_LIBDIR})
install(DIRECTORY SeQuant
    COMPONENT sequant
    DESTINATION "${SEQUANT_INSTALL_INCLUDEDIR}"
    FILES_MATCHING PATTERN "*.hpp"
                   PATTERN "*.hh"
    )
add_library(SeQuant::SeQuant ALIAS SeQuant)  # to be able to use as subproject

### optional prereqs
if (SEQUANT_EVAL_TESTS)
  include(FindOrFetchTiledArray)
endif(SEQUANT_EVAL_TESTS)
enable_testing(true)

set(utests2_src
         tests/unit/test_space.cpp
         tests/unit/test_index.cpp
         tests/unit/test_op.cpp
         tests/unit/test_wick.cpp
         tests/unit/test_tensor.cpp
         tests/unit/test_bliss.cpp
         tests/unit/test_expr.cpp
         tests/unit/test_iterator.cpp
         tests/unit/test_mbpt.cpp
         tests/unit/test_tensor_network.cpp
         tests/unit/test_spin.cpp
         tests/unit/test_canonicalize.cpp
<<<<<<< HEAD
         tests/unit/test_expr.cpp)

set(utests_src tests/unit/test_spin.cpp
               tests/unit/test_index.cpp)

set(utests_deps SeQuant)
=======
         tests/unit/test_expr.cpp
         tests/unit/test_parse_expr.cpp
         tests/unit/test_eval_expr.cpp
         tests/unit/test_binary_node.cpp
         tests/unit/test_eval_seq.cpp
         tests/unit/test_asy_cost.cpp
         tests/unit/test_eval_node.cpp
         tests/unit/test_optimize.cpp
        )
>>>>>>> 9fb9134c

if (TARGET tiledarray)
    message("tiledarray found")
    list(APPEND utests_src
        SeQuant/domain/eval/eval_ta.hpp
        tests/unit/test_eval_ta.cpp
        )
endif(TARGET tiledarray)

set(utests_deps SeQuant)

set(unit_test_executable unit_tests)
add_executable(${unit_test_executable} EXCLUDE_FROM_ALL
        tests/unit/test_main.cpp
        tests/unit/catch.hpp
        ${utests_src})
target_link_libraries(${unit_test_executable} ${utests_deps})
if (TARGET tiledarray)
    target_link_libraries(${unit_test_executable} tiledarray)
    target_compile_definitions(${unit_test_executable} PRIVATE SEQUANT_HAS_TILEDARRAY)
endif(TARGET tiledarray)
add_test(sequant/unit/build "${CMAKE_COMMAND}" --build ${CMAKE_BINARY_DIR}
    --target ${unit_test_executable})

add_test(NAME sequant/unit/run
        COMMAND ${unit_test_executable})
set_tests_properties(sequant/unit/run
        PROPERTIES DEPENDS sequant/unit/build
        WORKING_DIRECTORY ${PROJECT_SOURCE_DIR}/tests/unit)

####### Tests ########
find_package(Eigen3 3.3 REQUIRED NO_MODULE)

# Single-Reference Coupled-Cluster equation generation (spin-orbital)
set(example0 srcc)
add_executable(${example0} EXCLUDE_FROM_ALL
        examples/${example0}/${example0}.cpp)
target_link_libraries(${example0} SeQuant ${TBB_LIBRARIES} Eigen3::Eigen)

set(example1 uccf12)
add_executable(${example1} EXCLUDE_FROM_ALL
    examples/${example1}/${example1}.cpp)
target_link_libraries(${example1} SeQuant ${TBB_LIBRARIES})

if (TARGET tiledarray)
    set(example2 eval_ta)
    add_executable(${example2} EXCLUDE_FROM_ALL
        SeQuant/domain/eval/read_tensor_ta.hpp
        SeQuant/domain/eval/read_tensor_ta.cpp
        SeQuant/domain/eval/eval_ta.hpp
        examples/eval/eval_ta.cpp)
    target_link_libraries(${example2} SeQuant ${TBB_LIBRARIES} tiledarray)
endif(TARGET tiledarray)

if(BTAS_SOURCE_DIR)
    set(example3 eval_btas)
    add_executable(${example3} EXCLUDE_FROM_ALL
        SeQuant/domain/eval/read_tensor_btas.hpp
        SeQuant/domain/eval/read_tensor_btas.cpp
        SeQuant/domain/eval/eval_btas.hpp
        examples/eval/eval_btas.cpp)
    target_include_directories(${example3} PUBLIC ${BTAS_SOURCE_DIR} ${Boost_INCLUDE_DIRS})
    target_link_libraries(${example3} SeQuant ${TBB_LIBRARIES})
endif(BTAS_SOURCE_DIR)

# add tests for running examples
set (lastexample 4)
foreach(i RANGE ${lastexample})
    if (TARGET ${example${i}})
        add_test(sequant/example/${example${i}}/build "${CMAKE_COMMAND}"
            --build ${CMAKE_BINARY_DIR} --target ${example${i}})
        add_test(NAME sequant/example/${example${i}}/run
                COMMAND ${example${i}}
                WORKING_DIRECTORY ${PROJECT_SOURCE_DIR}/examples)
        set_tests_properties(sequant/example/${example${i}}/run
                PROPERTIES DEPENDS sequant/example/${example${i}}/build)
    endif()
endforeach()

# target for running ALL tests
add_custom_target_subproject(sequant check
    USES_TERMINAL COMMAND ${CMAKE_CTEST_COMMAND} -V -R "'sequant/(unit|example)'")

####### DOCS ########

add_subdirectory(doc)


##########################
# export SeQuant
##########################

if(EXISTS ${PROJECT_SOURCE_DIR}/.git)
  find_package(Git REQUIRED)
  execute_process(
      COMMAND ${GIT_EXECUTABLE} rev-parse -q HEAD
      WORKING_DIRECTORY ${CMAKE_CURRENT_SOURCE_DIR}
      OUTPUT_VARIABLE SEQUANT_REVISION )
  string(REGEX MATCH "[0-9a-f]*"
      SEQUANT_REVISION "${SEQUANT_REVISION}")
else()
  set(SEQUANT_REVISION "unknown")
endif()

configure_file(
    ${PROJECT_SOURCE_DIR}/SeQuant/version.hpp.in
    ${PROJECT_BINARY_DIR}/SeQuant/version.hpp
)
install(FILES ${PROJECT_BINARY_DIR}/SeQuant/version.hpp
    DESTINATION "${SEQUANT_INSTALL_INCLUDEDIR}/SeQuant")

# Create the version file
write_basic_package_version_file(sequant-config-version.cmake
    VERSION ${SEQUANT_VERSION} COMPATIBILITY AnyNewerVersion)

# Create the targets file
export(EXPORT sequant
    NAMESPACE SeQuant::
    FILE "${PROJECT_BINARY_DIR}/sequant-targets.cmake")

## Create the configure file
configure_package_config_file(cmake/sequant-config.cmake.in
    "${PROJECT_BINARY_DIR}/sequant-config.cmake"
    INSTALL_DESTINATION "${SEQUANT_INSTALL_CMAKEDIR}"
    PATH_VARS CMAKE_INSTALL_PREFIX SEQUANT_INSTALL_BINDIR
    SEQUANT_INSTALL_INCLUDEDIR SEQUANT_INSTALL_LIBDIR
    SEQUANT_INSTALL_DOCDIR SEQUANT_INSTALL_CMAKEDIR)

## Install config, version, and target files
install(EXPORT sequant
    FILE "sequant-targets.cmake"
    DESTINATION "${SEQUANT_INSTALL_CMAKEDIR}"
    NAMESPACE SeQuant::
    COMPONENT sequant-config)
install(FILES
    "${PROJECT_BINARY_DIR}/sequant-config.cmake"
    "${PROJECT_BINARY_DIR}/sequant-config-version.cmake"
    DESTINATION "${SEQUANT_INSTALL_CMAKEDIR}"
    COMPONENT sequant-config)
add_custom_target_subproject(sequant install-config
    COMMAND ${CMAKE_COMMAND} -DCOMPONENT=sequant-config -P ${PROJECT_BINARY_DIR}/cmake_install.cmake
    COMMENT "Installing SeQuant config components")

feature_summary(WHAT ALL
    DESCRIPTION "=== SeQuant Package/Feature Info ===")

###############################################################################
# appendix: misc details
###############################################################################
SET(CMAKE_COLOR_MAKEFILE ON)
<|MERGE_RESOLUTION|>--- conflicted
+++ resolved
@@ -1,3 +1,4 @@
+
 cmake_minimum_required (VERSION 3.15.0) # need list(PREPEND for toolchains
 
 ###############################################################################
@@ -249,14 +250,6 @@
          tests/unit/test_tensor_network.cpp
          tests/unit/test_spin.cpp
          tests/unit/test_canonicalize.cpp
-<<<<<<< HEAD
-         tests/unit/test_expr.cpp)
-
-set(utests_src tests/unit/test_spin.cpp
-               tests/unit/test_index.cpp)
-
-set(utests_deps SeQuant)
-=======
          tests/unit/test_expr.cpp
          tests/unit/test_parse_expr.cpp
          tests/unit/test_eval_expr.cpp
@@ -266,7 +259,9 @@
          tests/unit/test_eval_node.cpp
          tests/unit/test_optimize.cpp
         )
->>>>>>> 9fb9134c
+
+set(utests_src tests/unit/test_spin.cpp
+        tests/unit/test_index.cpp)
 
 if (TARGET tiledarray)
     message("tiledarray found")
@@ -416,4 +411,4 @@
 ###############################################################################
 # appendix: misc details
 ###############################################################################
-SET(CMAKE_COLOR_MAKEFILE ON)
+SET(CMAKE_COLOR_MAKEFILE ON)