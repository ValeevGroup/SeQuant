cmake_minimum_required(VERSION 3.9)
project(SeQuant LANGUAGES CXX)
set(SEQUANT_VERSION 2.0.0-alpha.1)

set(CMAKE_CXX_STANDARD 17)
set(CMAKE_CXX_EXTENSIONS OFF)

# Enable ccache if not already enabled by symlink masquerading
if(NOT CMAKE_CXX_COMPILER MATCHES ".*/ccache$")
    find_program(CCACHE_EXECUTABLE ccache)
    if (CCACHE_EXECUTABLE)
        mark_as_advanced(CCACHE_EXECUTABLE)
        set_property(GLOBAL PROPERTY RULE_LAUNCH_COMPILE ${CCACHE_EXECUTABLE})
        set_property(GLOBAL PROPERTY RULE_LAUNCH_LINK ${CCACHE_EXECUTABLE})
        message(STATUS "Found ccache: ${CCACHE_EXECUTABLE}")
    else()
        set(CCACHE_EXECUTABLE "")
    endif()
endif()

list(APPEND CMAKE_MODULE_PATH "${PROJECT_SOURCE_DIR}/cmake/modules/")

include(AddCustomTargetSubproject)
include(external/versions.cmake)

# std::thread requires (on some platforms?) thread support which is not
# provided automatically
find_package(Threads REQUIRED)

# PSTL (used by g++-9 and clang++-8 in c++17 mode) needs TBB
if ((${CMAKE_CXX_COMPILER_ID} STREQUAL "GNU" AND
    ${CMAKE_CXX_COMPILER_VERSION} VERSION_GREATER 9) OR
    (${CMAKE_CXX_COMPILER_ID} STREQUAL "Clang" AND
    ${CMAKE_CXX_COMPILER_VERSION} VERSION_GREATER 8))
  set(PSTL_NEEDS_TBB TRUE)
  find_package(TBB REQUIRED)
endif()

# Ranges-V3
if (NOT RANGEV3_DIR)
    message(FATAL_ERROR "Set cache variable RANGEV3_DIR "
        "to the top of the Range-V3 source directory")
endif(NOT RANGEV3_DIR)
if (NOT EXISTS "${RANGEV3_DIR}/include")
    message(FATAL_ERROR "Given RANGEV3_DIR=\"${RANGEV3_DIR}\" but"
        " did not find include subdirectory;"
        " make sure that RANGEV3_DIR points"
        " to the top of valid Range-V3 source directory")
endif()
# if Range-V3 is a git repo check the revision
if(EXISTS "${RANGEV3_DIR}/.git")
  find_package(Git REQUIRED)
  execute_process(
      COMMAND ${GIT_EXECUTABLE} rev-parse -q HEAD
      WORKING_DIRECTORY "${RANGEV3_DIR}"
      OUTPUT_VARIABLE RANGEV3_REVISION )
  string(REGEX MATCH "[0-9a-f]*"
      RANGEV3_REVISION "${RANGEV3_REVISION}")
  if (NOT (${RANGEV3_REVISION} STREQUAL ${SEQUANT_TRACKED_RANGESV3_TAG}))
    message(FATAL_ERROR "RANGEV3_DIR=\"${RANGEV3_DIR}\" points to Range-V3"
        + " library with revision ${RANGEV3_REVISION}, "
        + " but need ${SEQUANT_TRACKED_RANGESV3_TAG}")
  endif ()
endif()
add_library(Range-V3 INTERFACE IMPORTED)
set_property(TARGET Range-V3 PROPERTY
             INTERFACE_INCLUDE_DIRECTORIES "${RANGEV3_DIR}/include")

# need Boost.ContainerHash
# NB Boost.Container is broken in v1.70
find_package(Boost ${SEQUANT_TRACKED_BOOST_VERSION} COMPONENTS serialization REQUIRED)
if (Boost_VERSION EQUAL 107000)
    message(FATAL_ERROR "Found Boost 1.70, but its Boost.Container is broken: "
        "use any version ${SEQUANT_TRACKED_BOOST_VERSION} "
        "or higher, other than 1.70")
endif()
add_library(Boost INTERFACE IMPORTED)
set_property(TARGET Boost PROPERTY
        INTERFACE_INCLUDE_DIRECTORIES ${Boost_INCLUDE_DIR})

# embedded bliss-0.73
add_library(bliss
        src/SeQuant/external/bliss/defs.cc
        src/SeQuant/external/bliss/defs.hh
        src/SeQuant/external/bliss/graph.cc
        src/SeQuant/external/bliss/graph.hh
        src/SeQuant/external/bliss/partition.cc
        src/SeQuant/external/bliss/partition.hh
        src/SeQuant/external/bliss/orbit.cc
        src/SeQuant/external/bliss/orbit.hh
        src/SeQuant/external/bliss/uintseqhash.cc
        src/SeQuant/external/bliss/uintseqhash.hh
        src/SeQuant/external/bliss/heap.cc
        src/SeQuant/external/bliss/heap.hh
        src/SeQuant/external/bliss/timer.cc
        src/SeQuant/external/bliss/timer.hh
        src/SeQuant/external/bliss/utils.cc
        src/SeQuant/external/bliss/utils.hh
        src/SeQuant/external/bliss/bliss_C.cc
        src/SeQuant/external/bliss/bliss_C.h
        )

add_library(SeQuant
        src/SeQuant/core/sequant.cpp
        src/SeQuant/core/sequant.hpp
        src/SeQuant/core/attr.hpp
        src/SeQuant/core/index.hpp
        src/SeQuant/core/space.cpp
        src/SeQuant/core/space.hpp
        src/SeQuant/core/op.cpp
        src/SeQuant/core/op.hpp
        src/SeQuant/core/abstract_tensor.hpp
        src/SeQuant/core/abstract_tensor.cpp
        src/SeQuant/core/tensor.cpp
        src/SeQuant/core/tensor.hpp
        src/SeQuant/core/expr.cpp
        src/SeQuant/core/expr.hpp
        src/SeQuant/core/wick.hpp
        src/SeQuant/core/ranges.hpp
        src/SeQuant/core/container.hpp
        src/SeQuant/core/meta.hpp
        src/SeQuant/core/latex.hpp
        src/SeQuant/core/wolfram.hpp
        src/SeQuant/core/expr_algorithm.hpp
        src/SeQuant/core/wick.impl.hpp
        src/SeQuant/core/expr_operator.hpp
        src/SeQuant/core/hash.hpp
        src/SeQuant/core/tag.hpp
        src/SeQuant/core/any.hpp
        src/SeQuant/core/hugenholtz.hpp
        src/SeQuant/core/algorithm.hpp
        src/SeQuant/core/tensor_network.cpp
        src/SeQuant/core/tensor_network.hpp
        src/SeQuant/core/runtime.hpp
        src/SeQuant/core/utility.hpp
        src/SeQuant/core/bliss.hpp
        src/SeQuant/core/timer.hpp
        src/SeQuant/domain/mbpt/convention.cpp
        src/SeQuant/domain/mbpt/convention.hpp
        src/SeQuant/domain/mbpt/op.cpp
        src/SeQuant/domain/mbpt/op.hpp
        src/SeQuant/domain/mbpt/spin.hpp
        src/SeQuant/domain/mbpt/sr/sr.cpp
        src/SeQuant/domain/mbpt/sr/sr.hpp
        )
target_link_libraries(SeQuant Range-V3 Boost bliss Threads::Threads)
if (PSTL_NEEDS_TBB)
    target_link_libraries(SeQuant ${TBB_LIBRARIES})
    target_include_directories(SeQuant PUBLIC ${TBB_INCLUDE_DIRS})
endif()
target_include_directories(SeQuant PUBLIC
        $<BUILD_INTERFACE:${CMAKE_SOURCE_DIR}/src>
        $<INSTALL_INTERFACE:${CMAKE_INSTALL_PREFIX}/include>)

find_package(Libint2 2.6.0 CONFIG REQUIRED)

find_package(TiledArray CONFIG COMPONENTS tiledarray)

add_library(evaluator EXCLUDE_FROM_ALL
    src/SeQuant/domain/evaluate/eval_fwd.hpp
    src/SeQuant/domain/evaluate/eval_tree.hpp
    src/SeQuant/domain/evaluate/eval_tree.cpp
    src/SeQuant/domain/evaluate/eval_tree_node.hpp
    src/SeQuant/domain/evaluate/eval_tree_node.cpp
    src/SeQuant/domain/evaluate/factorizer.hpp
    src/SeQuant/domain/evaluate/factorizer.cpp
    # src/SeQuant/domain/evaluate/path_tree.hpp
    # src/SeQuant/domain/evaluate/path_tree.cpp
    )
target_include_directories(evaluator PUBLIC
    $<BUILD_INTERFACE:${CMAKE_SOURCE_DIR}/src>
    $<INSTALL_INTERFACE:${CMAKE_INSTALL_PREFIX}/include>)
target_link_libraries(evaluator SeQuant ${TBB_LIBRARIES})

enable_testing(true)

set(utests_src
<<<<<<< HEAD
        # tests/unit/test_space.cpp
        # tests/unit/test_index.cpp
        # tests/unit/test_op.cpp
        # tests/unit/test_wick.cpp
        # tests/unit/test_tensor.cpp
        # tests/unit/test_bliss.cpp
        # tests/unit/test_expr.cpp
        # tests/unit/test_iterator.cpp
        # tests/unit/test_tensor_network.cpp
        # tests/unit/test_mbpt.cpp
=======
        tests/unit/test_space.cpp
        tests/unit/test_index.cpp
        tests/unit/test_op.cpp
        tests/unit/test_wick.cpp
        tests/unit/test_tensor.cpp
        tests/unit/test_bliss.cpp
        tests/unit/test_expr.cpp
        tests/unit/test_iterator.cpp
        # tests/unit/test_tensor_network.cpp
        tests/unit/test_tn_factorization.cpp
        tests/unit/test_mbpt.cpp
>>>>>>> 97fcac63
        )
set(utests_deps SeQuant evaluator)

if (TARGET tiledarray)
  list(APPEND utests_src
      ## unit tests for evaluation
      tests/unit/test_eval_tree.cpp
      # tests/unit/test_path_tree.cpp
      )
  list(APPEND utests_deps tiledarray)
endif(TARGET tiledarray)

set(unit_test_executable unit_tests)
add_executable(${unit_test_executable} EXCLUDE_FROM_ALL
        tests/unit/test_main.cpp
        tests/unit/catch.hpp
        ${utests_src})
target_link_libraries(${unit_test_executable} ${utests_deps})
add_test(unit/build "${CMAKE_COMMAND}" --build ${CMAKE_BINARY_DIR}
    --target ${unit_test_executable})

add_test(NAME unit/run
        COMMAND ${unit_test_executable})
set_tests_properties(unit/run
        PROPERTIES DEPENDS unit/build
        WORKING_DIRECTORY ${CMAKE_SOURCE_DIR}/tests/unit)

####### Tests ########

# Single-Reference Coupled-Cluster
# srcc example
set(example0 srcc)
add_executable(${example0} EXCLUDE_FROM_ALL
        examples/${example0}/${example0}.cpp)
target_link_libraries(${example0} SeQuant ${TBB_LIBRARIES})

if (TARGET tiledarray)
    # expr_evaluation example
    set(example1 expr_evaluation)
    add_executable(${example1} EXCLUDE_FROM_ALL
        examples/evaluation/${example1}.cpp
        examples/contract/interpret/contract.hpp
        examples/contract/scf/hartree-fock.cc)
    target_link_libraries(${example1} SeQuant evaluator ${TBB_LIBRARIES}
        Libint2::cxx tiledarray)
    target_link_directories(${example1} PUBLIC ${TBB_LIBRARIES})
    target_compile_definitions(${example1} PRIVATE SEQUANT_HAS_TILEDARRAY)
endif (TARGET tiledarray)


# add tests for running examples
set (lastexample 3)
foreach(i RANGE ${lastexample})
    if (TARGET ${example${i}})
        add_test(example/${example${i}}/build "${CMAKE_COMMAND}"
            --build ${CMAKE_BINARY_DIR} --target ${example${i}})
        add_test(NAME example/${example${i}}/run
                COMMAND ${example${i}}
                WORKING_DIRECTORY ${CMAKE_SOURCE_DIR}/examples)
        set_tests_properties(example/${example${i}}/run
                PROPERTIES DEPENDS example/${example${i}}/build)
    endif()
endforeach()

# target for running ALL tests
add_custom_target_subproject(sequant check
    USES_TERMINAL COMMAND ${CMAKE_CTEST_COMMAND} -V)

####### DOCS ########

add_subdirectory(doc)<|MERGE_RESOLUTION|>--- conflicted
+++ resolved
@@ -175,18 +175,6 @@
 enable_testing(true)
 
 set(utests_src
-<<<<<<< HEAD
-        # tests/unit/test_space.cpp
-        # tests/unit/test_index.cpp
-        # tests/unit/test_op.cpp
-        # tests/unit/test_wick.cpp
-        # tests/unit/test_tensor.cpp
-        # tests/unit/test_bliss.cpp
-        # tests/unit/test_expr.cpp
-        # tests/unit/test_iterator.cpp
-        # tests/unit/test_tensor_network.cpp
-        # tests/unit/test_mbpt.cpp
-=======
         tests/unit/test_space.cpp
         tests/unit/test_index.cpp
         tests/unit/test_op.cpp
@@ -195,10 +183,9 @@
         tests/unit/test_bliss.cpp
         tests/unit/test_expr.cpp
         tests/unit/test_iterator.cpp
+        tests/unit/test_mbpt.cpp
         # tests/unit/test_tensor_network.cpp
         tests/unit/test_tn_factorization.cpp
-        tests/unit/test_mbpt.cpp
->>>>>>> 97fcac63
         )
 set(utests_deps SeQuant evaluator)
 
