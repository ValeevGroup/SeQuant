--- conflicted
+++ resolved
@@ -84,8 +84,6 @@
 include(AddCustomTargetSubproject)
 include(FeatureSummary)
 include(CMakePackageConfigHelpers)
-
-option(SEQUANT_BUILD_BENCHMARKS "Enable building of benchmarks" OFF)
 
 ##########################
 # Standard build variables
@@ -435,10 +433,7 @@
             tests/unit/test_string.cpp
             tests/unit/test_latex.cpp
             tests/unit/test_utilities.cpp
-<<<<<<< HEAD
-=======
             tests/unit/test_export.cpp
->>>>>>> 7f31851a
             )
 
     if (TARGET tiledarray)
@@ -566,10 +561,6 @@
     target_link_libraries(${example12} SeQuant)
 
     # add tests for running examples
-<<<<<<< HEAD
-    set(lastexample 12)
-=======
->>>>>>> 7f31851a
     foreach (i RANGE ${lastexample})
         if (TARGET ${example${i}})
             add_dependencies(examples-sequant ${example${i}})
@@ -598,10 +589,6 @@
     add_custom_target_subproject(sequant check USES_TERMINAL COMMAND echo "WARNING: SeQuant testing disabled. To enable, give -DBUILD_TESTING=ON to cmake")
 endif (BUILD_TESTING)
 
-if (SEQUANT_BUILD_BENCHMARKS)
-    add_subdirectory(benchmarks)
-endif()
-
 ####### Python ########
 
 if (SEQUANT_PYTHON)
