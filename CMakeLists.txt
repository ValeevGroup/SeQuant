cmake_minimum_required(VERSION 3.9)
project(SeQuant LANGUAGES CXX)
set(SEQUANT_VERSION 2.0.0-alpha.1)

set(CMAKE_CXX_STANDARD 17)
set(CMAKE_CXX_EXTENSIONS OFF)

# Enable ccache if not already enabled by symlink masquerading
if(NOT CMAKE_CXX_COMPILER MATCHES ".*/ccache$")
    find_program(CCACHE_EXECUTABLE ccache)
    if (CCACHE_EXECUTABLE)
        mark_as_advanced(CCACHE_EXECUTABLE)
        set_property(GLOBAL PROPERTY RULE_LAUNCH_COMPILE ${CCACHE_EXECUTABLE})
        set_property(GLOBAL PROPERTY RULE_LAUNCH_LINK ${CCACHE_EXECUTABLE})
        message(STATUS "Found ccache: ${CCACHE_EXECUTABLE}")
    else()
        set(CCACHE_EXECUTABLE "")
    endif()
endif()

list(APPEND CMAKE_MODULE_PATH "${PROJECT_SOURCE_DIR}/cmake/modules/")

include(AddCustomTargetSubproject)
include(external/versions.cmake)

# std::thread requires (on some platforms?) thread support which is not
# provided automatically
find_package(Threads REQUIRED)

# PSTL (used by g++-9 and clang++-8 in c++17 mode) needs TBB
if ((${CMAKE_CXX_COMPILER_ID} STREQUAL "GNU" AND
    ${CMAKE_CXX_COMPILER_VERSION} VERSION_GREATER 9) OR
    (${CMAKE_CXX_COMPILER_ID} STREQUAL "Clang" AND
    ${CMAKE_CXX_COMPILER_VERSION} VERSION_GREATER 8))
  set(PSTL_NEEDS_TBB TRUE)
  find_package(TBB REQUIRED)
endif()

# Ranges-V3
if (NOT RANGEV3_DIR)
    message(FATAL_ERROR "Set cache variable RANGEV3_DIR "
        "to the top of the Range-V3 source directory")
endif(NOT RANGEV3_DIR)
if (NOT EXISTS "${RANGEV3_DIR}/include")
    message(FATAL_ERROR "Given RANGEV3_DIR=\"${RANGEV3_DIR}\" but"
        " did not find include subdirectory;"
        " make sure that RANGEV3_DIR points"
        " to the top of valid Range-V3 source directory")
endif()
# if Range-V3 is a git repo check the revision
if(EXISTS "${RANGEV3_DIR}/.git")
  find_package(Git REQUIRED)
  execute_process(
      COMMAND ${GIT_EXECUTABLE} rev-parse -q HEAD
      WORKING_DIRECTORY "${RANGEV3_DIR}"
      OUTPUT_VARIABLE RANGEV3_REVISION )
  string(REGEX MATCH "[0-9a-f]*"
      RANGEV3_REVISION "${RANGEV3_REVISION}")
  if (NOT (${RANGEV3_REVISION} STREQUAL ${SEQUANT_TRACKED_RANGESV3_TAG}))
    message(FATAL_ERROR "RANGEV3_DIR=\"${RANGEV3_DIR}\" points to Range-V3"
        + " library with revision ${RANGEV3_REVISION}, "
        + " but need ${SEQUANT_TRACKED_RANGESV3_TAG}")
  endif ()
endif()
add_library(Range-V3 INTERFACE IMPORTED)
set_property(TARGET Range-V3 PROPERTY
             INTERFACE_INCLUDE_DIRECTORIES "${RANGEV3_DIR}/include")

# need Boost.ContainerHash
# NB Boost.Container is broken in v1.70
find_package(Boost ${SEQUANT_TRACKED_BOOST_VERSION} REQUIRED)
if (Boost_VERSION EQUAL 107000)
    message(FATAL_ERROR "Found Boost 1.70, but its Boost.Container is broken: "
        "use any version ${SEQUANT_TRACKED_BOOST_VERSION} "
        "or higher, other than 1.70")
endif()
add_library(Boost INTERFACE IMPORTED)
set_property(TARGET Boost PROPERTY
        INTERFACE_INCLUDE_DIRECTORIES ${Boost_INCLUDE_DIR})

# embedded bliss-0.73
add_library(bliss
        src/SeQuant/external/bliss/defs.cc
        src/SeQuant/external/bliss/defs.hh
        src/SeQuant/external/bliss/graph.cc
        src/SeQuant/external/bliss/graph.hh
        src/SeQuant/external/bliss/partition.cc
        src/SeQuant/external/bliss/partition.hh
        src/SeQuant/external/bliss/orbit.cc
        src/SeQuant/external/bliss/orbit.hh
        src/SeQuant/external/bliss/uintseqhash.cc
        src/SeQuant/external/bliss/uintseqhash.hh
        src/SeQuant/external/bliss/heap.cc
        src/SeQuant/external/bliss/heap.hh
        src/SeQuant/external/bliss/timer.cc
        src/SeQuant/external/bliss/timer.hh
        src/SeQuant/external/bliss/utils.cc
        src/SeQuant/external/bliss/utils.hh
        src/SeQuant/external/bliss/bliss_C.cc
        src/SeQuant/external/bliss/bliss_C.h
        )

add_library(SeQuant
        src/SeQuant/core/sequant.cpp
        src/SeQuant/core/sequant.hpp
        src/SeQuant/core/attr.hpp
        src/SeQuant/core/index.hpp
        src/SeQuant/core/space.cpp
        src/SeQuant/core/space.hpp
        src/SeQuant/core/op.cpp
        src/SeQuant/core/op.hpp
        src/SeQuant/core/abstract_tensor.hpp
        src/SeQuant/core/abstract_tensor.cpp
        src/SeQuant/core/tensor.cpp
        src/SeQuant/core/tensor.hpp
        src/SeQuant/core/expr.cpp
        src/SeQuant/core/expr.hpp
        src/SeQuant/core/wick.hpp
        src/SeQuant/core/ranges.hpp
        src/SeQuant/core/container.hpp
        src/SeQuant/core/meta.hpp
        src/SeQuant/core/latex.hpp
        src/SeQuant/core/wolfram.hpp
        src/SeQuant/core/expr_algorithm.hpp
        src/SeQuant/core/wick.impl.hpp
        src/SeQuant/core/expr_operator.hpp
        src/SeQuant/core/hash.hpp
        src/SeQuant/core/tag.hpp
        src/SeQuant/core/any.hpp
        src/SeQuant/core/hugenholtz.hpp
        src/SeQuant/core/algorithm.hpp
        src/SeQuant/core/tensor_network.cpp
        src/SeQuant/core/tensor_network.hpp
        src/SeQuant/core/runtime.hpp
        src/SeQuant/core/utility.hpp
        src/SeQuant/core/bliss.hpp
        src/SeQuant/core/timer.hpp
        src/SeQuant/domain/mbpt/convention.cpp
        src/SeQuant/domain/mbpt/convention.hpp
        src/SeQuant/domain/mbpt/op.cpp
        src/SeQuant/domain/mbpt/op.hpp
        src/SeQuant/domain/mbpt/spin.hpp
        src/SeQuant/domain/mbpt/sr/sr.cpp
        src/SeQuant/domain/mbpt/sr/sr.hpp
        )
target_link_libraries(SeQuant Range-V3 Boost bliss Threads::Threads)
if (PSTL_NEEDS_TBB)
    target_link_libraries(SeQuant ${TBB_LIBRARIES})
    target_include_directories(SeQuant PUBLIC ${TBB_INCLUDE_DIRS})
endif()
target_include_directories(SeQuant PUBLIC
        $<BUILD_INTERFACE:${CMAKE_SOURCE_DIR}/src>
        $<INSTALL_INTERFACE:${CMAKE_INSTALL_PREFIX}/include>)

find_package(Libint2 2.6.0 CONFIG REQUIRED)

find_package(TiledArray CONFIG COMPONENTS tiledarray)

add_library(evaluator EXCLUDE_FROM_ALL
    src/SeQuant/domain/evaluate/eval_tensor_fwd.hpp
    src/SeQuant/domain/evaluate/eval_tensor.hpp
    src/SeQuant/domain/evaluate/eval_tensor_builder.hpp
    src/SeQuant/domain/evaluate/eval_context.hpp
    src/SeQuant/domain/evaluate/path_tree.hpp
    src/SeQuant/domain/evaluate/path_tree.cpp
    src/SeQuant/domain/evaluate/factorizer.hpp)
target_include_directories(evaluator PUBLIC
    $<BUILD_INTERFACE:${CMAKE_SOURCE_DIR}/src>
    $<INSTALL_INTERFACE:${CMAKE_INSTALL_PREFIX}/include>)
target_link_libraries(evaluator SeQuant ${TBB_LIBRARIES})

enable_testing(true)

set(utests_src
<<<<<<< HEAD
        # tests/unit/test_space.cpp
        # tests/unit/test_index.cpp
        # tests/unit/test_op.cpp
         tests/unit/test_wick.cpp
        # tests/unit/test_tensor.cpp
        # tests/unit/test_bliss.cpp
        # tests/unit/test_expr.cpp
        # tests/unit/test_iterator.cpp
         tests/unit/test_tensor_network.cpp
        # tests/unit/test_mbpt.cpp
        ## unit tests for evaluation
        tests/unit/test_path_tree.cpp
=======
        tests/unit/test_space.cpp
        tests/unit/test_index.cpp
        tests/unit/test_op.cpp
        tests/unit/test_wick.cpp
        tests/unit/test_tensor.cpp
        tests/unit/test_bliss.cpp
        tests/unit/test_expr.cpp
        tests/unit/test_iterator.cpp
        tests/unit/test_tensor_network.cpp
        tests/unit/test_mbpt.cpp
>>>>>>> 08aef82f
        )
set(utests_deps SeQuant evaluator)

if (TARGET tiledarray)
  list(APPEND utests_src
      ## unit tests for evaluation
      tests/unit/test_path_tree.cpp
      tests/unit/test_eval_tensor.cpp
      )
  list(APPEND utests_deps tiledarray)
endif(TARGET tiledarray)

set(unit_test_executable unit_tests)
add_executable(${unit_test_executable} EXCLUDE_FROM_ALL
        tests/unit/test_main.cpp
        tests/unit/catch.hpp
        ${utests_src})
target_link_libraries(${unit_test_executable} ${utests_deps})
add_test(unit/build "${CMAKE_COMMAND}" --build ${CMAKE_BINARY_DIR}
    --target ${unit_test_executable})

add_test(NAME unit/run
        COMMAND ${unit_test_executable})
set_tests_properties(unit/run
        PROPERTIES DEPENDS unit/build
        WORKING_DIRECTORY ${CMAKE_SOURCE_DIR}/tests/unit)

####### Tests ########

# Single-Reference Coupled-Cluster
# srcc example
set(example0 srcc)
add_executable(${example0} EXCLUDE_FROM_ALL
        examples/${example0}/${example0}.cpp)
target_link_libraries(${example0} SeQuant ${TBB_LIBRARIES})

if (TARGET tiledarray)
# expr_evaluation example
    set(example1 expr_evaluation)
    add_executable(${example1} EXCLUDE_FROM_ALL
        examples/evaluation/${example1}.cpp
        examples/contract/interpret/contract.hpp
        examples/contract/scf/hartree-fock.cc)
    target_link_libraries(${example1} SeQuant evaluator ${TBB_LIBRARIES}
        Libint2::cxx tiledarray)
    target_link_directories(${example1} PUBLIC ${TBB_LIBRARIES})
    target_compile_definitions(${example1} PRIVATE SEQUANT_HAS_TILEDARRAY)
endif (TARGET tiledarray)

# add tests for running examples
set (lastexample 2)
foreach(i RANGE ${lastexample})
    if (TARGET ${example${i}})
        add_test(example/${example${i}}/build "${CMAKE_COMMAND}"
            --build ${CMAKE_BINARY_DIR} --target ${example${i}})
        add_test(NAME example/${example${i}}/run
                COMMAND ${example${i}}
                WORKING_DIRECTORY ${CMAKE_SOURCE_DIR}/examples)
        set_tests_properties(example/${example${i}}/run
                PROPERTIES DEPENDS example/${example${i}}/build)
    endif()
endforeach()

# target for running ALL tests
add_custom_target_subproject(sequant check
    USES_TERMINAL COMMAND ${CMAKE_CTEST_COMMAND} -V)

####### DOCS ########

add_subdirectory(doc)<|MERGE_RESOLUTION|>--- conflicted
+++ resolved
@@ -172,20 +172,6 @@
 enable_testing(true)
 
 set(utests_src
-<<<<<<< HEAD
-        # tests/unit/test_space.cpp
-        # tests/unit/test_index.cpp
-        # tests/unit/test_op.cpp
-         tests/unit/test_wick.cpp
-        # tests/unit/test_tensor.cpp
-        # tests/unit/test_bliss.cpp
-        # tests/unit/test_expr.cpp
-        # tests/unit/test_iterator.cpp
-         tests/unit/test_tensor_network.cpp
-        # tests/unit/test_mbpt.cpp
-        ## unit tests for evaluation
-        tests/unit/test_path_tree.cpp
-=======
         tests/unit/test_space.cpp
         tests/unit/test_index.cpp
         tests/unit/test_op.cpp
@@ -196,7 +182,6 @@
         tests/unit/test_iterator.cpp
         tests/unit/test_tensor_network.cpp
         tests/unit/test_mbpt.cpp
->>>>>>> 08aef82f
         )
 set(utests_deps SeQuant evaluator)
 
