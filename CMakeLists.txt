cmake_minimum_required(VERSION 3.15.0) # need list(PREPEND for toolchains

###############################################################################
# Bring ValeevGroup cmake toolkit
###############################################################################
include(FetchContent)
if (DEFINED PROJECT_BINARY_DIR)
    set(VG_CMAKE_KIT_PREFIX_DIR PROJECT_BINARY_DIR)
else ()
    set(VG_CMAKE_KIT_PREFIX_DIR CMAKE_CURRENT_BINARY_DIR)
endif()
FetchContent_Declare(
        vg_cmake_kit
        QUIET
        GIT_REPOSITORY      https://github.com/ValeevGroup/kit-cmake.git
        SOURCE_DIR ${${VG_CMAKE_KIT_PREFIX_DIR}}/cmake/vg
        BINARY_DIR ${${VG_CMAKE_KIT_PREFIX_DIR}}/cmake/vg-build
        SUBBUILD_DIR ${${VG_CMAKE_KIT_PREFIX_DIR}}/cmake/vg-subbuild
)
FetchContent_MakeAvailable(vg_cmake_kit)
list(APPEND CMAKE_MODULE_PATH "${vg_cmake_kit_SOURCE_DIR}/modules")

# Set SeQuant version
set(SEQUANT_MAJOR_VERSION 2)
set(SEQUANT_MINOR_VERSION 0)
set(SEQUANT_MICRO_VERSION 0)
set(SEQUANT_PRERELEASE_ID alpha.1)
set(SEQUANT_VERSION "${SEQUANT_MAJOR_VERSION}.${SEQUANT_MINOR_VERSION}.${SEQUANT_MICRO_VERSION}")
if (SEQUANT_PRERELEASE_ID)
    set(SEQUANT_EXT_VERSION "${SEQUANT_VERSION}-${SEQUANT_PRERELEASE_ID}")
else (SEQUANT_PRERELEASE_ID)
    set(SEQUANT_EXT_VERSION "${SEQUANT_VERSION}")
endif (SEQUANT_PRERELEASE_ID)

# make SeQuant project
project(SeQuant LANGUAGES CXX VERSION "${SEQUANT_VERSION}" DESCRIPTION "SEcond QUANTization toolkit")

if (NOT DEFINED CMAKE_CXX_STANDARD)
    set(CMAKE_CXX_STANDARD 17)
else()
    if (CMAKE_CXX_STANDARD LESS 17)
         message(FATAL_ERROR "SeQuant requires C++17, but CMAKE_CXX_STANDARD=${CMAKE_CXX_STANDARD}")
    endif()
endif()
if (NOT DEFINED CMAKE_CXX_EXTENSIONS)
    set(CMAKE_CXX_EXTENSIONS OFF)
endif()

# Enable ccache if not already enabled by symlink masquerading
if (NOT CMAKE_CXX_COMPILER MATCHES ".*/ccache$")
    find_program(CCACHE_EXECUTABLE ccache)
    if (CCACHE_EXECUTABLE)
        mark_as_advanced(CCACHE_EXECUTABLE)
        set_property(GLOBAL PROPERTY RULE_LAUNCH_COMPILE ${CCACHE_EXECUTABLE})
        set_property(GLOBAL PROPERTY RULE_LAUNCH_LINK ${CCACHE_EXECUTABLE})
        message(STATUS "Found ccache: ${CCACHE_EXECUTABLE}")
    else ()
        set(CCACHE_EXECUTABLE "")
    endif ()
endif ()

list(APPEND CMAKE_MODULE_PATH "${PROJECT_SOURCE_DIR}/cmake/modules/")

set(FETCHCONTENT_UPDATES_DISCONNECTED OFF CACHE BOOL "Enables UPDATE_DISCONNECTED behavior for all content population")
include(FetchContent)
include(AddCustomTargetSubproject)
include(FeatureSummary)
include(CMakePackageConfigHelpers)
include(external/versions.cmake)

##########################
# Standard build variables
##########################
set(SEQUANT_INSTALL_BINDIR "bin"
        CACHE PATH "SeQuant BIN install directory")
set(SEQUANT_INSTALL_INCLUDEDIR "include"
        CACHE PATH "SeQuant INCLUDE install directory")
set(SEQUANT_INSTALL_LIBDIR "lib"
        CACHE PATH "SeQuant LIB install directory")
set(SEQUANT_INSTALL_SHAREDIR "share/sequant/${SEQUANT_MAJOR_VERSION}.${SEQUANT_MINOR_VERSION}.${SEQUANT_MICRO_VERSION}"
        CACHE PATH "SeQuant SHARE install directory")
set(SEQUANT_INSTALL_DATADIR "${SEQUANT_INSTALL_SHAREDIR}/data"
        CACHE PATH "SeQuant DATA install directory")
set(SEQUANT_INSTALL_DOCDIR "${SEQUANT_INSTALL_SHAREDIR}/doc"
        CACHE PATH "SeQuant DOC install directory")
set(SEQUANT_INSTALL_CMAKEDIR "lib/cmake/sequant"
        CACHE PATH "SeQuant CMAKE install directory")

##########################
# SeQuant package options
##########################

option(ENABLE_TBB "Enable TBB as an optional prerequisite for C++17's parallel STL (if PSTL is not supported will use of standard C++11 concurrency)" OFF)
add_feature_info(TBB ENABLE_TBB "Intel Thread-Building Blocks is an optional prerequisite for C++17's parallel STL")

option(SEQUANT_EVAL_TESTS "Enable building of evaluation tests (if true, will look for and/or build TA)" OFF)
add_feature_info(EVAL_TESTS SEQUANT_EVAL_TESTS "Build evaluation tests (if true, will look for and/or build TA)")

##########################
# Prerequisites
##########################

# std::thread requires (on some platforms?) thread support which is not
# provided automatically
find_package(Threads REQUIRED)

# PSTL (used by g++-9 and clang++-8 in c++17 mode) needs TBB
if ((${CMAKE_CXX_COMPILER_ID} STREQUAL "GNU" AND
        ${CMAKE_CXX_COMPILER_VERSION} VERSION_GREATER 9) OR
(${CMAKE_CXX_COMPILER_ID} STREQUAL "Clang" AND
        ${CMAKE_CXX_COMPILER_VERSION} VERSION_GREATER 8))
    if (ENABLE_TBB)  # but user must enable the search for TBB since this is an additional source of build entropy
        find_package(TBB REQUIRED)
    endif (ENABLE_TBB)
endif ()
# check of <execution> header is usable
include(CheckCXXFeatures)
check_cxx_execution_header(SEQUANT)

# Ranges-V3
include(FindOrFetchRangeV3)

# need Boost.ContainerHash and Boost.Regex
# NB Boost.Container is broken in v1.70
find_package(Boost ${SEQUANT_TRACKED_BOOST_VERSION} CONFIG COMPONENTS regex)
if (Boost_VERSION_STRING VERSION_LESS ${SEQUANT_TRACKED_BOOST_VERSION} OR NOT TARGET Boost::boost OR NOT TARGET Boost::regex)
    find_package(Boost ${SEQUANT_TRACKED_BOOST_VERSION} REQUIRED COMPONENTS regex)
    message(STATUS "Found Boost (version ${Boost_VERSION}) via FindBoost module")
    set(Boost_USE_CONFIG FALSE)
else ()
    message(STATUS "Found Boost (version ${Boost_VERSION}) via CONFIG ${Boost_CONFIG}")
    set(Boost_USE_CONFIG TRUE)
endif ()
if (Boost_VERSION_MACRO EQUAL 107000)
    message(FATAL_ERROR "Found Boost 1.70, but its Boost.Container is broken: "
            "use any version ${SEQUANT_TRACKED_BOOST_VERSION} "
            "or higher, other than 1.70")
endif ()
# Boost.Move is broken in 1.77 and 1.78 unless using c++20
# fixed in 1.79 via https://github.com/boostorg/move/commit/78f26da1f3a5a3831e9e70efe83f9c56eef94e8c
if (CMAKE_CXX_STANDARD LESS 20)
    if (Boost_VERSION_MACRO GREATER_EQUAL 107700 AND Boost_VERSION_MACRO LESS 107900)
        message(FATAL_ERROR "Found Boost 1.77 <= version < 1.79, but its Boost.Move is broken with pre-C++20: use a version older than 1.77 or newer than 1.78")
    endif ()
endif ()

# embedded bliss-0.73
add_library(SeQuant-bliss
        SeQuant/external/bliss/defs.cc
        SeQuant/external/bliss/defs.hh
        SeQuant/external/bliss/graph.cc
        SeQuant/external/bliss/graph.hh
        SeQuant/external/bliss/partition.cc
        SeQuant/external/bliss/partition.hh
        SeQuant/external/bliss/orbit.cc
        SeQuant/external/bliss/orbit.hh
        SeQuant/external/bliss/uintseqhash.cc
        SeQuant/external/bliss/uintseqhash.hh
        SeQuant/external/bliss/heap.cc
        SeQuant/external/bliss/heap.hh
        SeQuant/external/bliss/timer.cc
        SeQuant/external/bliss/timer.hh
        SeQuant/external/bliss/utils.cc
        SeQuant/external/bliss/utils.hh
        SeQuant/external/bliss/bliss_C.cc
        SeQuant/external/bliss/bliss_C.h
        )

add_library(SeQuant
        SeQuant/core/sequant.cpp
        SeQuant/core/sequant.hpp
        SeQuant/core/attr.hpp
        SeQuant/core/index.cpp
        SeQuant/core/index.hpp
        SeQuant/core/space.cpp
        SeQuant/core/space.hpp
        SeQuant/core/op.cpp
        SeQuant/core/op.hpp
        SeQuant/core/abstract_tensor.hpp
        SeQuant/core/abstract_tensor.cpp
        SeQuant/core/tensor.cpp
        SeQuant/core/tensor.hpp
        SeQuant/core/expr.cpp
        SeQuant/core/expr.hpp
        SeQuant/core/wick.hpp
        SeQuant/core/ranges.hpp
        SeQuant/core/container.hpp
        SeQuant/core/meta.hpp
        SeQuant/core/latex.hpp
        SeQuant/core/wolfram.hpp
        SeQuant/core/expr_algorithm.hpp
        SeQuant/core/wick.impl.hpp
        SeQuant/core/expr_operator.hpp
        SeQuant/core/hash.hpp
        SeQuant/core/tag.hpp
        SeQuant/core/any.hpp
        SeQuant/core/hugenholtz.hpp
        SeQuant/core/algorithm.hpp
        SeQuant/core/tensor_network.cpp
        SeQuant/core/tensor_network.hpp
        SeQuant/core/runtime.hpp
        SeQuant/core/utility.hpp
        SeQuant/core/bliss.hpp
        SeQuant/core/timer.hpp
        SeQuant/core/binary_node.hpp
        SeQuant/core/clone.hpp
        SeQuant/core/clone.cpp
        SeQuant/core/eval_seq.hpp
        SeQuant/core/eval_expr.hpp
        SeQuant/core/eval_expr.cpp
        SeQuant/core/asy_cost.hpp
        SeQuant/core/asy_cost.cpp
        SeQuant/core/eval_node.hpp
        SeQuant/core/eval_node.cpp
        SeQuant/core/parse_expr.hpp
        SeQuant/core/parse/parse_expr.cpp
        SeQuant/core/optimize.hpp
        SeQuant/core/optimize/optimize.cpp
        SeQuant/core/parse/token.hpp
        SeQuant/core/parse/token.cpp
        SeQuant/core/parse/token_sequant.hpp
        SeQuant/core/parse/token_sequant.cpp
        SeQuant/core/parse/rpn.hpp
        SeQuant/core/parse/rpn.cpp
        SeQuant/core/parse/regex_sequant.hpp
        SeQuant/core/parse/regex_sequant.cpp
        SeQuant/domain/eqs/cceqs.hpp
        SeQuant/domain/eqs/cceqs.cpp
        SeQuant/domain/eval/eval.hpp
        SeQuant/domain/eval/cache_manager.hpp
        SeQuant/domain/utils/rand_color.cpp
        SeQuant/domain/utils/rand_color.hpp
        SeQuant/domain/mbpt/convention.cpp
        SeQuant/domain/mbpt/convention.hpp
        SeQuant/domain/mbpt/op.cpp
        SeQuant/domain/mbpt/op.hpp
        SeQuant/domain/mbpt/spin.hpp
        SeQuant/domain/mbpt/spin.cpp
        SeQuant/domain/mbpt/sr/sr.cpp
        SeQuant/domain/mbpt/sr/sr.hpp
        SeQuant/domain/transcorrelated/antisymmetrizer.hpp
        SeQuant/domain/transcorrelated/simplifications.h
        SeQuant/domain/transcorrelated/three_body_decomp.hpp
        SeQuant/domain/eqs/single_ref_uccf12.h)

target_link_libraries(SeQuant PUBLIC range-v3::range-v3 Boost::regex Boost::boost SeQuant-bliss Threads::Threads)
if (SEQUANT_HAS_EXECUTION_HEADER_STANDALONE OR SEQUANT_HAS_EXECUTION_HEADER_WITH_TBB)
    target_compile_definitions(SeQuant PUBLIC SEQUANT_HAS_EXECUTION_HEADER)
    if (SEQUANT_HAS_EXECUTION_HEADER_WITH_TBB)
        target_link_libraries(SeQuant PUBLIC ${TBB_LIBRARIES})
        target_include_directories(SeQuant PUBLIC ${TBB_INCLUDE_DIRS})
    endif ()
endif ()
target_include_directories(SeQuant PUBLIC
        $<BUILD_INTERFACE:${PROJECT_SOURCE_DIR}>
        $<INSTALL_INTERFACE:${CMAKE_INSTALL_PREFIX}/include>)
target_compile_features(SeQuant INTERFACE "cxx_std_17")
install(TARGETS SeQuant-bliss EXPORT sequant COMPONENT sequant LIBRARY DESTINATION ${SEQUANT_INSTALL_LIBDIR})
install(TARGETS SeQuant EXPORT sequant COMPONENT sequant LIBRARY DESTINATION ${SEQUANT_INSTALL_LIBDIR})
install(DIRECTORY SeQuant
        COMPONENT sequant
        DESTINATION "${SEQUANT_INSTALL_INCLUDEDIR}"
        FILES_MATCHING PATTERN "*.hpp"
        PATTERN "*.hh"
        )
add_library(SeQuant::SeQuant ALIAS SeQuant)  # to be able to use as subproject

### optional prereqs
if (SEQUANT_EVAL_TESTS)
<<<<<<< HEAD
  include(FindOrFetchTiledArray)
endif(SEQUANT_EVAL_TESTS)

enable_testing(true)

set(utests_src
         tests/unit/test_space.cpp
         tests/unit/test_index.cpp
         tests/unit/test_op.cpp
         tests/unit/test_wick.cpp
         tests/unit/test_tensor.cpp
         tests/unit/test_bliss.cpp
         tests/unit/test_expr.cpp
         tests/unit/test_iterator.cpp
         tests/unit/test_mbpt.cpp
         tests/unit/test_tensor_network.cpp
         tests/unit/test_spin.cpp
         tests/unit/test_canonicalize.cpp
         tests/unit/test_expr.cpp
         tests/unit/test_parse_expr.cpp
         tests/unit/test_eval_expr.cpp
         tests/unit/test_binary_node.cpp
         tests/unit/test_eval_seq.cpp
         tests/unit/test_asy_cost.cpp
         tests/unit/test_eval_node.cpp
         tests/unit/test_optimize.cpp
         tests/unit/test_token_sequant.cpp
         tests/unit/test_rpn.cpp
         tests/unit/test_clone.cpp
        )
#set(utests_src tests/unit/test_spin.cpp
#        tests/unit/test_op.cpp
#        tests/unit/test_index.cpp
#        tests/unit/test_wick.cpp
#        tests/unit/test_tensor.cpp)

if (TARGET tiledarray)
    list(APPEND utests_src
        SeQuant/domain/eval/eval_ta.hpp
        tests/unit/test_eval_ta.cpp
        )
endif(TARGET tiledarray)

set(utests_deps SeQuant)

set(unit_test_executable unit_tests)
add_executable(${unit_test_executable} EXCLUDE_FROM_ALL
        tests/unit/test_main.cpp
        tests/unit/catch.hpp
        ${utests_src})
target_link_libraries(${unit_test_executable} ${utests_deps})
if (TARGET tiledarray)
    target_link_libraries(${unit_test_executable} tiledarray)
    target_compile_definitions(${unit_test_executable} PRIVATE SEQUANT_HAS_TILEDARRAY)
endif(TARGET tiledarray)
add_test(sequant/unit/build "${CMAKE_COMMAND}" --build ${CMAKE_BINARY_DIR}
    --target ${unit_test_executable})

add_test(NAME sequant/unit/run
        COMMAND ${unit_test_executable})
set_tests_properties(sequant/unit/run
        PROPERTIES DEPENDS sequant/unit/build
        WORKING_DIRECTORY ${PROJECT_SOURCE_DIR}/tests/unit)

####### Tests ########

# Single-Reference Coupled-Cluster equation generation (spin-orbital)
set(example0 srcc)
add_executable(${example0} EXCLUDE_FROM_ALL
        examples/${example0}/${example0}.cpp)
target_link_libraries(${example0} SeQuant ${TBB_LIBRARIES})

set(example1 uccf12)
add_executable(${example1} EXCLUDE_FROM_ALL
    examples/${example1}/${example1}.cpp)
target_link_libraries(${example1} SeQuant ${TBB_LIBRARIES})

set(example3 ccf12)
add_executable(${example3} EXCLUDE_FROM_ALL
        examples/${example3}/${example3}.cpp)
target_link_libraries(${example3} SeQuant ${TBB_LIBRARIES})

set(example_eval_src
    examples/eval/eval_utils.hpp
    examples/eval/options.hpp
    examples/eval/options.cpp
    examples/eval/data_info.hpp
    examples/eval/data_info.cpp
    examples/eval/calc_info.hpp
    examples/eval/calc_info.cpp
    examples/eval/scf.hpp
    examples/eval/scf.cpp
    )

if (TARGET tiledarray)
    set(example2 eval_ta)
    add_executable(${example2} EXCLUDE_FROM_ALL
            ${example_eval_src}
            SeQuant/domain/eval/eval_ta.hpp
            examples/eval/ta/data_world_ta.hpp
            examples/eval/ta/scf_ta.hpp
            examples/eval/ta/main.cpp)
    target_link_libraries(${example2} SeQuant ${TBB_LIBRARIES} tiledarray)
endif(TARGET tiledarray)

set(example4 antisymmetrizer_test)
add_executable(${example4} EXCLUDE_FROM_ALL
        examples/${example4}/${example4}.cpp )
target_link_libraries(${example4} SeQuant ${TBB_LIBRARIES})
target_link_directories(${example4} PUBLIC ${TBB_LIBRARIES})
target_compile_definitions(${example4} PRIVATE SEQUANT_HAS_TILEDARRAY)

if(BTAS_SOURCE_DIR)
    set(example3 eval_btas)
    add_executable(${example3} EXCLUDE_FROM_ALL
            ${example_eval_src}
            SeQuant/domain/eval/eval_btas.hpp
            examples/eval/btas/data_world_btas.hpp
            examples/eval/btas/scf_btas.hpp
            examples/eval/btas/main.cpp)
    target_include_directories(${example3} PUBLIC ${BTAS_SOURCE_DIR} ${Boost_INCLUDE_DIRS})
    target_link_libraries(${example3} SeQuant ${TBB_LIBRARIES})
endif(BTAS_SOURCE_DIR)

# add tests for running examples
set (lastexample 4)
foreach(i RANGE ${lastexample})
    if (TARGET ${example${i}})
        add_test(sequant/example/${example${i}}/build "${CMAKE_COMMAND}"
            --build ${CMAKE_BINARY_DIR} --target ${example${i}})
        add_test(NAME sequant/example/${example${i}}/run
                COMMAND ${example${i}}
                WORKING_DIRECTORY ${PROJECT_SOURCE_DIR}/examples)
        set_tests_properties(sequant/example/${example${i}}/run
                PROPERTIES DEPENDS sequant/example/${example${i}}/build)
    endif()
endforeach()

# target for running ALL tests
add_custom_target_subproject(sequant check
    USES_TERMINAL COMMAND ${CMAKE_CTEST_COMMAND} -V -R "'sequant/(unit|example)'")
=======
    include(FindOrFetchTiledArray)
endif (SEQUANT_EVAL_TESTS)

### unit tests
include(CTest)

if (BUILD_TESTING)

    set(utests_src
            tests/unit/test_space.cpp
            tests/unit/test_index.cpp
            tests/unit/test_op.cpp
            tests/unit/test_wick.cpp
            tests/unit/test_tensor.cpp
            tests/unit/test_bliss.cpp
            tests/unit/test_expr.cpp
            tests/unit/test_iterator.cpp
            tests/unit/test_mbpt.cpp
            tests/unit/test_tensor_network.cpp
            tests/unit/test_spin.cpp
            tests/unit/test_canonicalize.cpp
            tests/unit/test_expr.cpp
            tests/unit/test_parse_expr.cpp
            tests/unit/test_eval_expr.cpp
            tests/unit/test_binary_node.cpp
            tests/unit/test_eval_seq.cpp
            tests/unit/test_asy_cost.cpp
            tests/unit/test_eval_node.cpp
            tests/unit/test_optimize.cpp
            tests/unit/test_token_sequant.cpp
            tests/unit/test_rpn.cpp
            tests/unit/test_clone.cpp
            )

    if (TARGET tiledarray)
        list(APPEND utests_src
                SeQuant/domain/eval/eval_ta.hpp
                tests/unit/test_eval_ta.cpp
                )
    endif (TARGET tiledarray)

    set(utests_deps SeQuant)

    set(unit_test_executable unit_tests)
    add_executable(${unit_test_executable} EXCLUDE_FROM_ALL
            tests/unit/test_main.cpp
            tests/unit/catch.hpp
            tests/unit/test_config.hpp
            ${utests_src})
    target_link_libraries(${unit_test_executable} ${utests_deps})
    if (TARGET tiledarray)
        target_link_libraries(${unit_test_executable} tiledarray)
        target_compile_definitions(${unit_test_executable} PRIVATE SEQUANT_HAS_TILEDARRAY)
    endif (TARGET tiledarray)
    add_test(sequant/unit/build "${CMAKE_COMMAND}" --build ${CMAKE_BINARY_DIR}
            --target ${unit_test_executable})

    add_test(NAME sequant/unit/run
            COMMAND ${unit_test_executable})
    set_tests_properties(sequant/unit/run
            PROPERTIES DEPENDS sequant/unit/build
            WORKING_DIRECTORY ${PROJECT_SOURCE_DIR}/tests/unit)

    ####### Tests ########

    # Single-Reference Coupled-Cluster equation generation (spin-orbital)
    set(example0 srcc)
    add_executable(${example0} EXCLUDE_FROM_ALL
            examples/${example0}/${example0}.cpp)
    find_package(Eigen3 3.0 REQUIRED NO_MODULE)
    target_link_libraries(${example0} SeQuant Eigen3::Eigen ${TBB_LIBRARIES})

    set(example1 uccf12)
    add_executable(${example1} EXCLUDE_FROM_ALL
            examples/${example1}/${example1}.cpp)
    target_link_libraries(${example1} SeQuant ${TBB_LIBRARIES})

    set(example_eval_src
            examples/eval/eval_utils.hpp
            examples/eval/options.hpp
            examples/eval/options.cpp
            examples/eval/data_info.hpp
            examples/eval/data_info.cpp
            examples/eval/calc_info.hpp
            examples/eval/calc_info.cpp
            examples/eval/scf.hpp
            examples/eval/scf.cpp
            )

    if (TARGET tiledarray)
        set(example2 eval_ta)
        add_executable(${example2} EXCLUDE_FROM_ALL
                ${example_eval_src}
                SeQuant/domain/eval/eval_ta.hpp
                examples/eval/ta/data_world_ta.hpp
                examples/eval/ta/scf_ta.hpp
                examples/eval/ta/main.cpp)
        target_link_libraries(${example2} SeQuant ${TBB_LIBRARIES} tiledarray)
    endif (TARGET tiledarray)

    set(example4 antisymmetrizer_test)
    add_executable(${example4} EXCLUDE_FROM_ALL
            examples/${example4}/${example4}.cpp)
    target_link_libraries(${example4} SeQuant ${TBB_LIBRARIES})
    target_link_directories(${example4} PUBLIC ${TBB_LIBRARIES})
    target_compile_definitions(${example4} PRIVATE SEQUANT_HAS_TILEDARRAY)

    if (BTAS_SOURCE_DIR)
        set(example3 eval_btas)
        add_executable(${example3} EXCLUDE_FROM_ALL
                ${example_eval_src}
                SeQuant/domain/eval/eval_btas.hpp
                examples/eval/btas/data_world_btas.hpp
                examples/eval/btas/scf_btas.hpp
                examples/eval/btas/main.cpp)
        target_include_directories(${example3} PUBLIC ${BTAS_SOURCE_DIR} ${Boost_INCLUDE_DIRS})
        target_link_libraries(${example3} SeQuant ${TBB_LIBRARIES})
    endif (BTAS_SOURCE_DIR)

    # add tests for running examples
    set(lastexample 4)
    foreach (i RANGE ${lastexample})
        if (TARGET ${example${i}})
            add_test(sequant/example/${example${i}}/build "${CMAKE_COMMAND}"
                    --build ${CMAKE_BINARY_DIR} --target ${example${i}})
            add_test(NAME sequant/example/${example${i}}/run
                    COMMAND ${example${i}}
                    WORKING_DIRECTORY ${PROJECT_SOURCE_DIR}/examples)
            set_tests_properties(sequant/example/${example${i}}/run
                    PROPERTIES DEPENDS sequant/example/${example${i}}/build)
        endif ()
    endforeach ()

    # target for running ALL tests
    add_custom_target_subproject(sequant check
            USES_TERMINAL COMMAND ${CMAKE_CTEST_COMMAND} -V -R "'sequant/(unit|example)'")
else (BUILD_TESTING)
    add_custom_target_subproject(sequant check USES_TERMINAL COMMAND echo "WARNING: SeQuant testing disabled. To enable, give -DBUILD_TESTING=ON to cmake")
endif (BUILD_TESTING)
>>>>>>> 34000da5

####### DOCS ########

add_subdirectory(doc)


##########################
# export SeQuant
##########################

if (EXISTS ${PROJECT_SOURCE_DIR}/.git)
    find_package(Git REQUIRED)
    execute_process(
            COMMAND ${GIT_EXECUTABLE} rev-parse -q HEAD
            WORKING_DIRECTORY ${CMAKE_CURRENT_SOURCE_DIR}
            OUTPUT_VARIABLE SEQUANT_REVISION)
    string(REGEX MATCH "[0-9a-f]*"
            SEQUANT_REVISION "${SEQUANT_REVISION}")
else ()
    set(SEQUANT_REVISION "unknown")
endif ()

configure_file(
        ${PROJECT_SOURCE_DIR}/SeQuant/version.hpp.in
        ${PROJECT_BINARY_DIR}/SeQuant/version.hpp
)
install(FILES ${PROJECT_BINARY_DIR}/SeQuant/version.hpp
        DESTINATION "${SEQUANT_INSTALL_INCLUDEDIR}/SeQuant")

# Create the version file
write_basic_package_version_file(sequant-config-version.cmake
        VERSION ${SEQUANT_VERSION} COMPATIBILITY AnyNewerVersion)

# Create the targets file
export(EXPORT sequant
        NAMESPACE SeQuant::
        FILE "${PROJECT_BINARY_DIR}/sequant-targets.cmake")

## Create the configure file
configure_package_config_file(cmake/sequant-config.cmake.in
        "${PROJECT_BINARY_DIR}/sequant-config.cmake"
        INSTALL_DESTINATION "${SEQUANT_INSTALL_CMAKEDIR}"
        PATH_VARS CMAKE_INSTALL_PREFIX SEQUANT_INSTALL_BINDIR
        SEQUANT_INSTALL_INCLUDEDIR SEQUANT_INSTALL_LIBDIR
        SEQUANT_INSTALL_DOCDIR SEQUANT_INSTALL_CMAKEDIR)

## Install config, version, and target files
install(EXPORT sequant
        FILE "sequant-targets.cmake"
        DESTINATION "${SEQUANT_INSTALL_CMAKEDIR}"
        NAMESPACE SeQuant::
        COMPONENT sequant-config)
install(FILES
        "${PROJECT_BINARY_DIR}/sequant-config.cmake"
        "${PROJECT_BINARY_DIR}/sequant-config-version.cmake"
        DESTINATION "${SEQUANT_INSTALL_CMAKEDIR}"
        COMPONENT sequant-config)
add_custom_target_subproject(sequant install-config
        COMMAND ${CMAKE_COMMAND} -DCOMPONENT=sequant-config -P ${PROJECT_BINARY_DIR}/cmake_install.cmake
        COMMENT "Installing SeQuant config components")

feature_summary(WHAT ALL
        DESCRIPTION "=== SeQuant Package/Feature Info ===")

###############################################################################
# appendix: misc details
###############################################################################
SET(CMAKE_COLOR_MAKEFILE ON)<|MERGE_RESOLUTION|>--- conflicted
+++ resolved
@@ -267,149 +267,6 @@
 
 ### optional prereqs
 if (SEQUANT_EVAL_TESTS)
-<<<<<<< HEAD
-  include(FindOrFetchTiledArray)
-endif(SEQUANT_EVAL_TESTS)
-
-enable_testing(true)
-
-set(utests_src
-         tests/unit/test_space.cpp
-         tests/unit/test_index.cpp
-         tests/unit/test_op.cpp
-         tests/unit/test_wick.cpp
-         tests/unit/test_tensor.cpp
-         tests/unit/test_bliss.cpp
-         tests/unit/test_expr.cpp
-         tests/unit/test_iterator.cpp
-         tests/unit/test_mbpt.cpp
-         tests/unit/test_tensor_network.cpp
-         tests/unit/test_spin.cpp
-         tests/unit/test_canonicalize.cpp
-         tests/unit/test_expr.cpp
-         tests/unit/test_parse_expr.cpp
-         tests/unit/test_eval_expr.cpp
-         tests/unit/test_binary_node.cpp
-         tests/unit/test_eval_seq.cpp
-         tests/unit/test_asy_cost.cpp
-         tests/unit/test_eval_node.cpp
-         tests/unit/test_optimize.cpp
-         tests/unit/test_token_sequant.cpp
-         tests/unit/test_rpn.cpp
-         tests/unit/test_clone.cpp
-        )
-#set(utests_src tests/unit/test_spin.cpp
-#        tests/unit/test_op.cpp
-#        tests/unit/test_index.cpp
-#        tests/unit/test_wick.cpp
-#        tests/unit/test_tensor.cpp)
-
-if (TARGET tiledarray)
-    list(APPEND utests_src
-        SeQuant/domain/eval/eval_ta.hpp
-        tests/unit/test_eval_ta.cpp
-        )
-endif(TARGET tiledarray)
-
-set(utests_deps SeQuant)
-
-set(unit_test_executable unit_tests)
-add_executable(${unit_test_executable} EXCLUDE_FROM_ALL
-        tests/unit/test_main.cpp
-        tests/unit/catch.hpp
-        ${utests_src})
-target_link_libraries(${unit_test_executable} ${utests_deps})
-if (TARGET tiledarray)
-    target_link_libraries(${unit_test_executable} tiledarray)
-    target_compile_definitions(${unit_test_executable} PRIVATE SEQUANT_HAS_TILEDARRAY)
-endif(TARGET tiledarray)
-add_test(sequant/unit/build "${CMAKE_COMMAND}" --build ${CMAKE_BINARY_DIR}
-    --target ${unit_test_executable})
-
-add_test(NAME sequant/unit/run
-        COMMAND ${unit_test_executable})
-set_tests_properties(sequant/unit/run
-        PROPERTIES DEPENDS sequant/unit/build
-        WORKING_DIRECTORY ${PROJECT_SOURCE_DIR}/tests/unit)
-
-####### Tests ########
-
-# Single-Reference Coupled-Cluster equation generation (spin-orbital)
-set(example0 srcc)
-add_executable(${example0} EXCLUDE_FROM_ALL
-        examples/${example0}/${example0}.cpp)
-target_link_libraries(${example0} SeQuant ${TBB_LIBRARIES})
-
-set(example1 uccf12)
-add_executable(${example1} EXCLUDE_FROM_ALL
-    examples/${example1}/${example1}.cpp)
-target_link_libraries(${example1} SeQuant ${TBB_LIBRARIES})
-
-set(example3 ccf12)
-add_executable(${example3} EXCLUDE_FROM_ALL
-        examples/${example3}/${example3}.cpp)
-target_link_libraries(${example3} SeQuant ${TBB_LIBRARIES})
-
-set(example_eval_src
-    examples/eval/eval_utils.hpp
-    examples/eval/options.hpp
-    examples/eval/options.cpp
-    examples/eval/data_info.hpp
-    examples/eval/data_info.cpp
-    examples/eval/calc_info.hpp
-    examples/eval/calc_info.cpp
-    examples/eval/scf.hpp
-    examples/eval/scf.cpp
-    )
-
-if (TARGET tiledarray)
-    set(example2 eval_ta)
-    add_executable(${example2} EXCLUDE_FROM_ALL
-            ${example_eval_src}
-            SeQuant/domain/eval/eval_ta.hpp
-            examples/eval/ta/data_world_ta.hpp
-            examples/eval/ta/scf_ta.hpp
-            examples/eval/ta/main.cpp)
-    target_link_libraries(${example2} SeQuant ${TBB_LIBRARIES} tiledarray)
-endif(TARGET tiledarray)
-
-set(example4 antisymmetrizer_test)
-add_executable(${example4} EXCLUDE_FROM_ALL
-        examples/${example4}/${example4}.cpp )
-target_link_libraries(${example4} SeQuant ${TBB_LIBRARIES})
-target_link_directories(${example4} PUBLIC ${TBB_LIBRARIES})
-target_compile_definitions(${example4} PRIVATE SEQUANT_HAS_TILEDARRAY)
-
-if(BTAS_SOURCE_DIR)
-    set(example3 eval_btas)
-    add_executable(${example3} EXCLUDE_FROM_ALL
-            ${example_eval_src}
-            SeQuant/domain/eval/eval_btas.hpp
-            examples/eval/btas/data_world_btas.hpp
-            examples/eval/btas/scf_btas.hpp
-            examples/eval/btas/main.cpp)
-    target_include_directories(${example3} PUBLIC ${BTAS_SOURCE_DIR} ${Boost_INCLUDE_DIRS})
-    target_link_libraries(${example3} SeQuant ${TBB_LIBRARIES})
-endif(BTAS_SOURCE_DIR)
-
-# add tests for running examples
-set (lastexample 4)
-foreach(i RANGE ${lastexample})
-    if (TARGET ${example${i}})
-        add_test(sequant/example/${example${i}}/build "${CMAKE_COMMAND}"
-            --build ${CMAKE_BINARY_DIR} --target ${example${i}})
-        add_test(NAME sequant/example/${example${i}}/run
-                COMMAND ${example${i}}
-                WORKING_DIRECTORY ${PROJECT_SOURCE_DIR}/examples)
-        set_tests_properties(sequant/example/${example${i}}/run
-                PROPERTIES DEPENDS sequant/example/${example${i}}/build)
-    endif()
-endforeach()
-
-# target for running ALL tests
-add_custom_target_subproject(sequant check
-    USES_TERMINAL COMMAND ${CMAKE_CTEST_COMMAND} -V -R "'sequant/(unit|example)'")
-=======
     include(FindOrFetchTiledArray)
 endif (SEQUANT_EVAL_TESTS)
 
@@ -549,7 +406,6 @@
 else (BUILD_TESTING)
     add_custom_target_subproject(sequant check USES_TERMINAL COMMAND echo "WARNING: SeQuant testing disabled. To enable, give -DBUILD_TESTING=ON to cmake")
 endif (BUILD_TESTING)
->>>>>>> 34000da5
 
 ####### DOCS ########
 
