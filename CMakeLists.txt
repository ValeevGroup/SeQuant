--- conflicted
+++ resolved
@@ -189,20 +189,6 @@
 set(SeQuant_src
         ${PROJECT_BINARY_DIR}/SeQuant/version.hpp
         SeQuant/version.cpp
-<<<<<<< HEAD
-        SeQuant/core/context.cpp
-        SeQuant/core/context.hpp
-        SeQuant/core/attr.hpp
-        SeQuant/core/index.cpp
-        SeQuant/core/index.hpp
-        SeQuant/core/space.cpp
-        SeQuant/core/space.hpp
-        SeQuant/core/op.cpp
-        SeQuant/core/op.hpp
-        SeQuant/core/abstract_tensor.hpp
-=======
-
->>>>>>> 2f13fcf9
         SeQuant/core/abstract_tensor.cpp
         SeQuant/core/abstract_tensor.hpp
         SeQuant/core/algorithm.hpp
@@ -214,6 +200,8 @@
         SeQuant/core/bliss.hpp
         SeQuant/core/complex.hpp
         SeQuant/core/container.hpp
+        SeQuant/core/context.cpp
+        SeQuant/core/context.hpp
         SeQuant/core/eval_expr.cpp
         SeQuant/core/eval_expr.hpp
         SeQuant/core/eval_node.hpp
@@ -223,31 +211,11 @@
         SeQuant/core/expr_operator.hpp
         SeQuant/core/hash.hpp
         SeQuant/core/hugenholtz.hpp
-<<<<<<< HEAD
-        SeQuant/core/algorithm.hpp
-        SeQuant/core/tensor_network.cpp
-        SeQuant/core/tensor_network.hpp
-        SeQuant/core/runtime.cpp
-        SeQuant/core/runtime.hpp
-        SeQuant/core/logger.hpp
-        SeQuant/core/bliss.hpp
-        SeQuant/core/timer.hpp
-        SeQuant/core/binary_node.hpp
-        SeQuant/core/eval_expr.hpp
-        SeQuant/core/eval_expr.cpp
-        SeQuant/core/asy_cost.hpp
-        SeQuant/core/asy_cost.cpp
-        SeQuant/core/eval_node.hpp
-        SeQuant/core/parse_expr.hpp
-        SeQuant/core/parse/parse_expr.cpp
-        SeQuant/core/optimize.hpp
-        SeQuant/core/wstring.hpp
-=======
         SeQuant/core/index.cpp
         SeQuant/core/index.hpp
->>>>>>> 2f13fcf9
         SeQuant/core/interval.hpp
         SeQuant/core/latex.hpp
+        SeQuant/core/logger.hpp
         SeQuant/core/math.hpp
         SeQuant/core/meta.hpp
         SeQuant/core/op.cpp
@@ -264,30 +232,12 @@
         SeQuant/core/parse/token.cpp
         SeQuant/core/parse/token.hpp
         SeQuant/core/parse/token_sequant.cpp
-<<<<<<< HEAD
-        SeQuant/core/parse/rpn.hpp
-        SeQuant/core/parse/rpn.cpp
-        SeQuant/core/parse/regex_sequant.hpp
-        SeQuant/core/parse/regex_sequant.cpp
-        SeQuant/core/utility/context.hpp
-        SeQuant/core/utility/singleton.hpp
-        SeQuant/domain/mbpt/models/cc.cpp
-        SeQuant/domain/mbpt/models/cc.hpp
-        SeQuant/domain/eval/eval.hpp
-        SeQuant/domain/eval/cache_manager.hpp
-        SeQuant/domain/mbpt/context.hpp
-        SeQuant/domain/mbpt/context.cpp
-        SeQuant/domain/mbpt/convention.cpp
-        SeQuant/domain/mbpt/convention.hpp
-=======
         SeQuant/core/parse/token_sequant.hpp
         SeQuant/core/parse_expr.hpp
         SeQuant/core/ranges.hpp
         SeQuant/core/rational.hpp
         SeQuant/core/runtime.cpp
         SeQuant/core/runtime.hpp
-        SeQuant/core/sequant.cpp
-        SeQuant/core/sequant.hpp
         SeQuant/core/space.cpp
         SeQuant/core/space.hpp
         SeQuant/core/tag.hpp
@@ -296,7 +246,8 @@
         SeQuant/core/tensor_network.cpp
         SeQuant/core/tensor_network.hpp
         SeQuant/core/timer.hpp
-        SeQuant/core/utility.hpp
+        SeQuant/core/utility/context.hpp
+        SeQuant/core/utility/singleton.hpp
         SeQuant/core/wick.hpp
         SeQuant/core/wick.impl.hpp
         SeQuant/core/wolfram.hpp
@@ -304,30 +255,22 @@
         SeQuant/domain/eval/cache_manager.hpp
         SeQuant/domain/eval/eval.hpp
         SeQuant/domain/mbpt/antisymmetrizer.hpp
+        SeQuant/domain/mbpt/context.hpp
+        SeQuant/domain/mbpt/context.cpp
         SeQuant/domain/mbpt/convention.cpp
         SeQuant/domain/mbpt/convention.hpp
-        SeQuant/domain/mbpt/formalism.cpp
-        SeQuant/domain/mbpt/formalism.hpp
+        SeQuant/domain/mbpt/mr.cpp
+        SeQuant/domain/mbpt/mr.hpp
         SeQuant/domain/mbpt/models/cc.cpp
         SeQuant/domain/mbpt/models/cc.hpp
->>>>>>> 2f13fcf9
         SeQuant/domain/mbpt/op.cpp
         SeQuant/domain/mbpt/op.hpp
         SeQuant/domain/mbpt/op.ipp
         SeQuant/domain/mbpt/rdm.hpp
         SeQuant/domain/mbpt/spin.cpp
-<<<<<<< HEAD
-        SeQuant/domain/mbpt/antisymmetrizer.hpp
-        SeQuant/domain/mbpt/rdm.hpp
+        SeQuant/domain/mbpt/spin.hpp
+        SeQuant/domain/mbpt/sr.cpp
         SeQuant/domain/mbpt/sr.hpp
-        SeQuant/domain/mbpt/sr.cpp
-        SeQuant/domain/mbpt/mr.cpp
-        SeQuant/domain/mbpt/mr.hpp
-=======
-        SeQuant/domain/mbpt/spin.hpp
-        SeQuant/domain/mbpt/sr/sr.cpp
-        SeQuant/domain/mbpt/sr/sr.hpp
->>>>>>> 2f13fcf9
         )
 
 ### optional prereqs
