cmake_minimum_required(VERSION 3.27) # 3.27 required for CONFIG_FILE option in doxygen_add_docs

# Preload versions/tags of all dependencies ====================================
include(external/versions.cmake)

###############################################################################
# CMake defaults to address key pain points
###############################################################################

# safety net for dev workflow: accidental install will not affect FindOrFetch*
if (NOT DEFINED CACHE{CMAKE_FIND_NO_INSTALL_PREFIX})
    set(CMAKE_FIND_NO_INSTALL_PREFIX ON CACHE BOOL "Whether find_* commands will search CMAKE_INSTALL_PREFIX and CMAKE_STAGING_PREFIX; see https://cmake.org/cmake/help/latest/variable/CMAKE_FIND_NO_INSTALL_PREFIX.html#variable:CMAKE_FIND_NO_INSTALL_PREFIX")
endif()

###############################################################################
# Bring ValeevGroup cmake toolkit
###############################################################################
include(FetchContent)
if (DEFINED PROJECT_BINARY_DIR)
    set(VG_CMAKE_KIT_PREFIX_DIR PROJECT_BINARY_DIR)
else ()
    set(VG_CMAKE_KIT_PREFIX_DIR CMAKE_CURRENT_BINARY_DIR)
endif ()
FetchContent_Declare(
        vg_cmake_kit
        QUIET
        GIT_REPOSITORY https://github.com/ValeevGroup/kit-cmake.git
        GIT_TAG ${SEQUANT_TRACKED_VGCMAKEKIT_TAG}
        SOURCE_DIR ${${VG_CMAKE_KIT_PREFIX_DIR}}/cmake/vg
        BINARY_DIR ${${VG_CMAKE_KIT_PREFIX_DIR}}/cmake/vg-build
        SUBBUILD_DIR ${${VG_CMAKE_KIT_PREFIX_DIR}}/cmake/vg-subbuild
)
FetchContent_MakeAvailable(vg_cmake_kit)
list(APPEND CMAKE_MODULE_PATH "${vg_cmake_kit_SOURCE_DIR}/modules")

# Set SeQuant version
set(SEQUANT_MAJOR_VERSION 2)
set(SEQUANT_MINOR_VERSION 0)
set(SEQUANT_MICRO_VERSION 0)
set(SEQUANT_PRERELEASE_ID alpha.1)
set(SEQUANT_VERSION "${SEQUANT_MAJOR_VERSION}.${SEQUANT_MINOR_VERSION}.${SEQUANT_MICRO_VERSION}")
if (SEQUANT_PRERELEASE_ID)
    set(SEQUANT_EXT_VERSION "${SEQUANT_VERSION}-${SEQUANT_PRERELEASE_ID}")
else (SEQUANT_PRERELEASE_ID)
    set(SEQUANT_EXT_VERSION "${SEQUANT_VERSION}")
endif (SEQUANT_PRERELEASE_ID)

# extract git metadata
include(GetGitMetadata)
vgkit_cmake_git_metadata()

# make SeQuant project
project(SeQuant LANGUAGES CXX VERSION "${SEQUANT_VERSION}" DESCRIPTION "SEcond QUANTization toolkit")

# need C++20, insist on strict standard
set(CMAKE_CXX_STANDARD 20 CACHE STRING "C++ ISO Standard version")
if (CMAKE_CXX_STANDARD LESS 20)
    message(FATAL_ERROR "C++ 2020 ISO Standard or higher is required to compile SeQuant")
endif ()
# C++20 is only configurable via compile features with cmake 3.12 and older
if (CMAKE_CXX_STANDARD EQUAL 20 AND CMAKE_VERSION VERSION_LESS 3.12.0)
    cmake_minimum_required(VERSION 3.12.0)
endif ()
set(CMAKE_CXX_STANDARD_REQUIRED ON)
set(CMAKE_CXX_EXTENSIONS OFF CACHE BOOL "Whether to use extensions of C++ ISO Standard version")

# Enable ccache if not already enabled by symlink masquerading
if (NOT CMAKE_CXX_COMPILER MATCHES ".*/ccache$")
    find_program(CCACHE_EXECUTABLE ccache)
    if (CCACHE_EXECUTABLE)
        mark_as_advanced(CCACHE_EXECUTABLE)
        message(STATUS "Found ccache: ${CCACHE_EXECUTABLE}")
        set(CMAKE_CXX_COMPILER_LAUNCHER "${CCACHE_EXECUTABLE}" CACHE STRING "Compiler launcher to use for compiling C++")
        set(CMAKE_C_COMPILER_LAUNCHER "${CCACHE_EXECUTABLE}" CACHE STRING "Compiler launcher to use for compiling C")
    else ()
        set(CCACHE_EXECUTABLE "")
    endif ()
endif ()

list(APPEND CMAKE_MODULE_PATH "${PROJECT_SOURCE_DIR}/cmake/modules/")

set(FETCHCONTENT_UPDATES_DISCONNECTED OFF CACHE BOOL "Enables UPDATE_DISCONNECTED behavior for all content population")
include(CTest)
include(FetchContent)
include(AddCustomTargetSubproject)
include(FeatureSummary)
include(CMakePackageConfigHelpers)

##########################
# Standard build variables
##########################
set(SEQUANT_INSTALL_BINDIR "bin"
        CACHE PATH "SeQuant BIN install directory")
set(SEQUANT_INSTALL_INCLUDEDIR "include"
        CACHE PATH "SeQuant INCLUDE install directory")
set(SEQUANT_INSTALL_LIBDIR "lib"
        CACHE PATH "SeQuant LIB install directory")
set(SEQUANT_INSTALL_SHAREDIR "share/sequant/${SEQUANT_MAJOR_VERSION}.${SEQUANT_MINOR_VERSION}.${SEQUANT_MICRO_VERSION}"
        CACHE PATH "SeQuant SHARE install directory")
set(SEQUANT_INSTALL_DATADIR "${SEQUANT_INSTALL_SHAREDIR}/data"
        CACHE PATH "SeQuant DATA install directory")
set(SEQUANT_INSTALL_DOCDIR "${SEQUANT_INSTALL_SHAREDIR}/doc"
        CACHE PATH "SeQuant DOC install directory")
set(SEQUANT_INSTALL_CMAKEDIR "lib/cmake/sequant"
        CACHE PATH "SeQuant CMAKE install directory")
option(SEQUANT_BENCHMARKS "Enable SeQuant benchmarks" OFF)

############################
# Additional build variables
############################
option(SEQUANT_IWYU "Whether to use the include-what-you-use tool (if found)" OFF)

##########################
# SeQuant package options
##########################

option(ENABLE_TBB "Enable TBB as an optional prerequisite for C++'s parallel STL (if PSTL is not supported will use of standard C++11 concurrency)" OFF)
add_feature_info(TBB ENABLE_TBB "Intel Thread-Building Blocks is an optional prerequisite for C++'s parallel STL")

option(SEQUANT_PYTHON "Build SeQuant python module" OFF)
add_feature_info(PYTHON SEQUANT_PYTHON "PySeQuant: Python bindings to SeQuant")

option(SEQUANT_USE_SYSTEM_BOOST_HASH "Use system Boost for hashing? Set to OFF to make hashing independent of Boost, thus value-portable" ON)
add_feature_info(SEQUANT_USE_SYSTEM_BOOST_HASH SEQUANT_USE_SYSTEM_BOOST_HASH "SeQuant uses system Boost for hashing (thus results depend on the Boost version)")

option(SEQUANT_CONTEXT_MANIPULATION_THREADSAFE "Controls if the default context can be changed from multiple threads; recommended to set to OFF and setting context from main thread" ON)
add_feature_info(SEQUANT_CONTEXT_MANIPULATION_THREADSAFE SEQUANT_CONTEXT_MANIPULATION_THREADSAFE "The default context can be changed from multiple threads")

##########################
# Prerequisites
##########################

# std::thread requires (on some platforms?) thread support which is not
# provided automatically
find_package(Threads REQUIRED)

# PSTL (used by g++-9 and clang++-8 in c++17+ mode) needs TBB
if ((${CMAKE_CXX_COMPILER_ID} STREQUAL "GNU" AND
        ${CMAKE_CXX_COMPILER_VERSION} VERSION_GREATER 9) OR
(${CMAKE_CXX_COMPILER_ID} STREQUAL "Clang" AND
        ${CMAKE_CXX_COMPILER_VERSION} VERSION_GREATER 8))
    if (ENABLE_TBB)  # but user must enable the search for TBB since this is an additional source of build entropy
        find_package(TBB REQUIRED)
        # TBB::tbb by default is not GLOBAL, so to allow users of LINALG_LIBRARIES to safely use it we need to make it global
        # more discussion here: https://gitlab.kitware.com/cmake/cmake/-/issues/17256
        set_target_properties(TBB::tbb PROPERTIES IMPORTED_GLOBAL TRUE)
    endif (ENABLE_TBB)
endif ()
# check of <execution> header is usable
include(CheckCXXFeatures)
check_cxx_execution_header(SEQUANT)

# Ranges-V3
include(FindOrFetchRangeV3)

# Boost will be added after defining SeQuant
include(external/boost.cmake)

# LibPerm
include(FindOrFetchLibPerm)

# embedded bliss-0.73
add_library(SeQuant-bliss
        SeQuant/external/bliss/defs.cc
        SeQuant/external/bliss/defs.hh
        SeQuant/external/bliss/graph.cc
        SeQuant/external/bliss/graph.hh
        SeQuant/external/bliss/partition.cc
        SeQuant/external/bliss/partition.hh
        SeQuant/external/bliss/orbit.cc
        SeQuant/external/bliss/orbit.hh
        SeQuant/external/bliss/uintseqhash.cc
        SeQuant/external/bliss/uintseqhash.hh
        SeQuant/external/bliss/heap.cc
        SeQuant/external/bliss/heap.hh
        SeQuant/external/bliss/timer.cc
        SeQuant/external/bliss/timer.hh
        SeQuant/external/bliss/utils.cc
        SeQuant/external/bliss/utils.hh
        SeQuant/external/bliss/bliss_C.cc
        SeQuant/external/bliss/bliss_C.h
        )
target_link_libraries(SeQuant-bliss PUBLIC range-v3::range-v3 Boost::headers)
# modularized Boost has finer grained targets than just Boost::headers
if (Boost_IS_MODULARIZED)
    target_link_libraries(SeQuant-bliss PUBLIC
            Boost::container
    )
endif()

set(SeQuant_src
        ${PROJECT_BINARY_DIR}/SeQuant/version.hpp
        SeQuant/core/algorithm.hpp
        SeQuant/core/any.hpp
        SeQuant/core/asy_cost.cpp
        SeQuant/core/asy_cost.hpp
        SeQuant/core/attr.hpp
        SeQuant/core/binary_node.hpp
        SeQuant/core/biorthogonalization.cpp
        SeQuant/core/biorthogonalization.hpp
        SeQuant/core/bliss.hpp
        SeQuant/core/complex.hpp
        SeQuant/core/container.hpp
        SeQuant/core/context.cpp
        SeQuant/core/context.hpp
        SeQuant/core/eval_expr.cpp
        SeQuant/core/eval_expr.hpp
        SeQuant/core/eval_node.hpp
        SeQuant/core/export/compute_selection.cpp
        SeQuant/core/export/compute_selection.hpp
        SeQuant/core/export/context.cpp
        SeQuant/core/export/context.hpp
        SeQuant/core/export/export.cpp
        SeQuant/core/export/export.hpp
        SeQuant/core/export/export_expr.cpp
        SeQuant/core/export/export_expr.hpp
        SeQuant/core/export/generator.hpp
        SeQuant/core/export/itf.cpp
        SeQuant/core/export/itf.hpp
        SeQuant/core/export/julia_itensor.hpp
        SeQuant/core/export/julia_tensor_kit.hpp
        SeQuant/core/export/julia_tensor_operations.cpp
        SeQuant/core/export/julia_tensor_operations.hpp
        SeQuant/core/export/reordering_context.cpp
        SeQuant/core/export/reordering_context.hpp
        SeQuant/core/export/text_generator.hpp
        SeQuant/core/expressions/abstract_tensor.hpp
        SeQuant/core/expressions/expr.cpp
        SeQuant/core/expressions/expr.hpp
        SeQuant/core/expressions/expr_algorithms.hpp
        SeQuant/core/expressions/expr_operators.hpp
        SeQuant/core/expressions/result_expr.cpp
        SeQuant/core/expressions/result_expr.hpp
        SeQuant/core/expressions/tensor.cpp
        SeQuant/core/expressions/tensor.hpp
        SeQuant/core/hash.cpp
        SeQuant/core/hash.hpp
        SeQuant/core/hugenholtz.hpp
        SeQuant/core/index.cpp
        SeQuant/core/index.hpp
        SeQuant/core/index_space_registry.cpp
        SeQuant/core/index_space_registry.hpp
        SeQuant/core/interval.hpp
        SeQuant/core/latex.cpp
        SeQuant/core/latex.hpp
        SeQuant/core/latex.ipp
        SeQuant/core/logger.hpp
        SeQuant/core/math.hpp
        SeQuant/core/meta.hpp
        SeQuant/core/op.cpp
        SeQuant/core/op.hpp
        SeQuant/core/optimize.hpp
        SeQuant/core/optimize/common_subexpression_elimination.hpp
        SeQuant/core/optimize/fusion.cpp
        SeQuant/core/optimize/fusion.hpp
        SeQuant/core/optimize/optimize.cpp
        SeQuant/core/parse.hpp
        SeQuant/core/parse/deparse.cpp
        SeQuant/core/parse/parse.cpp
        SeQuant/core/ranges.hpp
        SeQuant/core/rational.hpp
        SeQuant/core/runtime.cpp
        SeQuant/core/runtime.hpp
        SeQuant/core/space.cpp
        SeQuant/core/space.hpp
        SeQuant/core/tag.hpp
        SeQuant/core/tensor_canonicalizer.cpp
        SeQuant/core/tensor_canonicalizer.hpp
        SeQuant/core/tensor_network.cpp
        SeQuant/core/tensor_network.hpp
        SeQuant/core/tensor_network_v2.cpp
        SeQuant/core/tensor_network_v2.hpp
        SeQuant/core/tensor_network_v3.cpp
        SeQuant/core/tensor_network_v3.hpp
        SeQuant/core/tensor_network/utils.hpp
        SeQuant/core/tensor_network/canonicals.hpp
        SeQuant/core/tensor_network/slot.hpp
        SeQuant/core/tensor_network/vertex.hpp
        SeQuant/core/tensor_network/vertex_painter.cpp
        SeQuant/core/tensor_network/vertex_painter.hpp
        SeQuant/core/timer.hpp
        SeQuant/core/utility/atomic.hpp
        SeQuant/core/utility/context.hpp
        SeQuant/core/utility/debug.hpp
        SeQuant/core/utility/expr.cpp
        SeQuant/core/utility/expr.hpp
        SeQuant/core/utility/indices.hpp
        SeQuant/core/utility/macros.hpp
        SeQuant/core/utility/nodiscard.hpp
        SeQuant/core/utility/permutation.hpp
        SeQuant/core/utility/singleton.hpp
        SeQuant/core/utility/string.cpp
        SeQuant/core/utility/string.hpp
        SeQuant/core/utility/swap.hpp
<<<<<<< HEAD
        SeQuant/core/utility/cs_cleanup.hpp
=======
        SeQuant/core/utility/tensor.hpp
        SeQuant/core/utility/tuple.hpp
>>>>>>> 2d9eb741
        SeQuant/core/wick.hpp
        SeQuant/core/wick.impl.hpp
        SeQuant/core/wolfram.hpp
        SeQuant/core/wstring.hpp
        SeQuant/domain/mbpt/antisymmetrizer.cpp
        SeQuant/domain/mbpt/antisymmetrizer.hpp
        SeQuant/domain/mbpt/context.cpp
        SeQuant/domain/mbpt/context.hpp
        SeQuant/domain/mbpt/convention.cpp
        SeQuant/domain/mbpt/convention.hpp
        SeQuant/domain/mbpt/models/cc.cpp
        SeQuant/domain/mbpt/models/cc.hpp
        SeQuant/domain/mbpt/op.cpp
        SeQuant/domain/mbpt/op.hpp
        SeQuant/domain/mbpt/op.ipp
        SeQuant/domain/mbpt/rdm.cpp
        SeQuant/domain/mbpt/rdm.hpp
        SeQuant/domain/mbpt/rules/csv.cpp
        SeQuant/domain/mbpt/rules/csv.hpp
        SeQuant/domain/mbpt/rules/df.cpp
        SeQuant/domain/mbpt/rules/df.hpp
        SeQuant/domain/mbpt/space_qns.hpp
        SeQuant/domain/mbpt/spin.cpp
        SeQuant/domain/mbpt/spin.hpp
        SeQuant/domain/mbpt/vac_av.ipp
        SeQuant/version.cpp
)

#### disable unity_build for v2:
set_source_files_properties(
        SeQuant/core/tensor_network_v2.cpp
        SeQuant/core/tensor_network_v2.hpp
        PROPERTIES SKIP_UNITY_BUILD_INCLUSION TRUE
)

### optional prereqs
if (SEQUANT_EVAL_TESTS)
    include(FindOrFetchTiledArray)
endif (SEQUANT_EVAL_TESTS)
if (NOT TARGET Eigen3::Eigen)
    # use TA's Eigen, if available
    if (TARGET TiledArray_Eigen)
        add_library(Eigen3::Eigen ALIAS TiledArray_Eigen)
    else()
      # re:NO_CMAKE_PACKAGE_REGISTRY: eigen3 registers its *build* tree with the user package registry ...
      #                               to avoid issues with wiped build directory look for installed eigen
      find_package(Eigen3 3.0 NO_MODULE NO_CMAKE_PACKAGE_REGISTRY)
    endif()
endif()
if (TARGET Eigen3::Eigen)
    set(SEQUANT_HAS_EIGEN ON)
    endif()

if (TARGET tiledarray)
    set(SEQUANT_HAS_TILEDARRAY ON)
    list(APPEND SeQuant_src
            SeQuant/domain/eval/cache_manager.cpp
            SeQuant/domain/eval/cache_manager.hpp
            SeQuant/domain/eval/eval.hpp
            SeQuant/domain/eval/result.cpp
            SeQuant/domain/eval/result.hpp
            SeQuant/domain/eval/eval_fwd.hpp
            )
endif ()

add_library(SeQuant
        ${SeQuant_src}
        )
# feed SEQUANT_GIT_REVISION and SEQUANT_GIT_DESCRIPTION to SeQuant/version.cpp only to avoid recompiling everything
set_source_files_properties(
        SeQuant/version.cpp
        PROPERTIES COMPILE_DEFINITIONS
        "SEQUANT_GIT_REVISION=\"${SEQUANT_GIT_REVISION}\";SEQUANT_GIT_DESCRIPTION=\"${SEQUANT_GIT_DESCRIPTION}\""
)
if (SEQUANT_CONTEXT_MANIPULATION_THREADSAFE)
  target_compile_definitions(SeQuant PUBLIC SEQUANT_CONTEXT_MANIPULATION_THREADSAFE)
endif()

target_link_libraries(SeQuant PUBLIC range-v3::range-v3 Boost::regex Boost::locale Boost::headers SeQuant-bliss Threads::Threads)
target_link_libraries(SeQuant PRIVATE libperm::libperm)
target_link_libraries(SeQuant PUBLIC polymorphic_variant::polymorphic_variant)
# modularized Boost has finer grained targets than just Boost::headers
if (Boost_IS_MODULARIZED)
    target_link_libraries(SeQuant PUBLIC
            Boost::container
            Boost::container_hash
            Boost::hana
            Boost::multiprecision
            Boost::numeric_conversion
            Boost::numeric_interval
            Boost::range
            Boost::spirit
    )
endif()
if (TARGET tiledarray)
    target_link_libraries(SeQuant PUBLIC tiledarray)
endif ()
if (TARGET Eigen3::Eigen)
    target_link_libraries(SeQuant PUBLIC Eigen3::Eigen)
    target_compile_definitions(SeQuant PUBLIC SEQUANT_HAS_EIGEN=1)
endif()
if (SEQUANT_HAS_EXECUTION_HEADER_STANDALONE OR SEQUANT_HAS_EXECUTION_HEADER_WITH_TBB)
    target_compile_definitions(SeQuant PUBLIC SEQUANT_HAS_EXECUTION_HEADER)
    if (SEQUANT_HAS_EXECUTION_HEADER_WITH_TBB)
        target_link_libraries(SeQuant PUBLIC ${TBB_LIBRARIES})
        target_include_directories(SeQuant PUBLIC ${TBB_INCLUDE_DIRS})
    endif ()
endif ()
target_include_directories(SeQuant PUBLIC
        $<BUILD_INTERFACE:${PROJECT_SOURCE_DIR}>
        $<BUILD_INTERFACE:${PROJECT_BINARY_DIR}>
        $<INSTALL_INTERFACE:${CMAKE_INSTALL_PREFIX}/include>)
target_compile_features(SeQuant INTERFACE "cxx_std_20")
if (SEQUANT_EVAL_TRACE)
    target_compile_definitions(SeQuant PUBLIC SEQUANT_EVAL_TRACE=1)
endif ()
if (SEQUANT_USE_SYSTEM_BOOST_HASH)
    target_compile_definitions(SeQuant PUBLIC SEQUANT_USE_SYSTEM_BOOST_HASH=1)
else()
    # if not to use Boost Hash, unpack bundled Boost ContainerHash 1.81
    file(MAKE_DIRECTORY ${PROJECT_BINARY_DIR}/SeQuant/external)
    execute_process(
            COMMAND ${CMAKE_COMMAND} -E tar xzf ${PROJECT_SOURCE_DIR}/SeQuant/external/boost.tar.gz
            WORKING_DIRECTORY ${PROJECT_BINARY_DIR}/SeQuant/external
            RESULT_VARIABLE UNPACK_BOOST_RESULT
            OUTPUT_VARIABLE UNPACK_BOOST_OUTPUT
            ERROR_VARIABLE UNPACK_BOOST_OUTPUT
    )
    if (NOT UNPACK_BOOST_RESULT EQUAL 0)
        message(FATAL_ERROR "Failed to unpack the bundled Boost! The tar command output:\n${UNPACK_BOOST_OUTPUT}")
    endif()
    install(DIRECTORY ${PROJECT_BINARY_DIR}/SeQuant
            COMPONENT sequant
            DESTINATION "${SEQUANT_INSTALL_INCLUDEDIR}"
            FILES_MATCHING PATTERN "*.hpp"
            )
endif ()
install(TARGETS SeQuant-bliss EXPORT sequant COMPONENT sequant LIBRARY DESTINATION ${SEQUANT_INSTALL_LIBDIR})
install(TARGETS SeQuant EXPORT sequant COMPONENT sequant LIBRARY DESTINATION ${SEQUANT_INSTALL_LIBDIR})
install(DIRECTORY SeQuant
        COMPONENT sequant
        DESTINATION "${SEQUANT_INSTALL_INCLUDEDIR}"
        FILES_MATCHING PATTERN "*.hpp"
        PATTERN "*.hh"
        )
add_library(SeQuant::SeQuant ALIAS SeQuant)  # to be able to use as subproject

if (SEQUANT_MIMALLOC)
    find_package(mimalloc REQUIRED)
    target_link_libraries(SeQuant PUBLIC mimalloc)
    target_compile_definitions(SeQuant PUBLIC SEQUANT_HAS_MIMALLOC=1)
endif ()

# build all of boost before SeQuant, including parts it does not use
if (Boost_BUILT_FROM_SOURCE AND TARGET build-boost-in-SeQuant)
    add_dependencies(SeQuant build-boost-in-SeQuant)
endif()

if (SEQUANT_IWYU)
    find_program(iwyu_path NAMES include-what-you-use iwyu)

    if (iwyu_path)
        set(iwyu_options_and_path
            "${iwyu_path}"
            -Xiwyu --cxx20ns
            -Xiwyu --no_comments
        )
        set_property(TARGET SeQuant PROPERTY CXX_INCLUDE_WHAT_YOU_USE ${iwyu_options_and_path})
    endif()
endif()


add_subdirectory(utilities)
add_subdirectory(tests)
add_subdirectory(doc)

if (SEQUANT_BENCHMARKS)
    add_subdirectory(benchmarks)
endif()


####### Python ########

if (SEQUANT_PYTHON)
    if (NOT CMAKE_POSITION_INDEPENDENT_CODE)
        message(FATAL_ERROR "Python module requires CMAKE_POSITION_INDEPENDENT_CODE=ON")
    endif ()
    add_subdirectory(python)
endif ()


##########################
# export SeQuant
##########################

configure_file(
        ${PROJECT_SOURCE_DIR}/SeQuant/version.hpp.in
        ${PROJECT_BINARY_DIR}/SeQuant/version.hpp
)
install(FILES ${PROJECT_BINARY_DIR}/SeQuant/version.hpp
        DESTINATION "${SEQUANT_INSTALL_INCLUDEDIR}/SeQuant")

# Create the version file
write_basic_package_version_file(sequant-config-version.cmake
        VERSION ${SEQUANT_VERSION} COMPATIBILITY AnyNewerVersion)

# Make SeQuant consumable from the build directory without installation
export(EXPORT sequant
        NAMESPACE SeQuant::
        FILE "${PROJECT_BINARY_DIR}/sequant-targets.cmake")

## Create the configure file
configure_package_config_file(cmake/sequant-config.cmake.in
        "${PROJECT_BINARY_DIR}/sequant-config.cmake"
        INSTALL_DESTINATION "${SEQUANT_INSTALL_CMAKEDIR}"
        PATH_VARS CMAKE_INSTALL_PREFIX SEQUANT_INSTALL_BINDIR
        SEQUANT_INSTALL_INCLUDEDIR SEQUANT_INSTALL_LIBDIR
        SEQUANT_INSTALL_DOCDIR SEQUANT_INSTALL_CMAKEDIR)

## Install config, version, and target files
install(EXPORT sequant
        FILE "sequant-targets.cmake"
        DESTINATION "${SEQUANT_INSTALL_CMAKEDIR}"
        NAMESPACE SeQuant::
        COMPONENT sequant-config)
install(FILES
        "${PROJECT_BINARY_DIR}/sequant-config.cmake"
        "${PROJECT_BINARY_DIR}/sequant-config-version.cmake"
        DESTINATION "${SEQUANT_INSTALL_CMAKEDIR}"
        COMPONENT sequant-config)
add_custom_target_subproject(sequant install-config
        COMMAND ${CMAKE_COMMAND} -DCOMPONENT=sequant-config -P ${PROJECT_BINARY_DIR}/cmake_install.cmake
        COMMENT "Installing SeQuant config components")

if(CMAKE_PROJECT_NAME STREQUAL PROJECT_NAME)
    feature_summary(WHAT ALL
                    DESCRIPTION "=== SeQuant Package/Feature Info ===")
    feature_summary(FILENAME ${CMAKE_CURRENT_BINARY_DIR}/features.log WHAT ALL)
endif()

###############################################################################
# appendix: misc details
###############################################################################
SET(CMAKE_COLOR_MAKEFILE ON)<|MERGE_RESOLUTION|>--- conflicted
+++ resolved
@@ -292,12 +292,8 @@
         SeQuant/core/utility/string.cpp
         SeQuant/core/utility/string.hpp
         SeQuant/core/utility/swap.hpp
-<<<<<<< HEAD
-        SeQuant/core/utility/cs_cleanup.hpp
-=======
         SeQuant/core/utility/tensor.hpp
         SeQuant/core/utility/tuple.hpp
->>>>>>> 2d9eb741
         SeQuant/core/wick.hpp
         SeQuant/core/wick.impl.hpp
         SeQuant/core/wolfram.hpp
