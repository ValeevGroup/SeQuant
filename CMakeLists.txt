--- conflicted
+++ resolved
@@ -167,7 +167,6 @@
 enable_testing(true)
 
 set(utests_src
-<<<<<<< HEAD
         tests/unit/test_space.cpp
         tests/unit/test_index.cpp
         tests/unit/test_op.cpp
@@ -181,19 +180,6 @@
         tests/unit/test_spin.cpp
         tests/unit/test_canonicalize.cpp
         tests/unit/test_eval_tensor.cpp)
-=======
-        # tests/unit/test_space.cpp
-        # tests/unit/test_index.cpp
-        # tests/unit/test_op.cpp
-        # tests/unit/test_wick.cpp
-        # tests/unit/test_tensor.cpp
-        # tests/unit/test_bliss.cpp
-        # tests/unit/test_expr.cpp
-        # tests/unit/test_iterator.cpp
-        # tests/unit/test_tensor_network.cpp
-        # tests/unit/test_mbpt.cpp
-        #### unit tests for evaluation
-        tests/unit/test_path_tree.cpp)
 set(utests_deps SeQuant evaluator)
 
 if (TARGET tiledarray)
@@ -201,7 +187,6 @@
       tests/unit/test_eval_tensor.cpp)
   list(APPEND utests_deps tiledarray)
 endif(TARGET tiledarray)
->>>>>>> d22d77ca
 
 #set(utests_src
 #        tests/unit/test_mbpt.cpp)
