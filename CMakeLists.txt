cmake_minimum_required(VERSION 3.9)
project(SeQuant LANGUAGES CXX)
set(SEQUANT_VERSION 2.0.0-alpha.1)

set(CMAKE_CXX_STANDARD 17)
set(CMAKE_CXX_EXTENSIONS OFF)

# Enable ccache if not already enabled by symlink masquerading
if(NOT CMAKE_CXX_COMPILER MATCHES ".*/ccache$")
    find_program(CCACHE_EXECUTABLE ccache)
    if (CCACHE_EXECUTABLE)
        mark_as_advanced(CCACHE_EXECUTABLE)
        set_property(GLOBAL PROPERTY RULE_LAUNCH_COMPILE ${CCACHE_EXECUTABLE})
        set_property(GLOBAL PROPERTY RULE_LAUNCH_LINK ${CCACHE_EXECUTABLE})
        message(STATUS "Found ccache: ${CCACHE_EXECUTABLE}")
    else()
        set(CCACHE_EXECUTABLE "")
    endif()
endif()

list(APPEND CMAKE_MODULE_PATH "${PROJECT_SOURCE_DIR}/cmake/modules/")

include(AddCustomTargetSubproject)
include(external/versions.cmake)

# std::thread requires (on some platforms?) thread support which is not
# provided automatically
find_package(Threads REQUIRED)

# PSTL (used by g++-9 and clang++-8 in c++17 mode) needs TBB
if ((${CMAKE_CXX_COMPILER_ID} STREQUAL "GNU" AND
    ${CMAKE_CXX_COMPILER_VERSION} VERSION_GREATER 9) OR
    (${CMAKE_CXX_COMPILER_ID} STREQUAL "Clang" AND
    ${CMAKE_CXX_COMPILER_VERSION} VERSION_GREATER 8))
  set(PSTL_NEEDS_TBB TRUE)
  find_package(TBB REQUIRED)
endif()

# Ranges-V3
if (NOT RANGEV3_DIR)
    message(FATAL_ERROR "Set cache variable RANGEV3_DIR "
        "to the top of the Range-V3 source directory")
endif(NOT RANGEV3_DIR)
if (NOT EXISTS "${RANGEV3_DIR}/include")
    message(FATAL_ERROR "Given RANGEV3_DIR=\"${RANGEV3_DIR}\" but"
        " did not find include subdirectory;"
        " make sure that RANGEV3_DIR points"
        " to the top of valid Range-V3 source directory")
endif()
# if Range-V3 is a git repo check the revision
if(EXISTS "${RANGEV3_DIR}/.git")
  find_package(Git REQUIRED)
  execute_process(
      COMMAND ${GIT_EXECUTABLE} rev-parse -q HEAD
      WORKING_DIRECTORY "${RANGEV3_DIR}"
      OUTPUT_VARIABLE RANGEV3_REVISION )
  string(REGEX MATCH "[0-9a-f]*"
      RANGEV3_REVISION "${RANGEV3_REVISION}")
  if (NOT (${RANGEV3_REVISION} STREQUAL ${SEQUANT_TRACKED_RANGESV3_TAG}))
    message(FATAL_ERROR "RANGEV3_DIR=\"${RANGEV3_DIR}\" points to Range-V3"
        + " library with revision ${RANGEV3_REVISION}, "
        + " but need ${SEQUANT_TRACKED_RANGESV3_TAG}")
  endif ()
endif()
add_library(Range-V3 INTERFACE IMPORTED)
set_property(TARGET Range-V3 PROPERTY
             INTERFACE_INCLUDE_DIRECTORIES "${RANGEV3_DIR}/include")

# need Boost.ContainerHash
# NB Boost.Container is broken in v1.70
<<<<<<< HEAD
find_package(Boost ${SEQUANT_TRACKED_BOOST_VERSION} REQUIRED COMPONENTS serialization)
=======
find_package(Boost ${SEQUANT_TRACKED_BOOST_VERSION} COMPONENTS serialization REQUIRED)
>>>>>>> 14b5b84b
if (Boost_VERSION EQUAL 107000)
    message(FATAL_ERROR "Found Boost 1.70, but its Boost.Container is broken: "
        "use any version ${SEQUANT_TRACKED_BOOST_VERSION} "
        "or higher, other than 1.70")
endif()

# embedded bliss-0.73
add_library(bliss
        src/SeQuant/external/bliss/defs.cc
        src/SeQuant/external/bliss/defs.hh
        src/SeQuant/external/bliss/graph.cc
        src/SeQuant/external/bliss/graph.hh
        src/SeQuant/external/bliss/partition.cc
        src/SeQuant/external/bliss/partition.hh
        src/SeQuant/external/bliss/orbit.cc
        src/SeQuant/external/bliss/orbit.hh
        src/SeQuant/external/bliss/uintseqhash.cc
        src/SeQuant/external/bliss/uintseqhash.hh
        src/SeQuant/external/bliss/heap.cc
        src/SeQuant/external/bliss/heap.hh
        src/SeQuant/external/bliss/timer.cc
        src/SeQuant/external/bliss/timer.hh
        src/SeQuant/external/bliss/utils.cc
        src/SeQuant/external/bliss/utils.hh
        src/SeQuant/external/bliss/bliss_C.cc
        src/SeQuant/external/bliss/bliss_C.h
        )

add_library(SeQuant
        src/SeQuant/core/sequant.cpp
        src/SeQuant/core/sequant.hpp
        src/SeQuant/core/attr.hpp
        src/SeQuant/core/index.hpp
        src/SeQuant/core/space.cpp
        src/SeQuant/core/space.hpp
        src/SeQuant/core/op.cpp
        src/SeQuant/core/op.hpp
        src/SeQuant/core/abstract_tensor.hpp
        src/SeQuant/core/abstract_tensor.cpp
        src/SeQuant/core/tensor.cpp
        src/SeQuant/core/tensor.hpp
        src/SeQuant/core/expr.cpp
        src/SeQuant/core/expr.hpp
        src/SeQuant/core/wick.hpp
        src/SeQuant/core/ranges.hpp
        src/SeQuant/core/container.hpp
        src/SeQuant/core/meta.hpp
        src/SeQuant/core/latex.hpp
        src/SeQuant/core/wolfram.hpp
        src/SeQuant/core/expr_algorithm.hpp
        src/SeQuant/core/wick.impl.hpp
        src/SeQuant/core/expr_operator.hpp
        src/SeQuant/core/hash.hpp
        src/SeQuant/core/tag.hpp
        src/SeQuant/core/any.hpp
        src/SeQuant/core/hugenholtz.hpp
        src/SeQuant/core/algorithm.hpp
        src/SeQuant/core/tensor_network.cpp
        src/SeQuant/core/tensor_network.hpp
        src/SeQuant/core/runtime.hpp
        src/SeQuant/core/utility.hpp
        src/SeQuant/core/bliss.hpp
        src/SeQuant/core/timer.hpp
        src/SeQuant/domain/mbpt/convention.cpp
        src/SeQuant/domain/mbpt/convention.hpp
        src/SeQuant/domain/mbpt/op.cpp
        src/SeQuant/domain/mbpt/op.hpp
        src/SeQuant/domain/mbpt/spin.hpp
        src/SeQuant/domain/mbpt/sr/sr.cpp
        src/SeQuant/domain/mbpt/sr/sr.hpp
        )
target_link_libraries(SeQuant Range-V3 Boost::boost bliss Threads::Threads)
if (PSTL_NEEDS_TBB)
    target_link_libraries(SeQuant ${TBB_LIBRARIES})
    target_include_directories(SeQuant PUBLIC ${TBB_INCLUDE_DIRS})
endif()
target_include_directories(SeQuant PUBLIC
        $<BUILD_INTERFACE:${CMAKE_SOURCE_DIR}/src>
        $<INSTALL_INTERFACE:${CMAKE_INSTALL_PREFIX}/include>)

find_package(Libint2 2.6.0 CONFIG)

find_package(TiledArray CONFIG COMPONENTS tiledarray)

add_library(evaluator EXCLUDE_FROM_ALL
    src/SeQuant/domain/evaluate/eval_fwd.hpp
    src/SeQuant/domain/evaluate/eval_tree.hpp
    src/SeQuant/domain/evaluate/eval_tree.cpp
    src/SeQuant/domain/evaluate/eval_tree_node.hpp
    src/SeQuant/domain/evaluate/eval_tree_node.cpp
    src/SeQuant/domain/evaluate/factorizer.hpp
    src/SeQuant/domain/evaluate/factorizer.cpp
    # src/SeQuant/domain/evaluate/path_tree.hpp
    # src/SeQuant/domain/evaluate/path_tree.cpp
    )
target_include_directories(evaluator PUBLIC
    $<BUILD_INTERFACE:${CMAKE_SOURCE_DIR}/src>
    $<INSTALL_INTERFACE:${CMAKE_INSTALL_PREFIX}/include>)
target_link_libraries(evaluator SeQuant ${TBB_LIBRARIES})

enable_testing(true)

set(utests_src
        tests/unit/test_space.cpp
        tests/unit/test_index.cpp
        tests/unit/test_op.cpp
        tests/unit/test_wick.cpp
        tests/unit/test_tensor.cpp
        tests/unit/test_bliss.cpp
        tests/unit/test_expr.cpp
        tests/unit/test_iterator.cpp
        tests/unit/test_mbpt.cpp
<<<<<<< HEAD
        tests/unit/test_spin.cpp
        tests/unit/test_canonicalize.cpp
=======
        # tests/unit/test_tensor_network.cpp
        tests/unit/test_tn_factorization.cpp
>>>>>>> 14b5b84b
        )
set(utests_deps SeQuant evaluator)

if (TARGET tiledarray AND TARGET Libint2::cxx)
  list(APPEND utests_src
<<<<<<< HEAD
      tests/unit/test_eval_tensor.cpp)
=======
      ## unit tests for evaluation
      tests/unit/test_eval_tree.cpp
      # tests/unit/test_path_tree.cpp
      )
>>>>>>> 14b5b84b
  list(APPEND utests_deps tiledarray)
endif(TARGET tiledarray AND TARGET Libint2::cxx)

set(unit_test_executable unit_tests)
add_executable(${unit_test_executable} EXCLUDE_FROM_ALL
        tests/unit/test_main.cpp
        tests/unit/catch.hpp
        ${utests_src})
target_link_libraries(${unit_test_executable} ${utests_deps})
add_test(unit/build "${CMAKE_COMMAND}" --build ${CMAKE_BINARY_DIR}
    --target ${unit_test_executable})

add_test(NAME unit/run
        COMMAND ${unit_test_executable})
set_tests_properties(unit/run
        PROPERTIES DEPENDS unit/build
        WORKING_DIRECTORY ${CMAKE_SOURCE_DIR}/tests/unit)

####### Tests ########

# Single-Reference Coupled-Cluster
set(example0 srcc)
add_executable(${example0} EXCLUDE_FROM_ALL
        examples/${example0}/${example0}.cpp)
target_link_libraries(${example0} SeQuant ${TBB_LIBRARIES})

<<<<<<< HEAD
if (TARGET tiledarray AND TARGET Libint2::cxx)
  set(example1 expr_evaluation)
  add_executable(${example1} EXCLUDE_FROM_ALL
      examples/evaluation/${example1}.cpp
      examples/contract/interpret/contract.hpp
      examples/contract/scf/hartree-fock.cc)
  target_link_libraries(${example1} SeQuant evaluator ${TBB_LIBRARIES}
      Libint2::cxx tiledarray)
  target_link_directories(${example1} PUBLIC ${TBB_LIBRARIES})
  target_compile_definitions(${example1} PRIVATE SEQUANT_HAS_TILEDARRAY)

  set(example2 rcc_evaluation)
  add_executable(${example2} EXCLUDE_FROM_ALL
      examples/evaluation/${example2}.cpp
      examples/contract/interpret/contract.hpp
      examples/contract/scf/hartree-fock.cc)
  target_link_libraries(${example2} SeQuant evaluator
      ${TBB_LIBRARIES} Libint2::cxx tiledarray)
  target_link_directories(${example2} PUBLIC ${TBB_LIBRARIES})
  target_compile_definitions(${example2} PRIVATE SEQUANT_HAS_TILEDARRAY)
endif (TARGET tiledarray AND TARGET Libint2::cxx)
=======
if (TARGET tiledarray)
    # expr_evaluation example
    set(example1 expr_evaluation)
    add_executable(${example1} EXCLUDE_FROM_ALL
        examples/evaluation/${example1}.cpp
        examples/contract/interpret/contract.hpp
        examples/contract/scf/hartree-fock.cc)
    target_link_libraries(${example1} SeQuant evaluator ${TBB_LIBRARIES}
        Libint2::cxx tiledarray)
    target_link_directories(${example1} PUBLIC ${TBB_LIBRARIES})
    target_compile_definitions(${example1} PRIVATE SEQUANT_HAS_TILEDARRAY)
endif (TARGET tiledarray)
>>>>>>> 14b5b84b


# add tests for running examples
set (lastexample 3)
foreach(i RANGE ${lastexample})
    if (TARGET ${example${i}})
        add_test(example/${example${i}}/build "${CMAKE_COMMAND}"
            --build ${CMAKE_BINARY_DIR} --target ${example${i}})
        add_test(NAME example/${example${i}}/run
                COMMAND ${example${i}}
                WORKING_DIRECTORY ${CMAKE_SOURCE_DIR}/examples)
        set_tests_properties(example/${example${i}}/run
                PROPERTIES DEPENDS example/${example${i}}/build)
    endif()
endforeach()

# target for running ALL tests
add_custom_target_subproject(sequant check
    USES_TERMINAL COMMAND ${CMAKE_CTEST_COMMAND} -V)

####### DOCS ########

add_subdirectory(doc)<|MERGE_RESOLUTION|>--- conflicted
+++ resolved
@@ -68,11 +68,7 @@
 
 # need Boost.ContainerHash
 # NB Boost.Container is broken in v1.70
-<<<<<<< HEAD
 find_package(Boost ${SEQUANT_TRACKED_BOOST_VERSION} REQUIRED COMPONENTS serialization)
-=======
-find_package(Boost ${SEQUANT_TRACKED_BOOST_VERSION} COMPONENTS serialization REQUIRED)
->>>>>>> 14b5b84b
 if (Boost_VERSION EQUAL 107000)
     message(FATAL_ERROR "Found Boost 1.70, but its Boost.Container is broken: "
         "use any version ${SEQUANT_TRACKED_BOOST_VERSION} "
@@ -185,26 +181,19 @@
         tests/unit/test_expr.cpp
         tests/unit/test_iterator.cpp
         tests/unit/test_mbpt.cpp
-<<<<<<< HEAD
         tests/unit/test_spin.cpp
         tests/unit/test_canonicalize.cpp
-=======
         # tests/unit/test_tensor_network.cpp
         tests/unit/test_tn_factorization.cpp
->>>>>>> 14b5b84b
         )
 set(utests_deps SeQuant evaluator)
 
 if (TARGET tiledarray AND TARGET Libint2::cxx)
   list(APPEND utests_src
-<<<<<<< HEAD
-      tests/unit/test_eval_tensor.cpp)
-=======
       ## unit tests for evaluation
       tests/unit/test_eval_tree.cpp
       # tests/unit/test_path_tree.cpp
       )
->>>>>>> 14b5b84b
   list(APPEND utests_deps tiledarray)
 endif(TARGET tiledarray AND TARGET Libint2::cxx)
 
@@ -231,31 +220,8 @@
         examples/${example0}/${example0}.cpp)
 target_link_libraries(${example0} SeQuant ${TBB_LIBRARIES})
 
-<<<<<<< HEAD
 if (TARGET tiledarray AND TARGET Libint2::cxx)
-  set(example1 expr_evaluation)
-  add_executable(${example1} EXCLUDE_FROM_ALL
-      examples/evaluation/${example1}.cpp
-      examples/contract/interpret/contract.hpp
-      examples/contract/scf/hartree-fock.cc)
-  target_link_libraries(${example1} SeQuant evaluator ${TBB_LIBRARIES}
-      Libint2::cxx tiledarray)
-  target_link_directories(${example1} PUBLIC ${TBB_LIBRARIES})
-  target_compile_definitions(${example1} PRIVATE SEQUANT_HAS_TILEDARRAY)
-
-  set(example2 rcc_evaluation)
-  add_executable(${example2} EXCLUDE_FROM_ALL
-      examples/evaluation/${example2}.cpp
-      examples/contract/interpret/contract.hpp
-      examples/contract/scf/hartree-fock.cc)
-  target_link_libraries(${example2} SeQuant evaluator
-      ${TBB_LIBRARIES} Libint2::cxx tiledarray)
-  target_link_directories(${example2} PUBLIC ${TBB_LIBRARIES})
-  target_compile_definitions(${example2} PRIVATE SEQUANT_HAS_TILEDARRAY)
-endif (TARGET tiledarray AND TARGET Libint2::cxx)
-=======
-if (TARGET tiledarray)
-    # expr_evaluation example
+    # sequant expression evaluation example
     set(example1 expr_evaluation)
     add_executable(${example1} EXCLUDE_FROM_ALL
         examples/evaluation/${example1}.cpp
@@ -265,9 +231,17 @@
         Libint2::cxx tiledarray)
     target_link_directories(${example1} PUBLIC ${TBB_LIBRARIES})
     target_compile_definitions(${example1} PRIVATE SEQUANT_HAS_TILEDARRAY)
-endif (TARGET tiledarray)
->>>>>>> 14b5b84b
-
+
+    set(example2 rcc_evaluation)
+    add_executable(${example2} EXCLUDE_FROM_ALL
+        examples/evaluation/${example2}.cpp
+        examples/contract/interpret/contract.hpp
+        examples/contract/scf/hartree-fock.cc)
+    target_link_libraries(${example2} SeQuant evaluator
+        ${TBB_LIBRARIES} Libint2::cxx tiledarray)
+    target_link_directories(${example2} PUBLIC ${TBB_LIBRARIES})
+    target_compile_definitions(${example2} PRIVATE SEQUANT_HAS_TILEDARRAY)
+endif (TARGET tiledarray AND TARGET Libint2::cxx)
 
 # add tests for running examples
 set (lastexample 3)
