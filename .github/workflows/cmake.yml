--- conflicted
+++ resolved
@@ -124,11 +124,4 @@
       if: ${{ matrix.valgrind }}
       working-directory: ${{github.workspace}}/build
       shell: bash
-<<<<<<< HEAD
-      # Execute tests defined by the CMake configuration.  
-      # See https://cmake.org/cmake/help/latest/manual/ctest.1.html for more detail
-      # run: ctest -C $BUILD_TYPE
-      run: cmake --build . --target check-sequant -v
-=======
-      run: valgrind --error-exitcode=1 --leak-check=full ./tests/unit/unit_tests-sequant
->>>>>>> a3414be4
+      run: valgrind --error-exitcode=1 --leak-check=full ./tests/unit/unit_tests-sequant