set(TEST_CASES
    "antisymmetrizer.cpp"
)
if (NOT SEQUANT_SKIP_LONG_TESTS)
    list(APPEND TEST_CASES
        # Single-Reference Coupled-Cluster equation generation (spin-orbital and spin-free)
        "srcc.cpp ->  |3 t std so|3 t csv so|3 lambda std so|3 lambda csv so|2 t std sf|2 t csv sf|2 lambda std sf|2 lambda csv sf"
        # Single-Reference open-shell equation generation (spin-traced)
        "osstcc.cpp"
        # Equation-of-motion Coupled-Cluster
        "eomcc.cpp"
    )

    if (TARGET Eigen3::Eigen)
        # these examples require Eigen for full functionality
        list(APPEND TEST_CASES
            # Single-Reference closed-shell Coupled-Cluster equation generation (fast spin-traced)
            "stcc.cpp"
            # Single-Reference closed-shell Coupled-Cluster equation generation (rigorous spin-traced)
            "stcc_rigorous.cpp"
        )
    endif()
else()
    list(APPEND TEST_CASES
        # Single-Reference Coupled-Cluster equation generation (reduced test set)
        "srcc.cpp ->  |2 t csv sf"
    )
endif()

foreach(current IN LISTS TEST_CASES)
    if (NOT "${current}" MATCHES "([a-zA-z0-9_-]+\\.cpp) *(-> *(.+))?")
        message(FATAL_ERROR "Test case string has invalid format: '${current}'")
    endif()
    set(test_source "${CMAKE_MATCH_1}")
    set(test_variants "${CMAKE_MATCH_3}")

    string(REGEX REPLACE "\\.cpp$" "" test_name "${test_source}")

    add_executable(${test_name} ${BUILD_BY_DEFAULT} ${test_source})
    target_link_libraries(${test_name} PRIVATE SeQuant)

    if (SEQUANT_SKIP_LONG_TESTS)
        target_compile_definitions(${test_name} PRIVATE SEQUANT_SKIP_LONG_TESTS=1)
    endif()

<<<<<<< HEAD
    target_set_warning_flags("${test_name}")

    set(variant_names "")
=======
    # test for building ${test_name} as needed
    add_test(NAME "sequant/integration/${test_name}/build"
            COMMAND "${CMAKE_COMMAND}" --build ${CMAKE_BINARY_DIR} --target "${test_name}")
    set_tests_properties("sequant/integration/${test_name}/build" PROPERTIES FIXTURES_SETUP SEQUANT_FIXTURE_${test_name})
>>>>>>> 35412c35

    if (NOT test_variants)
        add_test(
            NAME "sequant/integration/${test_name}/run"
            COMMAND ${test_name}
        )
        set_tests_properties("sequant/integration/${test_name}/run" PROPERTIES
                WORKING_DIRECTORY "${CMAKE_CURRENT_SOURCE_DIR}"
                FIXTURES_REQUIRED SEQUANT_FIXTURE_${test_name})
    else()
        # By inserting semicolons, we turn test_variants into a list
        string(REPLACE "|" ";" test_variants "${test_variants}")

        set(counter 1)
        foreach(arguments IN LISTS test_variants)
            add_test(
                NAME "sequant/integration/${test_name}/run/${counter}"
                COMMAND ${test_name} ${arguments}
            )
            set_tests_properties("sequant/integration/${test_name}/run/${counter}" PROPERTIES
                    WORKING_DIRECTORY "${CMAKE_CURRENT_SOURCE_DIR}"
                    FIXTURES_REQUIRED SEQUANT_FIXTURE_${test_name})

            math(EXPR counter "${counter} + 1")
        endforeach()
    endif()
endforeach()

add_subdirectory(eval)<|MERGE_RESOLUTION|>--- conflicted
+++ resolved
@@ -43,16 +43,13 @@
         target_compile_definitions(${test_name} PRIVATE SEQUANT_SKIP_LONG_TESTS=1)
     endif()
 
-<<<<<<< HEAD
     target_set_warning_flags("${test_name}")
 
     set(variant_names "")
-=======
     # test for building ${test_name} as needed
     add_test(NAME "sequant/integration/${test_name}/build"
             COMMAND "${CMAKE_COMMAND}" --build ${CMAKE_BINARY_DIR} --target "${test_name}")
     set_tests_properties("sequant/integration/${test_name}/build" PROPERTIES FIXTURES_SETUP SEQUANT_FIXTURE_${test_name})
->>>>>>> 35412c35
 
     if (NOT test_variants)
         add_test(
