set(TEST_CASES
    "antisymmetrizer.cpp"
)
if (NOT SEQUANT_SKIP_LONG_TESTS)
    list(APPEND TEST_CASES
        # Single-Reference Coupled-Cluster equation generation (spin-orbital and spin-free)
        "srcc.cpp ->  |3 t std so|3 t csv so|3 lambda std so|3 lambda csv so|2 t std sf|2 t csv sf|2 lambda std sf|2 lambda csv sf"
        # Single-Reference open-shell equation generation (spin-traced)
        "osstcc.cpp"
        # Equation-of-motion Coupled-Cluster
        "eomcc.cpp"
    )

    if (TARGET Eigen3::Eigen)
        # these examples require Eigen for full functionality
        list(APPEND TEST_CASES
            # Single-Reference closed-shell Coupled-Cluster equation generation (fast spin-traced)
            "stcc.cpp"
            # Single-Reference closed-shell Coupled-Cluster equation generation (rigorous spin-traced)
            "stcc_rigorous.cpp"
        )
    endif()
else()
    list(APPEND TEST_CASES
        # Single-Reference Coupled-Cluster equation generation (reduced test set)
        "srcc.cpp ->  |2 t csv sf"
    )
endif()

foreach(current IN LISTS TEST_CASES)
    if (NOT "${current}" MATCHES "([a-zA-z0-9_-]+\\.cpp) *(-> *(.+))?")
        message(FATAL_ERROR "Test case string has invalid format: '${current}'")
    endif()
    set(test_source "${CMAKE_MATCH_1}")
    set(test_variants "${CMAKE_MATCH_3}")

    string(REGEX REPLACE "\\.cpp$" "" test_name "${test_source}")

    add_executable(${test_name} ${BUILD_BY_DEFAULT} ${test_source})
    target_link_libraries(${test_name} PRIVATE SeQuant)

    if (SEQUANT_SKIP_LONG_TESTS)
        target_compile_definitions(${test_name} PRIVATE SEQUANT_SKIP_LONG_TESTS=1)
    endif()

<<<<<<< HEAD
    target_set_warning_flags("${test_name}")

    set(variant_names "")
    # test for building ${test_name} as needed
    add_test(NAME "sequant/integration/${test_name}/build"
            COMMAND "${CMAKE_COMMAND}" --build ${CMAKE_BINARY_DIR} --target "${test_name}")
    set_tests_properties("sequant/integration/${test_name}/build" PROPERTIES FIXTURES_SETUP SEQUANT_FIXTURE_${test_name})
=======
    set(variant_names "")
>>>>>>> 39ddcb98

    if (NOT test_variants)
        add_test(
            NAME "sequant/integration/${test_name}"
            COMMAND ${test_name}
            WORKING_DIRECTORY "${CMAKE_CURRENT_SOURCE_DIR}"
        )
        list(APPEND variant_names "sequant/integration/${test_name}")
    else()
        # By inserting semicolons, we turn test_variants into a list
        string(REPLACE "|" ";" test_variants "${test_variants}")

        set(counter 1)
        foreach(arguments IN LISTS test_variants)
            add_test(
                NAME "sequant/integration/${test_name}/${counter}"
                COMMAND ${test_name} ${arguments}
                WORKING_DIRECTORY "${CMAKE_CURRENT_SOURCE_DIR}"
            )
            list(APPEND variant_names "sequant/integration/${test_name}/${counter}")

            math(EXPR counter "${counter} + 1")
        endforeach()
    endif()

    build_test_as_needed(${test_name} "sequant/integration/${test_name}" variant_names)
endforeach()

add_subdirectory(eval)<|MERGE_RESOLUTION|>--- conflicted
+++ resolved
@@ -43,7 +43,6 @@
         target_compile_definitions(${test_name} PRIVATE SEQUANT_SKIP_LONG_TESTS=1)
     endif()
 
-<<<<<<< HEAD
     target_set_warning_flags("${test_name}")
 
     set(variant_names "")
@@ -51,9 +50,6 @@
     add_test(NAME "sequant/integration/${test_name}/build"
             COMMAND "${CMAKE_COMMAND}" --build ${CMAKE_BINARY_DIR} --target "${test_name}")
     set_tests_properties("sequant/integration/${test_name}/build" PROPERTIES FIXTURES_SETUP SEQUANT_FIXTURE_${test_name})
-=======
-    set(variant_names "")
->>>>>>> 39ddcb98
 
     if (NOT test_variants)
         add_test(
