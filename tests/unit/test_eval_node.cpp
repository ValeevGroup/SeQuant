#include <catch2/catch_test_macros.hpp>

#include <SeQuant/core/asy_cost.hpp>
#include <SeQuant/core/attr.hpp>
#include <SeQuant/core/binary_node.hpp>
#include <SeQuant/core/container.hpp>
#include <SeQuant/core/eval_expr.hpp>
#include <SeQuant/core/eval_node.hpp>
#include <SeQuant/core/expr.hpp>
#include <SeQuant/core/parse_expr.hpp>
#include <SeQuant/core/rational.hpp>

#include <cassert>
#include <initializer_list>
#include <memory>
#include <string>
#include <string_view>
#include <utility>
#include <vector>

#include <range/v3/all.hpp>

<<<<<<< HEAD
#include "utils.hpp"
=======
#include <SeQuant/domain/mbpt/convention.hpp>
namespace {
>>>>>>> 7f31851a

namespace {

auto eval_node(sequant::ExprPtr const& expr) {
  return sequant::eval_node<sequant::EvalExpr>(expr);
}

enum struct Npos {
  L,  // Left
  R   // Right
};

sequant::EvalExpr node(sequant::EvalNode<sequant::EvalExpr> const& n,
                       std::initializer_list<Npos> pos) {
  if (pos.size() == 0) return *n;
  auto n_ = n;
  for (auto p : pos) {
    assert(!n_.leaf() && "Accessing child of leaf!");
    n_ = p == Npos::L ? n_.left() : n_.right();
  }

  return *n_;
}

[[maybe_unused]] std::wstring tikz(
    sequant::EvalNode<sequant::EvalExpr> const& n) noexcept {
  return n.tikz<std::wstring>(
      [](auto&& n) { return L"$" + n->expr()->to_latex() + L"$"; },
      [](auto&&) { return L""; });
}

}  // namespace

TEST_CASE("TEST EVAL_NODE", "[EvalNode]") {
  using namespace sequant;
  auto L = Npos::L;
  auto R = Npos::R;

  auto parse_expr_antisymm = [](auto const& xpr) {
    return parse_expr(xpr, Symmetry::antisymm);
  };

  SECTION("product") {
    // 1/16 * (A * B) * C
    const auto p1 = parse_expr_antisymm(
        L"1/16 "
        L"* g_{i3, i4}^{a3, a4}"
        L"* t_{a1, a2}^{i3, i4}"
        L"* t_{a3,a4}^{i1,i2}");

    auto node1 = eval_node(p1);

    REQUIRE_TENSOR_EQUAL(node(node1, {}).as_tensor(), L"I_{a1,a2}^{i1,i2}");

    REQUIRE(node(node1, {R}).as_constant() == Constant{rational{1, 16}});

    REQUIRE_TENSOR_EQUAL(node(node1, {L}).as_tensor(), L"I_{a1,a2}^{i1,i2}");

    REQUIRE_TENSOR_EQUAL(node(node1, {L, L}).as_tensor(), L"I_{a1,a2}^{a3,a4}");

    REQUIRE_TENSOR_EQUAL(node(node1, {L, R}).as_tensor(), L"t_{a3,a4}^{i1,i2}");

    REQUIRE_TENSOR_EQUAL(node(node1, {L, L, L}).as_tensor(),
                         L"g_{i3,i4}^{a3,a4}");

    REQUIRE_TENSOR_EQUAL(node(node1, {L, L, R}).as_tensor(),
                         L"t_{a1,a2}^{i3,i4}");

    // 1/16 * A * (B * C)
    auto node2p = Product{p1->as<Product>().scalar(), {}};
    node2p.append(1, p1->at(0), Product::Flatten::No);
    node2p.append(1, ex<Product>(Product{p1->at(1), p1->at(2)}),
                  Product::Flatten::No);

    auto const node2 = eval_node(ex<Product>(node2p));

    REQUIRE_TENSOR_EQUAL(node(node2, {}).as_tensor(), L"I_{a1,a2}^{i1,i2}");

    REQUIRE_TENSOR_EQUAL(node(node2, {L}).as_tensor(), L"I_{a1,a2}^{i1,i2}");

    REQUIRE(node(node2, {R}).as_constant() == Constant{rational{1, 16}});

    REQUIRE_TENSOR_EQUAL(node(node2, {L, L}).as_tensor(), L"g{i3,i4; a3,a4}");

    REQUIRE_TENSOR_EQUAL(node(node2, {L, R}).as_tensor(),
                         L"I{a1,a2,a3,a4;i3,i4,i1,i2}");

    REQUIRE_TENSOR_EQUAL(node(node2, {L, R, L}).as_tensor(), L"t{a1,a2;i3,i4}");

    REQUIRE_TENSOR_EQUAL(node(node2, {L, R, R}).as_tensor(), L"t{a3,a4;i1,i2}");
  }

  SECTION("sum") {
    auto const sum1 = parse_expr_antisymm(
        L"X^{i1,i2}_{a1,a2} "
        L"+ Y^{i1, i2}_{a1,a2}"
        L"+ g_{i3,a1}^{i1,i2} * t_{a2}^{i3}");

    auto const node1 = eval_node(sum1);
    REQUIRE(node1->op_type() == EvalOp::Sum);
    REQUIRE(node1.left()->op_type() == EvalOp::Sum);
    REQUIRE_TENSOR_EQUAL(node1.left()->as_tensor(), L"I^{i1,i2}_{a1,a2}");
    REQUIRE_TENSOR_EQUAL(node1.left().left()->as_tensor(),
                         L"X^{i1,i2}_{a1,a2}");
    REQUIRE_TENSOR_EQUAL(node1.left().right()->as_tensor(),
                         L"Y^{i1,i2}_{a1,a2}");

    REQUIRE(node1.right()->op_type() == EvalOp::Prod);
    if constexpr (hash_version() == hash::Impl::BoostPre181) {
      REQUIRE_TENSOR_EQUAL(node1.right()->as_tensor(), L"I_{a2,a1}^{i1,i2}");
    } else {
      REQUIRE_TENSOR_EQUAL(node1.right()->as_tensor(), L"I_{a1,a2}^{i1,i2}");
    }
    REQUIRE_TENSOR_EQUAL(node1.right().left()->as_tensor(),
                         L"g_{i3,a1}^{i1,i2}");
    REQUIRE_TENSOR_EQUAL(node1.right().right()->as_tensor(), L"t_{a2}^{i3}");
  }

  SECTION("variable") {
    auto prod1 = parse_expr(L"a * b * c");
    auto node1 = eval_node(prod1);

    REQUIRE(node1->op_type() == EvalOp::Prod);
    REQUIRE(node1.left()->op_type() == EvalOp::Prod);

    REQUIRE(node(node1, {}).is_variable());
    REQUIRE(node(node1, {L}).is_variable());
    REQUIRE(node(node1, {R}).is_variable());
    REQUIRE(node(node1, {R}).as_variable() == Variable{L"c"});
    REQUIRE(node(node1, {L, R}).as_variable() == Variable{L"b"});
    REQUIRE(node(node1, {L, L}).as_variable() == Variable{L"a"});

    auto sum1 = parse_expr(L"a + b + c");
    auto node2 = eval_node(sum1);

    REQUIRE(node2->op_type() == EvalOp::Sum);
    REQUIRE(node2.left()->op_type() == EvalOp::Sum);

    REQUIRE(node(node2, {}).is_variable());
    REQUIRE(node(node2, {L}).is_variable());
    REQUIRE(node(node2, {R}).is_variable());
    REQUIRE(node(node2, {R}).as_variable() == Variable{L"c"});
    REQUIRE(node(node2, {L, R}).as_variable() == Variable{L"b"});
    REQUIRE(node(node2, {L, L}).as_variable() == Variable{L"a"});

    auto prod2 = parse_expr(L"a * t{i1;a1}");
    auto node3 = eval_node(prod2);
    REQUIRE_TENSOR_EQUAL(node(node3, {}), L"I{i1;a1}");
    REQUIRE_TENSOR_EQUAL(node(node3, {R}), L"t{i1;a1}");
    REQUIRE(node(node3, {L}).as_variable() == Variable{L"a"});
  }

  SECTION("to_expr") {
    const auto p1 = parse_expr_antisymm(
        L"1/16 "
        L"* g_{i3, i4}^{a3, a4}"
        L"* t_{a1, a2}^{i3, i4}"
        L"* t_{a3,a4}^{i1,i2}");

    auto p1_after = ex<Product>(rational{1, 16}, ExprPtrList{});
    p1_after->as<Product>().append(
        1, ex<Product>(ExprPtrList{p1->at(0)->clone(), p1->at(1)->clone()}),
        Product::Flatten::No);
    p1_after->as<Product>().append(1, p1->at(2)->clone(), Product::Flatten::No);

    auto const n1 = eval_node(p1);

    REQUIRE(to_expr(n1)->to_latex() == p1_after->to_latex());

    auto const p2 = parse_expr_antisymm(L"1/4 * g_{i2,i1}^{a1,a2}");

    auto const n2 = eval_node(p2);
    REQUIRE(to_expr(n2)->to_latex() == p2->to_latex());
  }

  SECTION("linearize_eval_node") {
    const auto p1 = parse_expr_antisymm(
        L"1/16 "
        L"* g_{i3, i4}^{a3, a4}"
        L"* t_{a1, a2}^{i3, i4}"
        L"* t_{a3,a4}^{i1,i2}");
    REQUIRE(linearize_eval_node(eval_node(p1))->to_latex() == p1->to_latex());

    auto const p2 = parse_expr_antisymm(L"1/4 * g_{i2,i1}^{a1,a2}");
    REQUIRE(linearize_eval_node(eval_node(p2))->to_latex() == p2->to_latex());
  }

  SECTION("single node") {
    auto asy_cost_single_node = FlopsWithSymm{};
    auto const p1 =
        parse_expr_antisymm(L"g_{i2, a1}^{a2, a3} * t_{a2, a3}^{i1, i2}");
    REQUIRE(asy_cost_single_node(eval_node(p1)) == AsyCost{2, 2, 3});

    auto const p2 = parse_expr_antisymm(
        L"g_{i2,i3}^{a2,a3} * t_{a2}^{i1} * t_{a1,a3}^{i2,i3}");
    auto const n2 = eval_node(p2);

    REQUIRE(asy_cost_single_node(n2) == AsyCost{2, 3, 2});
    REQUIRE(asy_cost_single_node(n2.left()) == AsyCost{2, 3, 2});

    auto const p3 =
        parse_expr_antisymm(L"g_{i2,i3}^{i1,a2} * t_{a2}^{i2} * t_{a1}^{i3}");
    auto const n3 = eval_node(p3);
    REQUIRE(asy_cost_single_node(n3) == AsyCost{2, 2, 1});
    REQUIRE(asy_cost_single_node(n3.left()) == AsyCost{2, 3, 1});
  }

  SECTION("asy_cost") {
    auto asy_cost = [](auto const& n) {
      return sequant::asy_cost(n, FlopsWithSymm{});
    };
    auto const p1 =
        parse_expr_antisymm(L"g_{i2, a1}^{a2, a3} * t_{a2, a3}^{i1, i2}");
    REQUIRE(asy_cost(eval_node(p1)) == AsyCost{2, 2, 3});

    auto const p2 = parse_expr_antisymm(
        L"g_{i2,i3}^{a2,a3} * t_{a2}^{i1} * t_{a1,a3}^{i2,i3}");

    auto const np2 = eval_node(p2);
    REQUIRE(asy_cost(np2) == AsyCost{2, 3, 2} + AsyCost{2, 3, 2});

    auto const p3 =
        parse_expr_antisymm(L"g_{i2,i3}^{i1,a2} * t_{a2}^{i2} * t_{a1}^{i3}");
    auto const np3 = eval_node(p3);
    REQUIRE(asy_cost(np3) == AsyCost{2, 2, 1} + AsyCost{2, 3, 1});

    auto const s1 =
        parse_expr(L"I{i1,i2;a1,a2} + I{i1,i2;a1,a2}", Symmetry::symm);
    auto const ns1 = eval_node(s1);
    REQUIRE(asy_cost(ns1) == AsyCost{{1, 4}, 2, 2});  // 1/4 * O^2V^2

    auto const s2 =
        parse_expr(L"I{i1,i2;a1,a2} + I{i1,i2;a1,a2}", Symmetry::antisymm);
    auto const ns2 = eval_node(s2);
    REQUIRE(asy_cost(ns2) == AsyCost{{1, 2}, 2, 2});  // 1/2 * O^2V^2

    auto const s3 =
        parse_expr(L"I{i1,i2;a1,a2} + I{i1,i2;a1,a2}", Symmetry::nonsymm);
    auto const ns3 = eval_node(s3);
    REQUIRE(asy_cost(ns3) == AsyCost{2, 2});  // O^2V^2

    auto const p4 =
        parse_expr(L"I{i1,i2;a3,a4} * I{a3,a4;a1,a2}", Symmetry::symm);
    auto const np4 = eval_node(p4);
    REQUIRE(asy_cost(np4) == AsyCost{{1, 2}, 2, 4});  // 1/4 * 2 * O^2V^4

    auto const p5 =
        parse_expr(L"I{i1,i2;a3,a4} * I{a3,a4;a1,a2}", Symmetry::antisymm);
    auto const np5 = eval_node(p5);
    REQUIRE(asy_cost(np5) == AsyCost{{1, 2}, 2, 4});  // 1/4 * 2 * O^2V^4

    auto const p6 =
        parse_expr(L"I{i1,i2;a3,a4} * I{a3,a4;a1,a2}", Symmetry::antisymm);
    auto const np6 = eval_node(p6);
    REQUIRE(asy_cost(np6) == AsyCost{{1, 2}, 2, 4});  // 1/4 * 2 * O^2V^4

    auto const p7 = parse_expr(L"I{i1;a1} * I{i2;a2}", Symmetry::nonsymm);
    auto const np7 = eval_node(p7);
    REQUIRE(asy_cost(np7) == AsyCost{{1, 2}, 2, 2});  // 1/2 * O^2V^2

    auto const p8 =
        parse_expr(L"I{i1,i2;a3,a4} * I{a3,a4;a1,a2}", Symmetry::nonsymm);
    auto const np8 = eval_node(p8);
    REQUIRE(asy_cost(np8) == AsyCost{2, 2, 4});  // 2 * O^2V^4
  }

  SECTION("minimum storage") {
    auto p1 = parse_expr(L"2 * g{i2,a1;a2,a3} * t{a2,a3;i2,i1}");
    auto const n1 = eval_node(p1);
    // evaluation happens in two steps.
    // g and t are contracted to give an intermediate I{a1;i1}
    // I is then scaled by 2 to give the final result I{a1;i1}
    // - contraction of g and t requires the storage of g, plus that of t
    //   plus that of I. Which is OV^3 + O^2V^2 + OV.
    // - scaling of I requires OV + OV = 2 * OV.
    // The maximum of the two steps is OV^3 + O^2V^2 + OV, which is the minimum
    // storage requirement.
    REQUIRE(min_storage(n1) == AsyCost{1, 3} + AsyCost{2, 2} + AsyCost{1, 1});

    auto p2 = parse_expr(L"1/2 * (g{a1,a2; a3,a4} t{a3;i1}) t{a4;i2}");
    auto const n2 = eval_node(p2);
    REQUIRE(min_storage(n2) == AsyCost{0, 4} + AsyCost{1, 3} + AsyCost{1, 1});
  }
}<|MERGE_RESOLUTION|>--- conflicted
+++ resolved
@@ -9,6 +9,7 @@
 #include <SeQuant/core/expr.hpp>
 #include <SeQuant/core/parse_expr.hpp>
 #include <SeQuant/core/rational.hpp>
+#include <SeQuant/domain/mbpt/convention.hpp>
 
 #include <cassert>
 #include <initializer_list>
@@ -20,12 +21,7 @@
 
 #include <range/v3/all.hpp>
 
-<<<<<<< HEAD
 #include "utils.hpp"
-=======
-#include <SeQuant/domain/mbpt/convention.hpp>
-namespace {
->>>>>>> 7f31851a
 
 namespace {
 
@@ -134,11 +130,7 @@
                          L"Y^{i1,i2}_{a1,a2}");
 
     REQUIRE(node1.right()->op_type() == EvalOp::Prod);
-    if constexpr (hash_version() == hash::Impl::BoostPre181) {
-      REQUIRE_TENSOR_EQUAL(node1.right()->as_tensor(), L"I_{a2,a1}^{i1,i2}");
-    } else {
-      REQUIRE_TENSOR_EQUAL(node1.right()->as_tensor(), L"I_{a1,a2}^{i1,i2}");
-    }
+    REQUIRE_TENSOR_EQUAL(node1.right()->as_tensor(), L"I_{a2,a1}^{i1,i2}");
     REQUIRE_TENSOR_EQUAL(node1.right().left()->as_tensor(),
                          L"g_{i3,a1}^{i1,i2}");
     REQUIRE_TENSOR_EQUAL(node1.right().right()->as_tensor(), L"t_{a2}^{i3}");
