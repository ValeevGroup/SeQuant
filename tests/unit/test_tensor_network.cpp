//
// Created by Eduard Valeyev on 3/23/18.
//

#include <catch2/catch_template_test_macros.hpp>
#include <catch2/catch_test_macros.hpp>

#include "catch2_sequant.hpp"

#include <SeQuant/core/algorithm.hpp>
#include <SeQuant/core/attr.hpp>
#include <SeQuant/core/bliss.hpp>
#include <SeQuant/core/context.hpp>
#include <SeQuant/core/expr.hpp>
#include <SeQuant/core/hash.hpp>
#include <SeQuant/core/index.hpp>
#include <SeQuant/core/op.hpp>
#include <SeQuant/core/parse.hpp>
#include <SeQuant/core/tensor_canonicalizer.hpp>
#include <SeQuant/core/tensor_network.hpp>
#include <SeQuant/core/tensor_network_v2.hpp>
#include <SeQuant/core/tensor_network_v3.hpp>
#include <SeQuant/core/utility/string.hpp>
#include <SeQuant/core/utility/timer.hpp>

#include <algorithm>
#include <cmath>
#include <cstdlib>
#include <initializer_list>
#include <iostream>
#include <iterator>
#include <limits>
#include <locale>
#include <memory>
#include <random>
#include <sstream>
#include <stdexcept>
#include <string>
#include <string_view>
#include <tuple>
#include <vector>

#include <SeQuant/core/bliss.hpp>
#include <SeQuant/core/op.hpp>
#include <SeQuant/core/tensor_network.hpp>
#include <SeQuant/domain/mbpt/convention.hpp>
#include <SeQuant/domain/mbpt/op.hpp>

#include <SeQuant/core/utility/timer.hpp>
#include <range/v3/all.hpp>

using namespace sequant;
using namespace std::literals;

TEMPLATE_TEST_CASE("tensor_network_shared", "[elements]", TensorNetwork,
                   TensorNetworkV2, TensorNetworkV3) {
  TensorCanonicalizer::register_instance(
      std::make_shared<DefaultTensorCanonicalizer>());
  auto isr = sequant::mbpt::make_legacy_spaces();
  mbpt::add_pao_spaces(isr);
  auto ctx = get_default_context();
  ctx.set(isr);
  ctx.set(Vacuum::SingleProduct);
  auto ctx_resetter = set_scoped_default_context(ctx);

  using TN = TestType;

  SECTION("canonicalize_slots") {
    SECTION("TN isomorphism") {
      enum EqEnum { Eq, NEq };
      enum SignEnum { Plus, Minus };

      // Case 7: with protoindices

      [[maybe_unused]] auto& l = Logger::instance();
      //      l.tensor_network = l.canonicalize = l.canonicalize_dot =
      //          l.canonicalize_input_graph = true;

      for (const auto& [input1, input2, eq, phase] : std::vector<
               std::tuple<std::wstring, std::wstring, EqEnum, SignEnum>>{
               // original 4 tensor networks from Bimal
               {L"g{i3,i4;a3<i1,i4>,a4<i2>} * s{a1<i1,i2>;a5<i3>}",
                L"s{a1<i1,i2>;a5<i3>} * g{i3,i4;a3<i1,i4>,a4<i2>}", Eq,
                Plus},  // product reorder is OK
               {L"g{i3,i4;a3<i1,i4>,a4<i2>} * s{a1<i1,i2>;a5<i3>}",
                L"g{i3,i4;a3<i1,i3>,a4<i2>} * s{a2<i1,i2>;a6<i4>}", NEq, Plus},
               {L"g{i3,i4;a3<i1,i4>,a4<i2>} * s{a1<i1,i2>;a5<i3>}",
                L"g{i3,i4;a3<i1,i4>,a4<i2>} * s{a2<i1,i2>;a6<i3>}", Eq, Plus},
               {L"g{i3,i4;a3<i1,i4>,a4<i2>} * s{a1<i1,i2>;a5<i3>}",
                L"g{i3,i4;a3<i1,i3>,a4<i2>} * s{a2<i1,i2>;a6<i4>}", NEq, Plus},
               // one more pair of ternary products
               {L"s{a2<i1,i2>;a6<i2,i4>} * g{i3,i4;a3<i2,i4>,a4<i1,i3>} * "
                L"t{a3<i2,i4>,a6<i2,i4>;i4,i2}",
                L"g{i3,i4;a3<i1,i4>,a4<i2,i3>} * "
                L"t{a3<i1,i4>,a5<i1,i4>;i4,i1} "
                L"* s{a1<i1,i2>;a5<i1,i4>}",
                Eq, Plus},
               // last pair of ternary nets involved in MO->PNO integral
               // transform
               {L"g{i3,i4;a3,a4} * C{a3;a3<i1,i4>} * C{a4;a4<i2>}",
                L"g{i3,i4;a3,a4} * C{a3;a3<i1,i3>} * C{a4;a4<i2>}", NEq, Plus},
               // representation of the above as single tensor
               {L"g{i3,i4;a3<i1,i4>,a4<i2>}", L"g{i3,i4;a3<i1,i3>,a4<i2>}", NEq,
                Plus},
               // 3-index MO->PNO integral transform, but extra aux index just
               // for fun
               {L"g{a3;a4;x1,x2} * C{a3<i1,i4>;a3} * C{a4;a4<i1>}",
                L"g{a3;a4;x2,x1} * C{a3<i1,i2>;a3} * C{a4;a4<i2>}", Eq, Plus},
               // TNs discovered during CSV evaluation that did not deduce
               // external indices correctly
               {L"f{i2;a2<i1,i2>} * t{a2<i1,i2>,a3<i1,i2>;i2,i1}",
                L"f{i1;a2<i1,i2>} * t{a2<i1,i2>,a3<i1,i2>;i2,i1}",  // f_i2
                                                                    // ->
                                                                    // f_i1
                NEq, Plus},
               {L"f{i2;a2<i1,i2>} * t{a2<i1,i2>,a3<i1,i2>;i2,i1}",
                L"f{i1;a2<i1,i2>} * t{a3<i1,i2>,a2<i1,i2>;i2,i1}",  // f_i2
                                                                    // ->
                                                                    // f_i1,
                                                                    // a2 <->
                                                                    // a3
                Eq, Plus},

               //////////////// TNs w antisymmetric tensors
               // unlike the nonsymmetric/symmetric cases we need to check for
               // the phase due to canonical reordering of the slots
               // N.B. these tests are not robust due to relying on specific
               // canonical order (which will change by changing bliss
               // heuristics, colors, etc.)
               //
               // spin-orbital CC cases suggested by Bimal testing
               // these differ by a sign ...
               {L"g{i1,i4;a1,a4}:A * t{a4;i4}:A",
                L"g{i3,i2;a2,a4}:A * t{a4;i3}:A", Eq, Minus},
               // more spin-orbital CC cases suggested by Bimal
               // 1
               {L"g{i_2,i_3;a_2,a_3}:A * t{a_2;i_1}:A",
                L"g{i_3,i_4;a_3,a_4}:A * t{a_3;i_1}:A", Eq, Plus},
               {L"g{i_2,i_3;a_2,a_3}:A * t{a_2;i_1}:A",
                L"g{i_3,i_4;a_3,a_4}:A * t{a_4;i_1}:A", Eq, Minus},
               // 2a
               {L"g{i_3,i_4;a_3,a_4}:A * t{a_3;i_1}:A * t{a_4;i_2}:A",
                L"g{i_3,i_4;a_3,a_4}:A * t{a_4;i_1}:A * t{a_3;i_2}:A", Eq,
                Minus},
               // 2b: unlike its equivalent counterpart 2a the order of named
               // indices is different for the 2 TNs, which cancels out the
               // phase change
               {L"g{i_3,i_4;a_3,a_4}:A * t{a_3;i_1}:A * t{a_4;i_2}:A",
                L"g{i_3,i_4;a_3,a_4}:A * t{a_3;i_2}:A * t{a_4;i_1}:A", Eq,
                Plus},
               // 3: matching "constant" TNs (TNs without named indices)
               //    also needs canonicalization
               {L"g{i_2,i_3;a_2,a_3}:A * t{a_2,a_3;i_2,i_3}:A",
                L"g{i_4,i_1;a_2,a_3}:A * t{a_2,a_3;i_4,i_1}:A", Eq, Plus},
               {L"g{i_2,i_3;a_2,a_3}:A * t{a_2,a_3;i_2,i_3}:A",
                L"g{i_1,i_4;a_2,a_3}:A * t{a_2,a_3;i_4,i_1}:A", Eq, Minus},
               // 4: more complexity, with triples, CSV, and antisymmetry
               {L"g{i_2,i_3;a_2,a_3}:A * t{a_1,a_2,a_3;i_1,i_2,i_3}:A",
                L"g{i_1,i_3;a_2,a_3}:A * t{a_1,a_2,a_3;i_1,i_2,i_3}:A", Eq,
                Minus},
               {L"g{i_2,i_3;a_2,a_3}:A * t{a_1<i_1>,a_2,a_3;i_1,i_2,i_3}:A",
                L"g{i_2,i_3;a_1,a_3}:A * t{a_3,a_2<i_1>,a_1;i_1,i_2,i_3}:A", Eq,
                Plus},
               {L"g{i_2,i_3;a_2,a_3}:A * "
                L"t{a_1<i_1,i_4>,a_2,a_3;i_1,i_2,i_3}:A",
                L"g{i_4,i_1;a_1,a_3}:A * "
                L"t{a_3,a_2<i_5,i_2>,a_1;i_1,i_4,i_2}:A",
                Eq, Minus},

               ///////////////////////////// tensors with PAOs
               // These produce same layout, but are different
               {L"C{μ̃_1;a_3<i_3>}:N", L"C{a_1<i_2>;μ̃_1}:N", NEq, Plus},
           }) {
        CAPTURE(toUtf8(input1));
        CAPTURE(toUtf8(input2));

        auto ex1 = parse_expr(input1);
        auto ex2 = parse_expr(input2);

        TN tn1(ex1);
        auto cbp1 = tn1.canonicalize_slots(
            TensorCanonicalizer::cardinal_tensor_labels());

        INFO("tn1 - Canonical order of named indices: "
             << (cbp1.named_indices_canonical |
                 ranges::views::transform([](const auto& idx_it) {
                   return toUtf8(idx_it->full_label());
                 }) |
                 ranges::views::join(", "sv) | ranges::to<std::string>()));

        TN tn2(ex2);
        auto cbp2 = tn2.canonicalize_slots(
            TensorCanonicalizer::cardinal_tensor_labels());

        INFO("tn2 - Canonical order of named indices: "
             << (cbp2.named_indices_canonical |
                 ranges::views::transform([](const auto& idx_it) {
                   return toUtf8(idx_it->full_label());
                 }) |
                 ranges::views::join(", "sv) | ranges::to<std::string>()));

        INFO("graph(intput1) <=> graph(input2): "
             << cbp1.graph->cmp(*cbp2.graph)
             << (cbp1.phase * cbp2.phase == -1 ? " [modulo sign]" : ""));

        if (eq == Eq) {
          REQUIRE(cbp1.graph->cmp(*cbp2.graph) == 0);
          REQUIRE(cbp1.phase * cbp2.phase == (phase == Minus ? -1 : 1));
        } else
          REQUIRE(cbp1.graph->cmp(*cbp2.graph) != 0);
      }
    }

    SECTION("phase_difference") {
      const Product prod1 =
          parse_expr(L"g{i_2,i_3;a_2,a_3}:A-C-S * t{a_2;i_2}:A-C-S")
              ->as<Product>();
      const Product prod2 =
          parse_expr(L"g{i_2,i_3;a_2,a_3}:A-C-S * t{a_2;i_3}:A-C-S")
              ->as<Product>();

      TN tn1(prod1.factors());
      TN tn2(prod2.factors());

      const auto& canon1 =
          tn1.canonicalize_slots(TensorCanonicalizer::cardinal_tensor_labels());
      const auto& canon2 =
          tn2.canonicalize_slots(TensorCanonicalizer::cardinal_tensor_labels());

      REQUIRE(canon1.hash_value() == canon2.hash_value());
      REQUIRE(canon1.phase != canon2.phase);
    }

    SECTION("Named index ordering") {
      REQUIRE(IndexSpace("i") < IndexSpace("a"));

      using idxvec_t = std::vector<std::wstring>;
      constexpr bool v3 =
          TN::version() == 3;  // v3 colors vertices differently,
                               // so canonical order differs
      for (const auto& [input, str_indices] :
           std::vector<std::pair<std::wstring, std::vector<std::wstring>>>{
               {L"G{;;a1,a2,a3,a4} T{;;i3,i2,a3,a4}",
                v3 ? idxvec_t{L"i_3", L"i_2", L"a_2", L"a_1"}
                   : idxvec_t{L"i_2", L"i_3", L"a_1", L"a_2"}},
               {L"G{;;a1,a2,a3,a4} T{;;i2,i3,a3,a4}",
                v3 ? idxvec_t{L"i_2", L"i_3", L"a_2", L"a_1"}
                   : idxvec_t{L"i_3", L"i_2", L"a_1", L"a_2"}},
           }) {
        const std::vector<Index> expected_indices =
            str_indices | ranges::views::transform([](const std::wstring& str) {
              return Index(str);
            }) |
            ranges::to<std::vector>();

        Product prod = parse_expr(input)->as<Product>();
        TN tn(prod.factors());

        auto meta = tn.canonicalize_slots(
            TensorCanonicalizer::cardinal_tensor_labels());

        REQUIRE(meta.template get_indices<
                    std::decay_t<decltype(expected_indices)>>() ==
                expected_indices);
      }
    }
  }

  SECTION("canonicalize") {
    SECTION("need particle reorder?") {
      {
        Index::reset_tmp_index();
        auto input1 = parse_expr(
            L"t{p1,p2;p3,p4}:N-C-S t{p4,p5;p6,p7}:N-C-S t{p7,p8;p9,p1}:N-C-S");
        // N.B. renaming external index changes local canonical order produced
        // by TNV1 (due to the use of DefaultTensorCanonicalizer)
        auto input2 = parse_expr(
            L"t{p1,p2;p3,p4}:N-C-S t{p4,p5;p11,p7}:N-C-S t{p7,p8;p9,p1}:N-C-S");

        CAPTURE(input1);
        CAPTURE(input2);

        {
          auto tn_canonicalize = [](TN& tn) {
            if constexpr (TN::version() == 3) {
              tn.canonicalize(TensorCanonicalizer::cardinal_tensor_labels());
            } else {
              tn.canonicalize(TensorCanonicalizer::cardinal_tensor_labels(),
                              /* fast = */ false);
            }
          };
          TN tn1(*input1);
          tn_canonicalize(tn1);
          TN tn2(*input2);
          tn_canonicalize(tn2);

          // std::wcout << "tn1[0] = " <<
          // to_latex(std::dynamic_pointer_cast<Expr>(tn1.tensors()[0])) <<
          // "\n"; std::wcout << "tn1[1] = " <<
          // to_latex(std::dynamic_pointer_cast<Expr>(tn1.tensors()[1])) <<
          // "\n"; std::wcout << "tn1[2] = " <<
          // to_latex(std::dynamic_pointer_cast<Expr>(tn1.tensors()[2])) <<
          // "\n"; std::wcout << "tn2[0] = " <<
          // to_latex(std::dynamic_pointer_cast<Expr>(tn2.tensors()[0])) <<
          // "\n"; std::wcout << "tn2[1] = " <<
          // to_latex(std::dynamic_pointer_cast<Expr>(tn2.tensors()[1])) <<
          // "\n"; std::wcout << "tn2[2] = " <<
          // to_latex(std::dynamic_pointer_cast<Expr>(tn2.tensors()[2])) <<
          // "\n";

          // TNv1 fails to canonicalize this correctly
          if constexpr (TN::version() != 1) {
            // input2 obtained from input1 by i6 -> i11, which "frees" i6 for
            // dummy renamings so canonical(input2) is obtained from
            // canonical(input1) by i6 -> i11 and i7 -> i6
            for (int i = 0; i != tn1.tensors().size(); ++i) {
              std::unique_ptr<AbstractTensor> t2_i(tn2.tensors()[i]->_clone());
              container::map<Index, Index> idxrepl{
                  {Index{L"p_11"}, Index{L"p_6"}},
                  {Index{L"p_6"}, Index{L"p_7"}}};
              apply_index_replacements(*t2_i, idxrepl, false);
              REQUIRE(deparse(*(tn1.tensors()[i]), true) ==
                      deparse(*t2_i, true));
            }
          }
        }
      }
    }
  }
}

TEST_CASE("tensor_network", "[elements]") {
  using namespace sequant;
  using namespace sequant::mbpt;
  using sequant::Context;
  namespace t = sequant::mbpt::tensor;
  namespace o = sequant::mbpt::op;
  using TN = TensorNetwork;

  SECTION("constructors") {
    {  // with Tensors
      auto t1 = ex<Tensor>(L"F", bra{L"i_1"}, ket{L"i_2"});
      auto t2 = ex<Tensor>(L"t", bra{L"i_1"}, ket{L"i_2"});
      auto t1_x_t2 = t1 * t2;
      REQUIRE_NOTHROW(TN(*t1_x_t2));

      auto t1_x_t2_p_t2 = t1 * (t2 + t2);  // can only use a flat tensor product
      REQUIRE_THROWS_AS(TN(*t1_x_t2_p_t2), std::logic_error);
    }

    {  // with NormalOperators
      constexpr const auto V = Vacuum::SingleProduct;
      auto t1 = ex<FNOperator>(cre({L"i_1"}), ann({L"i_2"}), V);
      auto t2 = ex<FNOperator>(cre({L"i_2"}), ann({L"i_1"}), V);
      auto t1_x_t2 = t1 * t2;
      REQUIRE_NOTHROW(TN(*t1_x_t2));
    }

    {  // with Tensors and NormalOperators
      auto tmp = t::A(nₚ(-2)) * t::H_(2) * t::T_(2) * t::T_(2);
      REQUIRE_NOTHROW(TN(tmp->as<Product>().factors()));
    }

  }  // SECTION("constructors")

  SECTION("accessors") {
    {
      constexpr const auto V = Vacuum::SingleProduct;
      auto t1 = ex<Tensor>(L"F", bra{L"i_1"}, ket{L"i_2"});
      auto t2 = ex<FNOperator>(cre({L"i_1"}), ann({L"i_3"}), V);
      auto t1_x_t2 = t1 * t2;
      REQUIRE_NOTHROW(TN(*t1_x_t2));
      TN tn(*t1_x_t2);

      // edges
      auto edges = tn.edges();
      REQUIRE(edges.size() == 3);

      // ext indices
      auto ext_indices = tn.ext_indices();
      REQUIRE(ext_indices.size() == 2);

      // tensors
      auto tensors = tn.tensors();
      REQUIRE(size(tensors) == 2);
      REQUIRE(std::dynamic_pointer_cast<Expr>(tensors[0]));
      REQUIRE(std::dynamic_pointer_cast<Expr>(tensors[1]));
      REQUIRE(*std::dynamic_pointer_cast<Expr>(tensors[0]) == *t1);
      REQUIRE(*std::dynamic_pointer_cast<Expr>(tensors[1]) == *t2);

      // index replacements performed by canonicalize() ... since canonicalize()
      // not invoked this is empty
      auto idxrepl = tn.idxrepl();
      REQUIRE(idxrepl.size() == 0);
    }
  }  // SECTION("accessors")

  SECTION("canonicalizer") {
    {
      {  // with no external indices, hence no named indices whatsoever
        Index::reset_tmp_index();
        constexpr const auto V = Vacuum::SingleProduct;
        auto t1 = ex<Tensor>(L"F", bra{L"i_1"}, ket{L"i_2"});
        auto t2 = ex<FNOperator>(cre({L"i_1"}), ann({L"i_2"}), V);
        auto t1_x_t2 = t1 * t2;
        TN tn(*t1_x_t2);
        tn.canonicalize(TensorCanonicalizer::cardinal_tensor_labels(), false);

        REQUIRE(size(tn.tensors()) == 2);
        REQUIRE(std::dynamic_pointer_cast<Expr>(tn.tensors()[0]));
        REQUIRE(std::dynamic_pointer_cast<Expr>(tn.tensors()[1]));
        //        std::wcout <<
        //        to_latex(std::dynamic_pointer_cast<Expr>(tn.tensors()[0])) <<
        //        std::endl; std::wcout <<
        //        to_latex(std::dynamic_pointer_cast<Expr>(tn.tensors()[1])) <<
        //        std::endl;
        REQUIRE(to_latex(std::dynamic_pointer_cast<Expr>(tn.tensors()[0])) ==
                L"{F^{{i_2}}_{{i_1}}}");
        REQUIRE(to_latex(std::dynamic_pointer_cast<Expr>(tn.tensors()[1])) ==
                L"{\\tilde{a}^{{i_1}}_{{i_2}}}");
        REQUIRE(tn.idxrepl().size() == 0);
      }

      {
        Index::reset_tmp_index();
        constexpr const auto V = Vacuum::SingleProduct;
        auto t1 = ex<Tensor>(L"F", bra{L"i_2"}, ket{L"i_17"});
        auto t2 = ex<FNOperator>(cre({L"i_2"}), ann({L"i_3"}), V);
        auto t1_x_t2 = t1 * t2;

        // with all external named indices
        {
          TN tn(*t1_x_t2);
          tn.canonicalize(TensorCanonicalizer::cardinal_tensor_labels(), false);

          REQUIRE(size(tn.tensors()) == 2);
          REQUIRE(std::dynamic_pointer_cast<Expr>(tn.tensors()[0]));
          REQUIRE(std::dynamic_pointer_cast<Expr>(tn.tensors()[1]));
          // std::wcout <<
          // to_latex(std::dynamic_pointer_cast<Expr>(tn.tensors()[0])) <<
          // std::endl; std::wcout <<
          // to_latex(std::dynamic_pointer_cast<Expr>(tn.tensors()[1])) <<
          // std::endl;
          REQUIRE(to_latex(std::dynamic_pointer_cast<Expr>(tn.tensors()[1])) ==
                  L"{\\tilde{a}^{{i_1}}_{{i_3}}}");
          REQUIRE(to_latex(std::dynamic_pointer_cast<Expr>(tn.tensors()[0])) ==
                  L"{F^{{i_{17}}}_{{i_1}}}");
        }

        // with explicit named indices
        {
          Index::reset_tmp_index();
          TN tn(*t1_x_t2);

          using named_indices_t = TN::named_indices_t;
          named_indices_t indices{Index{L"i_17"}};
          tn.canonicalize(TensorCanonicalizer::cardinal_tensor_labels(), false,
                          &indices);

          REQUIRE(size(tn.tensors()) == 2);
          REQUIRE(std::dynamic_pointer_cast<Expr>(tn.tensors()[0]));
          REQUIRE(std::dynamic_pointer_cast<Expr>(tn.tensors()[1]));
          //        std::wcout <<
          //        to_latex(std::dynamic_pointer_cast<Expr>(tn.tensors()[0]))
          //        << std::endl; std::wcout <<
          //        to_latex(std::dynamic_pointer_cast<Expr>(tn.tensors()[1]))
          //        << std::endl;
          REQUIRE(to_latex(std::dynamic_pointer_cast<Expr>(tn.tensors()[1])) ==
                  L"{\\tilde{a}^{{i_1}}_{{i_3}}}");
          REQUIRE(to_latex(std::dynamic_pointer_cast<Expr>(tn.tensors()[0])) ==
                  L"{F^{{i_{17}}}_{{i_1}}}");
        }
      }
    }
  }  // SECTION("canonicalizer")

  SECTION("bliss graph") {
    auto ctx = get_default_context();
    ctx.set(sequant::mbpt::make_legacy_spaces());
    ctx.set(Vacuum::SingleProduct);
    auto ctx_resetter = set_scoped_default_context(ctx);
    Index::reset_tmp_index();
    // to generate expressions in specified (i.e., platform-independent) manner
    // can't use operator expression (due to unspecified order of evaluation of
    // function arguments), must use initializer list
    auto tmp = ex<Product, std::initializer_list<ExprPtr>>(
        {t::A(nₚ(-2)), t::H_(2), t::T_(2), t::T_(2), t::T_(2)});
    // canonicalize to avoid dependence on the implementation details of
    // mbpt::sr::make_op
    canonicalize(tmp);
    // std::wcout << "A2*H2*T2*T2*T2 = " << to_latex(tmp) << std::endl;
    TN tn(tmp->as<Product>().factors());

    // make graph, with all labels
    REQUIRE_NOTHROW(
        tn.make_bliss_graph({.make_labels = true, .make_texlabels = true}));
    auto gdata = tn.make_bliss_graph();
    const auto& [graph, vlabels, vtexlabels, vcolors, vtypes] = gdata;

    // test dot representation
    // N.B. cluster tensor vertices only
    std::basic_ostringstream<wchar_t> oss;
    REQUIRE_NOTHROW(graph->write_dot(
        oss, {.labels = vlabels,
              .texlabels = vtexlabels,
              .vertex_to_subgraph = [&](std::size_t vertex_ordinal) {
                return gdata.vertex_to_tensor_cluster(vertex_ordinal);
              }}));
    // std::wcout << "oss.str() = " << std::endl << oss.str() << std::endl;
    const std::wstring actual = oss.str();
    // clang-format off
    const std::wstring expected = L"graph g {\n"
L"node [ style=filled, penwidth=2, margin=0];\n"
L"v0 [ label=\"i_1\", texlbl=\"${i_1}$\", color=\"#3e2d55\", fillcolor=\"#f8b4aa\" ];\n"
L"v0 -- v21\n"
L"v0 -- v42\n"
L"v1 [ label=\"i_2\", texlbl=\"${i_2}$\", color=\"#3e2d55\", fillcolor=\"#f8b4aa\" ];\n"
L"v1 -- v21\n"
L"v1 -- v42\n"
L"v2 [ label=\"i_3\", texlbl=\"${i_3}$\", color=\"#3e2d55\", fillcolor=\"#f8b4aa\" ];\n"
L"v2 -- v30\n"
L"v2 -- v57\n"
L"v3 [ label=\"i_4\", texlbl=\"${i_4}$\", color=\"#3e2d55\", fillcolor=\"#f8b4aa\" ];\n"
L"v3 -- v30\n"
L"v3 -- v57\n"
L"v4 [ label=\"i_5\", texlbl=\"${i_5}$\", color=\"#3e2d55\", fillcolor=\"#f8b4aa\" ];\n"
L"v4 -- v34\n"
L"v4 -- v53\n"
L"v5 [ label=\"i_6\", texlbl=\"${i_6}$\", color=\"#3e2d55\", fillcolor=\"#f8b4aa\" ];\n"
L"v5 -- v34\n"
L"v5 -- v53\n"
L"v6 [ label=\"i_7\", texlbl=\"${i_7}$\", color=\"#3e2d55\", fillcolor=\"#f8b4aa\" ];\n"
L"v6 -- v38\n"
L"v6 -- v49\n"
L"v7 [ label=\"i_8\", texlbl=\"${i_8}$\", color=\"#3e2d55\", fillcolor=\"#f8b4aa\" ];\n"
L"v7 -- v38\n"
L"v7 -- v49\n"
L"v8 [ label=\"a_1\", texlbl=\"${a_1}$\", color=\"#13db00\", fillcolor=\"#98db04\" ];\n"
L"v8 -- v22\n"
L"v8 -- v41\n"
L"v9 [ label=\"a_2\", texlbl=\"${a_2}$\", color=\"#13db00\", fillcolor=\"#98db04\" ];\n"
L"v9 -- v22\n"
L"v9 -- v41\n"
L"v10 [ label=\"a_3\", texlbl=\"${a_3}$\", color=\"#13db00\", fillcolor=\"#98db04\" ];\n"
L"v10 -- v29\n"
L"v10 -- v58\n"
L"v11 [ label=\"a_4\", texlbl=\"${a_4}$\", color=\"#13db00\", fillcolor=\"#98db04\" ];\n"
L"v11 -- v29\n"
L"v11 -- v58\n"
L"v12 [ label=\"a_5\", texlbl=\"${a_5}$\", color=\"#13db00\", fillcolor=\"#98db04\" ];\n"
L"v12 -- v33\n"
L"v12 -- v54\n"
L"v13 [ label=\"a_6\", texlbl=\"${a_6}$\", color=\"#13db00\", fillcolor=\"#98db04\" ];\n"
L"v13 -- v33\n"
L"v13 -- v54\n"
L"v14 [ label=\"a_7\", texlbl=\"${a_7}$\", color=\"#13db00\", fillcolor=\"#98db04\" ];\n"
L"v14 -- v37\n"
L"v14 -- v50\n"
L"v15 [ label=\"a_8\", texlbl=\"${a_8}$\", color=\"#13db00\", fillcolor=\"#98db04\" ];\n"
L"v15 -- v37\n"
L"v15 -- v50\n"
L"v16 [ label=\"κ_1\", texlbl=\"${\\kappa_1}$\", color=\"#e174c5\", fillcolor=\"#e1e8c5\" ];\n"
L"v16 -- v25\n"
L"v16 -- v46\n"
L"v17 [ label=\"κ_2\", texlbl=\"${\\kappa_2}$\", color=\"#e174c5\", fillcolor=\"#e1e8c5\" ];\n"
L"v17 -- v25\n"
L"v17 -- v46\n"
L"v18 [ label=\"κ_3\", texlbl=\"${\\kappa_3}$\", color=\"#e174c5\", fillcolor=\"#e1e8c5\" ];\n"
L"v18 -- v26\n"
L"v18 -- v45\n"
L"v19 [ label=\"κ_4\", texlbl=\"${\\kappa_4}$\", color=\"#e174c5\", fillcolor=\"#e1e8c5\" ];\n"
L"v19 -- v26\n"
L"v19 -- v45\n"
L"subgraph cluster0 {\n"
L"v20 [ label=\"A\", texlbl=\"$A$\", color=\"#257a61\", fillcolor=\"#94f4c2\" ];\n"
L"v20 -- v23\n"
L"v21 [ label=\"bra2a\", color=\"#06d223\", fillcolor=\"#30d28c\" ];\n"
L"v21 -- v23\n"
L"v22 [ label=\"ket2a\", color=\"#c849cb\", fillcolor=\"#c892cb\" ];\n"
L"v22 -- v23\n"
L"v23 [ label=\"bka\", color=\"#257a61\", fillcolor=\"#94f4c2\" ];\n"
L"}\n"
L"subgraph cluster1 {\n"
L"v24 [ label=\"g\", texlbl=\"$g$\", color=\"#300a49\", fillcolor=\"#c05092\" ];\n"
L"v24 -- v27\n"
L"v25 [ label=\"bra2a\", color=\"#06d223\", fillcolor=\"#30d28c\" ];\n"
L"v25 -- v27\n"
L"v26 [ label=\"ket2a\", color=\"#c849cb\", fillcolor=\"#c892cb\" ];\n"
L"v26 -- v27\n"
L"v27 [ label=\"bka\", color=\"#300a49\", fillcolor=\"#c05092\" ];\n"
L"}\n"
L"subgraph cluster2 {\n"
L"v28 [ label=\"t\", texlbl=\"$t$\", color=\"#e812d9\", fillcolor=\"#e890d9\" ];\n"
L"v28 -- v31\n"
L"v29 [ label=\"bra2a\", color=\"#06d223\", fillcolor=\"#30d28c\" ];\n"
L"v29 -- v31\n"
L"v30 [ label=\"ket2a\", color=\"#c849cb\", fillcolor=\"#c892cb\" ];\n"
L"v30 -- v31\n"
L"v31 [ label=\"bka\", color=\"#e812d9\", fillcolor=\"#e890d9\" ];\n"
L"}\n"
L"subgraph cluster3 {\n"
L"v32 [ label=\"t\", texlbl=\"$t$\", color=\"#e812d9\", fillcolor=\"#e890d9\" ];\n"
L"v32 -- v35\n"
L"v33 [ label=\"bra2a\", color=\"#06d223\", fillcolor=\"#30d28c\" ];\n"
L"v33 -- v35\n"
L"v34 [ label=\"ket2a\", color=\"#c849cb\", fillcolor=\"#c892cb\" ];\n"
L"v34 -- v35\n"
L"v35 [ label=\"bka\", color=\"#e812d9\", fillcolor=\"#e890d9\" ];\n"
L"}\n"
L"subgraph cluster4 {\n"
L"v36 [ label=\"t\", texlbl=\"$t$\", color=\"#e812d9\", fillcolor=\"#e890d9\" ];\n"
L"v36 -- v39\n"
L"v37 [ label=\"bra2a\", color=\"#06d223\", fillcolor=\"#30d28c\" ];\n"
L"v37 -- v39\n"
L"v38 [ label=\"ket2a\", color=\"#c849cb\", fillcolor=\"#c892cb\" ];\n"
L"v38 -- v39\n"
L"v39 [ label=\"bka\", color=\"#e812d9\", fillcolor=\"#e890d9\" ];\n"
L"}\n"
L"subgraph cluster5 {\n"
L"v40 [ label=\"ã\", texlbl=\"$\\tilde{a}$\", color=\"#2a13ee\", fillcolor=\"#a898ee\" ];\n"
L"v40 -- v43\n"
L"v41 [ label=\"bra2a\", color=\"#06d223\", fillcolor=\"#30d28c\" ];\n"
L"v41 -- v43\n"
L"v42 [ label=\"ket2a\", color=\"#c849cb\", fillcolor=\"#c892cb\" ];\n"
L"v42 -- v43\n"
L"v43 [ label=\"bka\", color=\"#2a13ee\", fillcolor=\"#a898ee\" ];\n"
L"}\n"
L"subgraph cluster6 {\n"
L"v44 [ label=\"ã\", texlbl=\"$\\tilde{a}$\", color=\"#2a13ee\", fillcolor=\"#a898ee\" ];\n"
L"v44 -- v47\n"
L"v45 [ label=\"bra2a\", color=\"#06d223\", fillcolor=\"#30d28c\" ];\n"
L"v45 -- v47\n"
L"v46 [ label=\"ket2a\", color=\"#c849cb\", fillcolor=\"#c892cb\" ];\n"
L"v46 -- v47\n"
L"v47 [ label=\"bka\", color=\"#2a13ee\", fillcolor=\"#a898ee\" ];\n"
L"}\n"
L"subgraph cluster7 {\n"
L"v48 [ label=\"ã\", texlbl=\"$\\tilde{a}$\", color=\"#2a13ee\", fillcolor=\"#a898ee\" ];\n"
L"v48 -- v51\n"
L"v49 [ label=\"bra2a\", color=\"#06d223\", fillcolor=\"#30d28c\" ];\n"
L"v49 -- v51\n"
L"v50 [ label=\"ket2a\", color=\"#c849cb\", fillcolor=\"#c892cb\" ];\n"
L"v50 -- v51\n"
L"v51 [ label=\"bka\", color=\"#2a13ee\", fillcolor=\"#a898ee\" ];\n"
L"}\n"
L"subgraph cluster8 {\n"
L"v52 [ label=\"ã\", texlbl=\"$\\tilde{a}$\", color=\"#2a13ee\", fillcolor=\"#a898ee\" ];\n"
L"v52 -- v55\n"
L"v53 [ label=\"bra2a\", color=\"#06d223\", fillcolor=\"#30d28c\" ];\n"
L"v53 -- v55\n"
L"v54 [ label=\"ket2a\", color=\"#c849cb\", fillcolor=\"#c892cb\" ];\n"
L"v54 -- v55\n"
L"v55 [ label=\"bka\", color=\"#2a13ee\", fillcolor=\"#a898ee\" ];\n"
L"}\n"
L"subgraph cluster9 {\n"
L"v56 [ label=\"ã\", texlbl=\"$\\tilde{a}$\", color=\"#2a13ee\", fillcolor=\"#a898ee\" ];\n"
L"v56 -- v59\n"
L"v57 [ label=\"bra2a\", color=\"#06d223\", fillcolor=\"#30d28c\" ];\n"
L"v57 -- v59\n"
L"v58 [ label=\"ket2a\", color=\"#c849cb\", fillcolor=\"#c892cb\" ];\n"
L"v58 -- v59\n"
L"v59 [ label=\"bka\", color=\"#2a13ee\", fillcolor=\"#a898ee\" ];\n"
L"}\n"
L"}\n";
    // clang-format on

    REQUIRE(actual == expected);

    // make sure can generate without labels also
    REQUIRE_NOTHROW(
        tn.make_bliss_graph({.make_labels = true, .make_texlabels = false})
            .vertex_texlabels.size() == 0);
    REQUIRE_NOTHROW(
        tn.make_bliss_graph({.make_labels = false, .make_texlabels = true})
            .vertex_labels.size() == 0);
    {
      auto g =
          tn.make_bliss_graph({.make_labels = false, .make_texlabels = false});
      REQUIRE_NOTHROW(g.vertex_labels.size() == 0 &&
                      g.vertex_texlabels.size() == 0);
    }

    // compute automorphism group
    {
      bliss::Stats stats;
      graph->set_splitting_heuristic(bliss::Graph::shs_fsm);

      std::vector<std::vector<unsigned int>> aut_generators;
      auto save_aut = [&aut_generators](const unsigned int n,
                                        const unsigned int* aut) {
        aut_generators.emplace_back(aut, aut + n);
      };
      graph->find_automorphisms(stats, &bliss::aut_hook<decltype(save_aut)>,
                                &save_aut);
      std::basic_ostringstream<wchar_t> oss;
      bliss::print_auts(aut_generators, oss, decltype(vlabels){});
      const std::wstring actual = oss.str();
      const std::wstring expected =
          L"(18,19)\n"
          L"(16,17)\n"
          L"(0,1)\n"
          L"(8,9)\n"
          L"(6,7)\n"
          L"(14,15)\n"
          L"(4,5)\n"
          L"(2,3)\n"
          L"(12,13)\n"
          L"(10,11)\n"
          L"(2,4)(3,5)(10,12)(11,13)(28,32)(29,33)(30,34)(31,35)(52,56)(53,57)("
          L"54,58)(55,59)\n"
          L"(4,6)(5,7)(12,14)(13,15)(32,36)(33,37)(34,38)(35,39)(48,52)(49,53)("
          L"50,54)(51,55)\n";

      REQUIRE(actual == expected);

      // change to 1 to user vertex labels rather than indices
      if (0) {
        std::basic_ostringstream<wchar_t> oss2;
        bliss::print_auts(aut_generators, oss2, vlabels);
        std::wcout << oss2.str() << std::endl;
      }
    }

  }  // SECTION("bliss graph")

  SECTION("misc1") {
    if (false) {
      Index::reset_tmp_index();
      // TN1 from manuscript
      auto g = ex<Tensor>(L"g", bra{L"i_3", L"i_4"}, ket{L"a_3", L"a_4"},
                          Symmetry::antisymm);
      auto ta = ex<Tensor>(L"t", bra{L"a_1", L"a_3"}, ket{L"i_1", L"i_2"},
                           Symmetry::antisymm);
      auto tb = ex<Tensor>(L"t", bra{L"a_2", L"a_4"}, ket{L"i_3", L"i_4"},
                           Symmetry::antisymm);

      auto tmp = g * ta * tb;
      // std::wcout << "TN1 = " << to_latex(tmp) << std::endl;
      TN tn(tmp->as<Product>().factors());

      // make graph
      // N.B. treat all indices as dummy so that the automorphism ignores the
      using named_indices_t = TN::named_indices_t;
      named_indices_t indices{};
      REQUIRE_NOTHROW(tn.make_bliss_graph({.named_indices = &indices}));
      auto [graph, vlabels, vtexlabels, vcolors, vtypes] =
          tn.make_bliss_graph({.named_indices = &indices});

      // create dot
      {
        std::basic_ostringstream<wchar_t> oss;
        REQUIRE_NOTHROW(graph->write_dot(oss, {.labels = vlabels}));
        // std::wcout << "oss.str() = " << std::endl << oss.str() << std::endl;
      }

      bliss::Stats stats;
      graph->set_splitting_heuristic(bliss::Graph::shs_fsm);

      std::vector<std::vector<unsigned int>> aut_generators;
      auto save_aut = [&aut_generators](const unsigned int n,
                                        const unsigned int* aut) {
        aut_generators.emplace_back(aut, aut + n);
      };
      graph->find_automorphisms(stats, &bliss::aut_hook<decltype(save_aut)>,
                                &save_aut);
      CHECK(aut_generators.size() ==
            2);  // there are 2 generators, i1<->i2, i3<->i4

      std::basic_ostringstream<wchar_t> oss;
      bliss::print_auts(aut_generators, oss, vlabels);
      CHECK(oss.str() == L"({i_3},{i_4})\n({i_1},{i_2})\n");
      // std::wcout << oss.str() << std::endl;
    }
  }  // SECTION("misc1")
}

template <typename Container>
std::vector<sequant::ExprPtr> to_tensors(const Container& cont) {
  std::vector<sequant::ExprPtr> tensors;

  std::transform(cont.begin(), cont.end(), std::back_inserter(tensors),
                 [](const auto& tensor) {
                   auto casted =
                       std::dynamic_pointer_cast<sequant::Expr>(tensor);
                   REQUIRE(casted != nullptr);
                   return casted;
                 });
  return tensors;
}

template <typename Container>
sequant::ExprPtr to_product(const Container& container) {
  return sequant::ex<sequant::Product>(to_tensors(container));
}

namespace sequant {
class TensorNetworkV2Accessor {
 public:
  auto get_canonical_bliss_graph(
      sequant::TensorNetworkV2 tn,
      const sequant::TensorNetwork::named_indices_t* named_indices = nullptr) {
    tn.canonicalize_graph(named_indices ? *named_indices : tn.ext_indices_);
    tn.init_edges();
    auto graph = tn.create_graph(
        {.named_indices = named_indices,
         .make_labels = Logger::instance().canonicalize_dot,
         .make_texlabels = Logger::instance().canonicalize_dot});
    return std::make_pair(std::move(graph.bliss_graph), graph.vertex_labels);
  }
};
}  // namespace sequant

TEST_CASE("tensor_network_v2", "[elements]") {
  using namespace sequant;
  using namespace sequant::mbpt;
  using sequant::Context;
  namespace t = sequant::mbpt::tensor;
  namespace o = sequant::mbpt::op;

  SECTION("Edges") {
    using Vertex = TensorNetworkV2::Vertex;
    using Edge = TensorNetworkV2::Edge;
    using Origin = TensorNetworkV2::Origin;

    Vertex v1(Origin::Bra, 0, 1, Symmetry::antisymm);
    Vertex v2(Origin::Bra, 0, 0, Symmetry::antisymm);
    Vertex v3(Origin::Ket, 1, 0, Symmetry::symm);
    Vertex v4(Origin::Ket, 1, 3, Symmetry::symm);
    Vertex v5(Origin::Bra, 3, 0, Symmetry::nonsymm);
    Vertex v6(Origin::Bra, 3, 2, Symmetry::nonsymm);
    Vertex v7(Origin::Ket, 3, 1, Symmetry::nonsymm);
    Vertex v8(Origin::Ket, 5, 0, Symmetry::symm);

    const Index dummy(L"a_1");

    Edge e1(v1, &dummy);
    e1.connect_to(v4);
    Edge e2(v2, &dummy);
    e2.connect_to(v3);
    Edge e3(v3, &dummy);
    e3.connect_to(v5);
    Edge e4(v4, &dummy);
    e4.connect_to(v6);

    Edge e5(v8, &dummy);
    e5.connect_to(v6);
    Edge e6(v8, &dummy);
    REQUIRE_THROWS_AS(e6.connect_to(v7), std::logic_error);

    // Due to tensor symmetries, these edges are considered equal
    REQUIRE(e1 == e2);
    REQUIRE(!(e1 < e2));
    REQUIRE(!(e2 < e1));

    // Smallest terminal index wins
    REQUIRE(!(e1 == e3));
    REQUIRE(e1 < e3);
    REQUIRE(!(e3 < e1));

    // For non-symmetric tensors the connection slot is taken into account
    REQUIRE(!(e3 == e4));
    REQUIRE(e3 < e4);
    REQUIRE(!(e4 < e3));

    // Unconnected edges always come before fully connected ones
    REQUIRE(!(e6 == e1));
    REQUIRE(e6 < e1);
    REQUIRE(!(e1 < e6));
  }

  SECTION("constructors") {
    {  // with Tensors
      auto t1 = ex<Tensor>(L"F", bra{L"i_1"}, ket{L"i_2"});
      auto t2 = ex<Tensor>(L"t", bra{L"i_2"}, ket{L"i_1"});
      auto t1_x_t2 = t1 * t2;
      REQUIRE_NOTHROW(TensorNetworkV2(*t1_x_t2));

      auto t1_x_t2_p_t2 = t1 * (t2 + t2);  // can only use a flat tensor product
      REQUIRE_THROWS_AS(TensorNetworkV2(*t1_x_t2_p_t2), std::logic_error);

      // must be covariant: no bra to bra or ket to ket
      t2->adjoint();
      auto t1_x_t2_adjoint = t1 * t2;
      REQUIRE_THROWS_AS(TensorNetworkV2(t1_x_t2_adjoint), std::logic_error);
    }

    {  // with NormalOperators
      constexpr const auto V = Vacuum::SingleProduct;
      auto t1 = ex<FNOperator>(cre({L"i_1"}), ann({L"i_2"}), V);
      auto t2 = ex<FNOperator>(cre({L"i_2"}), ann({L"i_1"}), V);
      auto t1_x_t2 = t1 * t2;
      REQUIRE_NOTHROW(TensorNetworkV2(*t1_x_t2));
    }

    {  // with Tensors and NormalOperators
      auto tmp = t::A(nₚ(-2)) * t::H_(2) * t::T_(2) * t::T_(2);
      REQUIRE_NOTHROW(TensorNetworkV2(tmp->as<Product>().factors()));
    }

  }  // SECTION("constructors")

  SECTION("accessors") {
    {
      constexpr const auto V = Vacuum::SingleProduct;
      auto t1 = ex<Tensor>(L"F", bra{L"i_1"}, ket{L"i_2"});
      auto t2 = ex<FNOperator>(cre({L"i_1"}), ann({L"i_3"}), V);
      auto t1_x_t2 = t1 * t2;
      REQUIRE_NOTHROW(TensorNetworkV2(*t1_x_t2));
      TensorNetworkV2 tn(*t1_x_t2);

      // edges
      auto edges = tn.edges();
      REQUIRE(edges.size() == 3);

      // ext indices
      auto ext_indices = tn.ext_indices();
      REQUIRE(ext_indices.size() == 2);

      // tensors
      auto tensors = tn.tensors();
      REQUIRE(size(tensors) == 2);
      REQUIRE(std::dynamic_pointer_cast<Expr>(tensors[0]));
      REQUIRE(std::dynamic_pointer_cast<Expr>(tensors[1]));
      REQUIRE(*std::dynamic_pointer_cast<Expr>(tensors[0]) == *t1);
      REQUIRE(*std::dynamic_pointer_cast<Expr>(tensors[1]) == *t2);
    }
  }  // SECTION("accessors")

  SECTION("canonicalizer") {
    {  // with no external indices, hence no named indices whatsoever
      Index::reset_tmp_index();
      constexpr const auto V = Vacuum::SingleProduct;
      auto t1 = ex<Tensor>(L"F", bra{L"i_1"}, ket{L"i_2"});
      auto t2 = ex<FNOperator>(cre({L"i_1"}), ann({L"i_2"}), V);
      auto t1_x_t2 = t1 * t2;
      TensorNetworkV2 tn(*t1_x_t2);
      tn.canonicalize(TensorCanonicalizer::cardinal_tensor_labels(), false);

      REQUIRE(size(tn.tensors()) == 2);
      REQUIRE(std::dynamic_pointer_cast<Expr>(tn.tensors()[0]));
      REQUIRE(std::dynamic_pointer_cast<Expr>(tn.tensors()[1]));
      //        std::wcout <<
      //        to_latex(std::dynamic_pointer_cast<Expr>(tn.tensors()[0])) <<
      //        std::endl; std::wcout <<
      //        to_latex(std::dynamic_pointer_cast<Expr>(tn.tensors()[1])) <<
      //        std::endl;
      REQUIRE(to_latex(std::dynamic_pointer_cast<Expr>(tn.tensors()[0])) ==
              L"{F^{{i_2}}_{{i_1}}}");
      REQUIRE(to_latex(std::dynamic_pointer_cast<Expr>(tn.tensors()[1])) ==
              L"{\\tilde{a}^{{i_1}}_{{i_2}}}");
    }

    {
      Index::reset_tmp_index();
      constexpr const auto V = Vacuum::SingleProduct;
      auto t1 = ex<Tensor>(L"F", bra{L"i_2"}, ket{L"i_17"});
      auto t2 = ex<FNOperator>(cre({L"i_2"}), ann({L"i_3"}), V);
      auto t1_x_t2 = t1 * t2;

      // with all external named indices
      SECTION("implicit") {
        TensorNetworkV2 tn(*t1_x_t2);
        tn.canonicalize(TensorCanonicalizer::cardinal_tensor_labels(), false);

        REQUIRE(size(tn.tensors()) == 2);
        REQUIRE(std::dynamic_pointer_cast<Expr>(tn.tensors()[0]));
        REQUIRE(std::dynamic_pointer_cast<Expr>(tn.tensors()[1]));
        // std::wcout <<
        // to_latex(std::dynamic_pointer_cast<Expr>(tn.tensors()[0])) <<
        // std::endl; std::wcout <<
        // to_latex(std::dynamic_pointer_cast<Expr>(tn.tensors()[1])) <<
        // std::endl;
        REQUIRE(to_latex(std::dynamic_pointer_cast<Expr>(tn.tensors()[1])) ==
                L"{\\tilde{a}^{{i_1}}_{{i_3}}}");
        REQUIRE(to_latex(std::dynamic_pointer_cast<Expr>(tn.tensors()[0])) ==
                L"{F^{{i_{17}}}_{{i_1}}}");
      }

      // with explicit named indices
      SECTION("explicit") {
        Index::reset_tmp_index();
        TensorNetworkV2 tn(*t1_x_t2);

        using named_indices_t = TensorNetworkV2::NamedIndexSet;
        named_indices_t indices{Index{L"i_17"}};
        tn.canonicalize(TensorCanonicalizer::cardinal_tensor_labels(), false,
                        &indices);

        REQUIRE(size(tn.tensors()) == 2);
        REQUIRE(std::dynamic_pointer_cast<Expr>(tn.tensors()[0]));
        REQUIRE(std::dynamic_pointer_cast<Expr>(tn.tensors()[1]));
        //        std::wcout <<
        //        to_latex(std::dynamic_pointer_cast<Expr>(tn.tensors()[0]))
        //        << std::endl; std::wcout <<
        //        to_latex(std::dynamic_pointer_cast<Expr>(tn.tensors()[1]))
        //        << std::endl;
        REQUIRE(to_latex(std::dynamic_pointer_cast<Expr>(tn.tensors()[1])) ==
                L"{\\tilde{a}^{{i_2}}_{{i_1}}}");
        REQUIRE(to_latex(std::dynamic_pointer_cast<Expr>(tn.tensors()[0])) ==
                L"{F^{{i_{17}}}_{{i_2}}}");
      }
    }

    SECTION("particle non-conserving") {
      const auto input1 = parse_expr(L"P{;a1,a3}");
      const auto input2 = parse_expr(L"P{a1,a3;}");
      const std::wstring expected1 = L"{{P^{{a_1}{a_3}}_{}}}";
      const std::wstring expected2 = L"{{P^{}_{{a_1}{a_3}}}}";

      for (int variant : {1, 2}) {
        for (bool fast : {true, false}) {
          TensorNetworkV2 tn(
              std::vector<ExprPtr>{variant == 1 ? input1 : input2});
          tn.canonicalize(TensorCanonicalizer::cardinal_tensor_labels(), fast);
          REQUIRE(tn.tensors().size() == 1);
          auto result = ex<Product>(to_tensors(tn.tensors()));
          REQUIRE(to_latex(result) == (variant == 1 ? expected1 : expected2));
        }
      }
    }

    SECTION("non-symmetric") {
      const auto input =
          parse_expr(L"A{i9,i12;i7,i3}:A I1{i7,i3;;x5}:N I2{;i9,i12;x5}:N")
              .as<Product>()
              .factors();
      const std::wstring expected =
          L"A{i_1,i_2;i_3,i_4}:A * I1{i_3,i_4;;x_1}:N * I2{;i_1,i_2;x_1}:N";

      for (bool fast : {true, false}) {
        TensorNetworkV2 tn(input);
        tn.canonicalize(TensorCanonicalizer::cardinal_tensor_labels(), fast);
        const auto result = ex<Product>(to_tensors(tn.tensors()));
        REQUIRE_THAT(result, SimplifiesTo(expected));
      }
    }

    SECTION("particle-1,2-symmetry") {
      const std::vector<std::pair<std::wstring, std::wstring>> pairs = {
          {L"S{i_1,i_2,i_3;a_1,a_2,a_3}:N * f{i_4;i_2}:N * "
           L"t{a_1,a_2,a_3;i_4,i_3,i_1}:N",
           L"S{i_1,i_2,i_3;a_1,a_2,a_3}:N * f{i_4;i_1}:N * "
           L"t{a_1,a_2,a_3;i_2,i_3,i_4}:N"},
          {L"Γ{o_2,o_4;o_1,o_3}:N * g{i_1,o_1;o_2,e_1}:N * "
           L"t{o_3,e_1;o_4,i_1}:N",
           L"Γ{o_2,o_4;o_1,o_3}:N * g{i_1,o_3;o_4,e_1}:N * "
           L"t{o_1,e_1;o_2,i_1}:N"}};
      for (const auto& pair : pairs) {
        const auto first = parse_expr(pair.first).as<Product>().factors();
        const auto second = parse_expr(pair.second).as<Product>().factors();

        TensorNetworkV2Accessor accessor;
        auto [first_graph, first_labels] =
            accessor.get_canonical_bliss_graph(TensorNetworkV2(first));
        auto [second_graph, second_labels] =
            accessor.get_canonical_bliss_graph(TensorNetworkV2(second));
        if (first_graph->cmp(*second_graph) != 0) {
          std::wstringstream stream;
          stream << "First graph:\n";
          first_graph->write_dot(
              stream, {.labels = first_labels, .display_colors = true});
          stream << "Second graph:\n";
          second_graph->write_dot(
              stream, {.labels = second_labels, .display_colors = true});
          stream << "TN graph:\n";
          auto graph = TensorNetworkV2(first).create_graph();
          graph.bliss_graph->write_dot(stream,
                                       {.labels = graph.vertex_labels,
                                        .texlabels = graph.vertex_texlabels,
                                        .display_colors = true});

          FAIL(to_string(stream.str()));
        }

        TensorNetworkV2 tn1(first);
        TensorNetworkV2 tn2(second);

        tn1.canonicalize(TensorCanonicalizer::cardinal_tensor_labels(), false);
        tn2.canonicalize(TensorCanonicalizer::cardinal_tensor_labels(), false);

        REQUIRE(tn1.tensors().size() == tn2.tensors().size());
        for (std::size_t i = 0; i < tn1.tensors().size(); ++i) {
          auto t1 = std::dynamic_pointer_cast<Expr>(tn1.tensors()[i]);
          auto t2 = std::dynamic_pointer_cast<Expr>(tn2.tensors()[i]);
          REQUIRE(t1);
          REQUIRE(t2);
          REQUIRE(to_latex(t1) == to_latex(t2));
        }
      }
    }

    SECTION("miscellaneous") {
      const std::vector<std::pair<std::wstring, std::wstring>> inputs = {
          {L"g{i_1,a_1;i_2,i_3}:A * I{i_2,i_3;i_1,a_1}:A",
           L"g{i_1,a_1;i_2,i_3}:A * I{i_2,i_3;i_1,a_1}:A"},
          {L"g{a_1,i_1;i_2,i_3}:A * I{i_2,i_3;i_1,a_1}:A",
           L"-1 g{i_1,a_1;i_2,i_3}:A * I{i_2,i_3;i_1,a_1}:A"},

          {L"g{i_1,a_1;i_2,i_3}:N * I{i_2,i_3;i_1,a_1}:N",
           L"g{i_1,a_1;i_2,i_3}:N * I{i_2,i_3;i_1,a_1}:N"},
          {L"g{a_1,i_1;i_2,i_3}:N * I{i_2,i_3;i_1,a_1}:N",
           L"g{i_1,a_1;i_2,i_3}:N * I{i_3,i_2;i_1,a_1}:N"},
      };

      for (const auto& [input, expected] : inputs) {
        const auto input_tensors = parse_expr(input).as<Product>().factors();

        TensorNetworkV2 tn(input_tensors);
        ExprPtr factor = tn.canonicalize(
            TensorCanonicalizer::cardinal_tensor_labels(), true);

        ExprPtr prod = to_product(tn.tensors());
        if (factor) {
          prod = ex<Product>(
              prod.as<Product>().scale(factor.as<Constant>().value()));
        }

        REQUIRE_THAT(prod, SimplifiesTo(expected));
      }
    }

    SECTION("special") {
      auto factors =
          parse_expr(
              L"S{i_1;a_1<i_1>}:N-C-S g{i_2,a_1<i_1>;a_2<i_2>,i_1}:N-C-S "
              L"t{a_2<i_2>;i_2}:N-C-S")
              ->as<Product>()
              .factors();

      TensorNetworkV2 tn(factors);

      ExprPtr factor =
          tn.canonicalize(TensorCanonicalizer::cardinal_tensor_labels(), false);
      ExprPtr result = to_product(tn.tensors());
      if (factor) {
        result *= factor;
      }

      REQUIRE(result);
    }

#ifndef SEQUANT_SKIP_LONG_TESTS
    SECTION("Exhaustive SRCC example") {
      // Note: the exact canonical form written here is implementation-defined
      // and doesn't actually matter What does, is that all equivalent ways of
      // writing it down, canonicalizes to the same exact form
      const Product expectedExpr =
          parse_expr(
              L"A{i1,i2;a1,a2} g{i3,i4;a3,a4} t{a1,a3;i3,i4} t{a2,a4;i1,i2}",
              Symmetry::antisymm)
              .as<Product>();

      const auto expected = expectedExpr.factors();

      TensorNetworkV2Accessor accessor;
      const auto [canonical_graph, canonical_graph_labels] =
          accessor.get_canonical_bliss_graph(TensorNetworkV2(expected));

      //      std::wcout << "Canonical graph:\n";
      //      canonical_graph->write_dot(std::wcout, {.labels =
      //      canonical_graph_labels}); std::wcout << std::endl;

      std::vector<Index> indices;
      for (std::size_t i = 0; i < expected.size(); ++i) {
        const Tensor& tensor = expected[i].as<Tensor>();
        for (const Index& idx : tensor.indices()) {
          if (std::find(indices.begin(), indices.end(), idx) == indices.end()) {
            indices.push_back(idx);
          }
        }
      }
      std::sort(indices.begin(), indices.end());

      const auto original_indices = indices;

      // Make sure to clone all expressions in order to not accidentally
      // modify the ones in expected (even though they are const... the
      // pointer-like semantics of expressions messes with const semantics)
      std::remove_const_t<decltype(expected)> factors;
      for (const auto& factor : expected) {
        factors.push_back(factor.clone());
      }
      std::sort(factors.begin(), factors.end());

      const auto is_occ = [](const Index& idx) {
        return idx.space() == Index(L"i_1").space();
      };

      // Iterate over all tensor permutations and all permutations of possible
      // index name swaps
      REQUIRE(std::is_sorted(factors.begin(), factors.end()));
      REQUIRE(std::is_sorted(indices.begin(), indices.end()));
      REQUIRE(std::is_partitioned(indices.begin(), indices.end(), is_occ));
      REQUIRE(std::partition_point(indices.begin(), indices.end(), is_occ) ==
              indices.begin() + 4);
      std::size_t total_variations = 0;
      do {
        do {
          do {
            total_variations++;

            // Compute index replacements
            container::map<Index, Index> idxrepl;
            for (std::size_t i = 0; i < indices.size(); ++i) {
              REQUIRE(original_indices[i].space() == indices[i].space());

              idxrepl.insert(
                  std::make_pair(original_indices.at(i), indices.at(i)));
            }

            // Apply index replacements to a copy of the current tensor
            // permutation
            auto copy = factors;
            for (ExprPtr& expr : copy) {
              expr.as<Tensor>().transform_indices(idxrepl);
              reset_tags(expr.as<Tensor>());
            }

            TensorNetworkV2 tn(copy);

            // At the heart of our canonicalization lies the fact that we can
            // always create the uniquely defined canonical graph for a given
            // network
            const auto [current_graph, current_graph_labels] =
                accessor.get_canonical_bliss_graph(tn);
            if (current_graph->cmp(*canonical_graph) != 0) {
              std::wcout << "Canonical graph for " << deparse(ex<Product>(copy))
                         << ":\n";
              current_graph->write_dot(std::wcout,
                                       {.labels = current_graph_labels});
              std::wcout << std::endl;
            }
            REQUIRE(current_graph->cmp(*canonical_graph) == 0);

            tn.canonicalize(TensorCanonicalizer::cardinal_tensor_labels(),
                            false);

            std::vector<ExprPtr> actual;
            std::transform(tn.tensors().begin(), tn.tensors().end(),
                           std::back_inserter(actual), [](const auto& t) {
                             assert(std::dynamic_pointer_cast<Expr>(t));
                             return std::dynamic_pointer_cast<Expr>(t);
                           });

            // The canonical graph must not change due to the other
            // canonicalization steps we perform
            REQUIRE(accessor.get_canonical_bliss_graph(TensorNetworkV2(actual))
                        .first->cmp(*canonical_graph) == 0);

            REQUIRE(actual.size() == expected.size());

            if (!std::equal(expected.begin(), expected.end(), actual.begin())) {
              std::wostringstream sstream;
              sstream
                  << "Expected all tensors to be equal (actual == expected), "
                     "but got:\n";
              for (std::size_t i = 0; i < expected.size(); ++i) {
                std::wstring equality =
                    actual[i] == expected[i] ? L" == " : L" != ";

                sstream << deparse(actual[i]) << equality
                        << deparse(expected[i]) << "\n";
              }
              sstream << "\nInput was " << deparse(ex<Product>(factors))
                      << "\n";
              FAIL(to_string(sstream.str()));
            }
          } while (std::next_permutation(indices.begin() + 4, indices.end()));
        } while (std::next_permutation(indices.begin(), indices.begin() + 4));
      } while (std::next_permutation(factors.begin(), factors.end()));

      // 4! (tensors) * 4! (internal indices) * 4! (external indices)
      REQUIRE(total_variations == 24 * 24 * 24);
    }
#endif

    SECTION("idempotency") {
      const std::vector<std::wstring> inputs = {
          L"F{i1;i8} g{i8,i9;i1,i7}",
          L"A{i9,i12;i7,i3}:A I1{i7,i3;;x5}:N I2{;i9,i12;x5}:N",
          L"f{i4;i1}:N t{a1,a2,a3;i2,i3,i4}:N S{i1,i2,i3;a1,a2,a3}:N",
          L"P{a1,a3;} k{i8;i2}",
          L"L{x6;;x2} P{;a1,a3}",
      };

      for (const std::wstring& current : inputs) {
        auto factors1 = parse_expr(current).as<Product>().factors();
        auto factors2 = parse_expr(current).as<Product>().factors();

        TensorNetworkV2 reference_tn(factors1);
        reference_tn.canonicalize(TensorCanonicalizer::cardinal_tensor_labels(),
                                  false);

        TensorNetworkV2 check_tn(factors2);
        check_tn.canonicalize(TensorCanonicalizer::cardinal_tensor_labels(),
                              false);

        REQUIRE(to_latex(to_product(reference_tn.tensors())) ==
                to_latex(to_product(check_tn.tensors())));

        for (bool fast : {true, false, true, true, false, false, true}) {
          reference_tn.canonicalize(
              TensorCanonicalizer::cardinal_tensor_labels(), fast);

          REQUIRE(to_latex(to_product(reference_tn.tensors())) ==
                  to_latex(to_product(check_tn.tensors())));
        }
      }
    }  // SECTION("idempotency")

  }  // SECTION("canonicalizer")

  SECTION("misc1") {
    if (false) {
      Index::reset_tmp_index();
      // TN1 from manuscript
      auto g = ex<Tensor>(L"g", bra{L"i_3", L"i_4"}, ket{L"a_3", L"a_4"},
                          Symmetry::antisymm);
      auto ta = ex<Tensor>(L"t", bra{L"a_1", L"a_3"}, ket{L"i_1", L"i_2"},
                           Symmetry::antisymm);
      auto tb = ex<Tensor>(L"t", bra{L"a_2", L"a_4"}, ket{L"i_3", L"i_4"},
                           Symmetry::antisymm);

      auto tmp = g * ta * tb;
      // std::wcout << "TN1 = " << to_latex(tmp) << std::endl;
      TensorNetworkV2 tn(tmp->as<Product>().factors());

      // make graph
      // N.B. treat all indices as dummy so that the automorphism ignores the
      using named_indices_t = TensorNetworkV2::NamedIndexSet;
      named_indices_t indices{};
      REQUIRE_NOTHROW(tn.create_graph({.named_indices = &indices}));
      TensorNetworkV2::Graph graph =
          tn.create_graph({.named_indices = &indices});

      // can disable label production
      {
        // make sure can generate without labels also
        REQUIRE_NOTHROW(
            tn.create_graph({.make_labels = true, .make_texlabels = false})
                .vertex_texlabels.size() == 0);
        REQUIRE_NOTHROW(
            tn.create_graph({.make_labels = false, .make_texlabels = true})
                .vertex_labels.size() == 0);
        {
          auto g =
              tn.create_graph({.make_labels = false, .make_texlabels = false});
          REQUIRE_NOTHROW(g.vertex_labels.size() == 0 &&
                          g.vertex_texlabels.size() == 0);
        }
      }

      // create dot
      {
        std::basic_ostringstream<wchar_t> oss;
        REQUIRE_NOTHROW(
            graph.bliss_graph->write_dot(oss, {.labels = graph.vertex_labels}));
        // std::wcout << "oss.str() = " << std::endl << oss.str() <<
        // std::endl;
      }

      bliss::Stats stats;
      graph.bliss_graph->set_splitting_heuristic(bliss::Graph::shs_fsm);

      std::vector<std::vector<unsigned int>> aut_generators;
      auto save_aut = [&aut_generators](const unsigned int n,
                                        const unsigned int* aut) {
        aut_generators.emplace_back(aut, aut + n);
      };
      graph.bliss_graph->find_automorphisms(
          stats, &bliss::aut_hook<decltype(save_aut)>, &save_aut);
      CHECK(aut_generators.size() ==
            2);  // there are 2 generators, i1<->i2, i3<->i4

      std::basic_ostringstream<wchar_t> oss;
      bliss::print_auts(aut_generators, oss, graph.vertex_labels);
      CHECK(oss.str() == L"({i_3},{i_4})\n({i_1},{i_2})\n");
      // std::wcout << oss.str() << std::endl;
    }
  }
}

namespace sequant {
class TensorNetworkV3Accessor {
 public:
  auto get_canonical_bliss_graph(
      sequant::TensorNetworkV3 tn,
      const sequant::TensorNetwork::named_indices_t* named_indices = nullptr) {
<<<<<<< HEAD
    [[maybe_unused]] auto byprod =
=======
    auto _ =
>>>>>>> 35412c35
        tn.canonicalize_graph(named_indices ? *named_indices : tn.ext_indices_);
    tn.init_edges();
    auto graph = tn.create_graph(
        {.named_indices = named_indices,
         .make_labels = Logger::instance().canonicalize_dot,
         .make_texlabels = Logger::instance().canonicalize_dot});
    return std::make_pair(std::move(graph.bliss_graph), graph.vertex_labels);
  }
};
}  // namespace sequant

TEST_CASE("tensor_network_v3", "[elements]") {
  using namespace sequant;
  using namespace sequant::mbpt;
  using sequant::Context;
  namespace t = sequant::mbpt::tensor;
  namespace o = sequant::mbpt::op;
  using TN = TensorNetworkV3;

  SECTION("Edges") {
    using Vertex = TN::Vertex;
    using Edge = TN::Edge;
    using Origin = TN::Origin;

    Vertex v1(Origin::Bra, 0, 1, Symmetry::antisymm);
    Vertex v2(Origin::Bra, 0, 0, Symmetry::antisymm);
    Vertex v3(Origin::Ket, 1, 0, Symmetry::symm);
    Vertex v4(Origin::Ket, 1, 3, Symmetry::symm);
    Vertex v5(Origin::Bra, 3, 0, Symmetry::nonsymm);
    Vertex v6(Origin::Bra, 3, 2, Symmetry::nonsymm);
    Vertex v7(Origin::Ket, 3, 1, Symmetry::nonsymm);
    Vertex v8(Origin::Ket, 5, 0, Symmetry::symm);

    const Index dummy(L"a_1");

    REQUIRE_NOTHROW(Edge(v1, &dummy));
    Edge e1(v1, &dummy);
    e1.connect_to(v4);
    // cleaner: give all vertices at once
    REQUIRE_NOTHROW(Edge({v2, v3}, &dummy));
    Edge e2({v2, v3}, &dummy);
    Edge e3({v3, v5}, &dummy);
    Edge e4({v4, v6}, &dummy);

    // can't connect same vertex more than once
    REQUIRE_THROWS_AS(Edge({v4, v6, v6}), std::invalid_argument);
    REQUIRE_THROWS_AS(e4.connect_to(v6), std::invalid_argument);

    Edge e5(v8, &dummy);
    e5.connect_to(v6);
    Edge e6(v8, &dummy);
    // ket cannot connect to ket
    REQUIRE_THROWS_AS(e6.connect_to(v7), std::invalid_argument);

    // Due to tensor symmetries, these edges are considered equal
    REQUIRE(e1 == e2);
    REQUIRE(!(e1 < e2));
    REQUIRE(!(e2 < e1));

    // Smallest terminal index wins
    REQUIRE(!(e1 == e3));
    REQUIRE(e1 < e3);
    REQUIRE(!(e3 < e1));

    // For non-symmetric tensors the connection slot is taken into account
    REQUIRE(!(e3 == e4));
    REQUIRE(e3 < e4);
    REQUIRE(!(e4 < e3));

    // Unconnected edges always come before fully connected ones
    REQUIRE(!(e6 == e1));
    REQUIRE(e6 < e1);
    REQUIRE(!(e1 < e6));

    // aux edges, including hyperedges
    {
      Vertex v9(Origin::Aux, 3, 1, Symmetry::nonsymm);
      Vertex v10(Origin::Aux, 5, 0, Symmetry::nonsymm);
      Vertex v11(Origin::Aux, 6, 0, Symmetry::nonsymm);

      REQUIRE_NOTHROW(Edge({v9, v10}, &dummy));
      Edge e1({v9, v10}, &dummy);
      REQUIRE_NOTHROW(Edge({v9, v10, v11}, &dummy));
      Edge e2({v9, v10, v11}, &dummy);
      // order of input vertices does not matter
      Edge e2_copy({v11, v10, v9}, &dummy);
      REQUIRE(e2 == e2_copy);

      // can't connect aux to bra
      REQUIRE_THROWS_AS(Edge({v9, v1}, &dummy), std::invalid_argument);
      // can't connect aux to ket
      REQUIRE_THROWS_AS(Edge({v9, v3}, &dummy), std::invalid_argument);

      // edge < hyperedge
      REQUIRE(!(e1 == e2));
      REQUIRE(e1 < e2);
    }
  }

  SECTION("constructors") {
    {  // with Tensors
      auto t1 = ex<Tensor>(L"F", bra{L"i_1"}, ket{L"i_2"});
      auto t2 = ex<Tensor>(L"t", bra{L"i_2"}, ket{L"i_1"});
      auto t1_x_t2 = t1 * t2;
      REQUIRE_NOTHROW(TN(*t1_x_t2));

      auto t1_x_t2_p_t2 = t1 * (t2 + t2);  // can only use a flat tensor product
      REQUIRE_THROWS_AS(TN(*t1_x_t2_p_t2), std::invalid_argument);

      // must be covariant: no bra to bra or ket to ket
      t2->adjoint();
      auto t1_x_t2_adjoint = t1 * t2;
      REQUIRE_THROWS_AS(TN(t1_x_t2_adjoint), std::invalid_argument);

      // can use hyperedges with aux indices
      {
        auto u1 = ex<Tensor>(L"u1", bra{L"i_1"}, ket{}, aux{L"p"});
        auto u2 = ex<Tensor>(L"u2", bra{L"i_2"}, ket{}, aux{L"p"});
        auto u3 = ex<Tensor>(L"u3", bra{L"i_3"}, ket{}, aux{L"p"});
        REQUIRE_NOTHROW(TN(u1 * u2 * u3));
        TN tn(u1 * u2 * u3);
      }

      // can have empty slots, but only in nonsymm bra/ket
      {
        auto u1 = ex<Tensor>(L"u1", bra{L"i_1", L""}, ket{L"", L"i_4"},
                             aux{L"p"}, Symmetry::nonsymm);
        auto u2 = ex<Tensor>(L"u2", bra{L"i_2", L"", L"i_4"}, ket{L"", L"i_1"},
                             aux{L"p"}, Symmetry::nonsymm);
        auto u3 = ex<Tensor>(L"u3", bra{L"i_3", L"i_5"}, ket{}, aux{L"p"},
                             Symmetry::symm);
        REQUIRE_NOTHROW(TN(u1 * u2 * u3));
        TN tn(u1 * u2 * u3);
        REQUIRE_NOTHROW(
            tn.create_graph({.make_labels = true, .make_texlabels = true}));
      }
    }

    {  // with NormalOperators
      constexpr const auto V = Vacuum::SingleProduct;
      auto t1 = ex<FNOperator>(cre({L"i_1"}), ann({L"i_2"}), V);
      auto t2 = ex<FNOperator>(cre({L"i_2"}), ann({L"i_1"}), V);
      auto t1_x_t2 = t1 * t2;
      REQUIRE_NOTHROW(TN(*t1_x_t2));
    }

    {  // with Tensors and NormalOperators
      auto tmp = t::A(nₚ(-2)) * t::H_(2) * t::T_(2) * t::T_(2);
      REQUIRE_NOTHROW(TN(tmp->as<Product>().factors()));
    }

  }  // SECTION("constructors")

  SECTION("accessors") {
    {
      constexpr const auto V = Vacuum::SingleProduct;
      auto t1 = ex<Tensor>(L"F", bra{L"i_1"}, ket{L"i_2"});
      auto t2 = ex<FNOperator>(cre({L"i_1"}), ann({L"i_3"}), V);
      auto t1_x_t2 = t1 * t2;
      REQUIRE_NOTHROW(TN(*t1_x_t2));
      TN tn(*t1_x_t2);

      // edges
      const auto& edges = tn.edges();
      REQUIRE(edges.size() == 3);

      // ext indices
      auto ext_indices = tn.ext_indices();
      REQUIRE(ext_indices.size() == 2);

      // tensors
      auto tensors = tn.tensors();
      REQUIRE(size(tensors) == 2);
      REQUIRE(std::dynamic_pointer_cast<Expr>(tensors[0]));
      REQUIRE(std::dynamic_pointer_cast<Expr>(tensors[1]));
      REQUIRE(*std::dynamic_pointer_cast<Expr>(tensors[0]) == *t1);
      REQUIRE(*std::dynamic_pointer_cast<Expr>(tensors[1]) == *t2);
    }
  }  // SECTION("accessors")

  SECTION("canonicalizer") {
    {  // with no external indices, hence no named indices whatsoever
      Index::reset_tmp_index();
      constexpr const auto V = Vacuum::SingleProduct;
      auto t1 = ex<Tensor>(L"F", bra{L"i_1"}, ket{L"i_2"});
      auto t2 = ex<FNOperator>(cre({L"i_1"}), ann({L"i_2"}), V);
      auto t1_x_t2 = t1 * t2;
      TN tn(*t1_x_t2);
      tn.canonicalize(TensorCanonicalizer::cardinal_tensor_labels());

      REQUIRE(size(tn.tensors()) == 2);
      REQUIRE(std::dynamic_pointer_cast<Expr>(tn.tensors()[0]));
      REQUIRE(std::dynamic_pointer_cast<Expr>(tn.tensors()[1]));
      //        std::wcout <<
      //        to_latex(std::dynamic_pointer_cast<Expr>(tn.tensors()[0])) <<
      //        std::endl; std::wcout <<
      //        to_latex(std::dynamic_pointer_cast<Expr>(tn.tensors()[1])) <<
      //        std::endl;
      REQUIRE(to_latex(std::dynamic_pointer_cast<Expr>(tn.tensors()[0])) ==
              L"{F^{{i_2}}_{{i_1}}}");
      REQUIRE(to_latex(std::dynamic_pointer_cast<Expr>(tn.tensors()[1])) ==
              L"{\\tilde{a}^{{i_1}}_{{i_2}}}");
    }

    {
      Index::reset_tmp_index();
      constexpr const auto V = Vacuum::SingleProduct;
      auto t1 = ex<Tensor>(L"F", bra{L"i_2"}, ket{L"i_17"});
      auto t2 = ex<FNOperator>(cre({L"i_2"}), ann({L"i_3"}), V);
      auto t1_x_t2 = t1 * t2;

      // with all external named indices
      SECTION("implicit") {
        TN tn(*t1_x_t2);
        tn.canonicalize(TensorCanonicalizer::cardinal_tensor_labels());

        REQUIRE(size(tn.tensors()) == 2);
        REQUIRE(std::dynamic_pointer_cast<Expr>(tn.tensors()[0]));
        REQUIRE(std::dynamic_pointer_cast<Expr>(tn.tensors()[1]));
        // std::wcout <<
        // to_latex(std::dynamic_pointer_cast<Expr>(tn.tensors()[0])) <<
        // std::endl; std::wcout <<
        // to_latex(std::dynamic_pointer_cast<Expr>(tn.tensors()[1])) <<
        // std::endl;
        REQUIRE(to_latex(std::dynamic_pointer_cast<Expr>(tn.tensors()[1])) ==
                L"{\\tilde{a}^{{i_1}}_{{i_3}}}");
        REQUIRE(to_latex(std::dynamic_pointer_cast<Expr>(tn.tensors()[0])) ==
                L"{F^{{i_{17}}}_{{i_1}}}");
      }

      // with explicit named indices
      SECTION("explicit") {
        Index::reset_tmp_index();
        TN tn(*t1_x_t2);

        using named_indices_t = TN::NamedIndexSet;
        named_indices_t indices{Index{L"i_17"}};
        tn.canonicalize(TensorCanonicalizer::cardinal_tensor_labels(),
                        TN::CanonicalizationMethod::Complete, &indices);

        REQUIRE(size(tn.tensors()) == 2);
        REQUIRE(std::dynamic_pointer_cast<Expr>(tn.tensors()[0]));
        REQUIRE(std::dynamic_pointer_cast<Expr>(tn.tensors()[1]));
        //        std::wcout <<
        //        to_latex(std::dynamic_pointer_cast<Expr>(tn.tensors()[0]))
        //        << std::endl; std::wcout <<
        //        to_latex(std::dynamic_pointer_cast<Expr>(tn.tensors()[1]))
        //        << std::endl;
        REQUIRE(to_latex(std::dynamic_pointer_cast<Expr>(tn.tensors()[1])) ==
                L"{\\tilde{a}^{{i_2}}_{{i_1}}}");
        REQUIRE(to_latex(std::dynamic_pointer_cast<Expr>(tn.tensors()[0])) ==
                L"{F^{{i_{17}}}_{{i_2}}}");
      }
    }

    SECTION("particle non-conserving") {
      const auto input1 = parse_expr(L"P{;a1,a3}");
      const auto input2 = parse_expr(L"P{a1,a3;}");
      const std::wstring expected1 = L"{{P^{{a_1}{a_3}}_{}}}";
      const std::wstring expected2 = L"{{P^{}_{{a_1}{a_3}}}}";

      for (int variant : {1, 2}) {
        for (bool fast : {true, false}) {
          TN tn(std::vector<ExprPtr>{variant == 1 ? input1 : input2});
          tn.canonicalize(TensorCanonicalizer::cardinal_tensor_labels(),
                          TN::CanonicalizationMethod::Rapid);
          REQUIRE(tn.tensors().size() == 1);
          auto result = ex<Product>(to_tensors(tn.tensors()));
          REQUIRE(to_latex(result) == (variant == 1 ? expected1 : expected2));
        }
      }
    }

    SECTION("non-symmetric") {
      const auto input =
          parse_expr(L"A{i9,i12;i7,i3}:A I1{i7,i3;;x5}:N I2{;i9,i12;x5}:N")
              .as<Product>()
              .factors();
      const std::wstring expected =
          L"A{i_1,i_2;i_3,i_4}:A * I1{i_3,i_4;;x_1}:N * I2{;i_1,i_2;x_1}:N";

      for (auto method : {TN::CanonicalizationMethod::Rapid,
                          TN::CanonicalizationMethod::Complete}) {
        TN tn(input);
        tn.canonicalize(TensorCanonicalizer::cardinal_tensor_labels(), method);
        const auto result = ex<Product>(to_tensors(tn.tensors()));
        REQUIRE_THAT(result, SimplifiesTo(expected));
      }
    }

    SECTION("particle-1,2-symmetry") {
      const std::vector<std::pair<std::wstring, std::wstring>> pairs = {
          {L"S{i_1,i_2,i_3;a_1,a_2,a_3}:N * f{i_4;i_2}:N * "
           L"t{a_1,a_2,a_3;i_4,i_3,i_1}:N",
           L"S{i_1,i_2,i_3;a_1,a_2,a_3}:N * f{i_4;i_1}:N * "
           L"t{a_1,a_2,a_3;i_2,i_3,i_4}:N"},
          {L"Γ{o_2,o_4;o_1,o_3}:N * g{i_1,o_1;o_2,e_1}:N * "
           L"t{o_3,e_1;o_4,i_1}:N",
           L"Γ{o_2,o_4;o_1,o_3}:N * g{i_1,o_3;o_4,e_1}:N * "
           L"t{o_1,e_1;o_2,i_1}:N"}};
      for (const auto& pair : pairs) {
        const auto first = parse_expr(pair.first).as<Product>().factors();
        const auto second = parse_expr(pair.second).as<Product>().factors();

        TensorNetworkV3Accessor accessor;
        auto [first_graph, first_labels] =
            accessor.get_canonical_bliss_graph(TN(first));
        auto [second_graph, second_labels] =
            accessor.get_canonical_bliss_graph(TN(second));
        if (first_graph->cmp(*second_graph) != 0) {
          std::wstringstream stream;
          stream << "First graph:\n";
          first_graph->write_dot(
              stream, {.labels = first_labels, .display_colors = true});
          stream << "Second graph:\n";
          second_graph->write_dot(
              stream, {.labels = second_labels, .display_colors = true});
          stream << "TN graph:\n";
          auto graph = TensorNetworkV3(first).create_graph();
          graph.bliss_graph->write_dot(stream,
                                       {.labels = graph.vertex_labels,
                                        .xlabels = graph.vertex_xlabels,
                                        .texlabels = graph.vertex_texlabels,
                                        .display_colors = true});

          FAIL(to_string(stream.str()));
        }

        TN tn1(first);
        TN tn2(second);

        tn1.canonicalize(TensorCanonicalizer::cardinal_tensor_labels());
        tn2.canonicalize(TensorCanonicalizer::cardinal_tensor_labels());

        REQUIRE(tn1.tensors().size() == tn2.tensors().size());
        for (std::size_t i = 0; i < tn1.tensors().size(); ++i) {
          auto t1 = std::dynamic_pointer_cast<Expr>(tn1.tensors()[i]);
          auto t2 = std::dynamic_pointer_cast<Expr>(tn2.tensors()[i]);
          REQUIRE(t1);
          REQUIRE(t2);
          REQUIRE(to_latex(t1) == to_latex(t2));
        }
      }
    }

    SECTION("miscellaneous") {
      const std::vector<std::pair<std::wstring, std::wstring>> inputs = {
          {L"g{i_1,a_1;i_2,i_3}:A * I{i_2,i_3;i_1,a_1}:A",
           L"g{i_1,a_1;i_2,i_3}:A * I{i_2,i_3;i_1,a_1}:A"},
          {L"g{a_1,i_1;i_2,i_3}:A * I{i_2,i_3;i_1,a_1}:A",
           L"-1 g{i_1,a_1;i_2,i_3}:A * I{i_2,i_3;i_1,a_1}:A"},

          {L"g{i_1,a_1;i_2,i_3}:N * I{i_2,i_3;i_1,a_1}:N",
           L"g{i_1,a_1;i_2,i_3}:N * I{i_2,i_3;i_1,a_1}:N"},
          {L"g{a_1,i_1;i_2,i_3}:N * I{i_2,i_3;i_1,a_1}:N",
           L"g{i_1,a_1;i_2,i_3}:N * I{i_3,i_2;i_1,a_1}:N"},
      };

      for (const auto& [input, expected] : inputs) {
        const auto input_tensors = parse_expr(input).as<Product>().factors();

        TN tn(input_tensors);
        ExprPtr factor =
            tn.canonicalize(TensorCanonicalizer::cardinal_tensor_labels(),
                            TN::CanonicalizationMethod::Rapid);

        ExprPtr prod = to_product(tn.tensors());
        if (factor) {
          prod = ex<Product>(
              prod.as<Product>().scale(factor.as<Constant>().value()));
        }

        REQUIRE_THAT(prod, SimplifiesTo(expected));
      }
    }

    SECTION("special") {
      auto factors =
          parse_expr(
              L"S{i_1;a_1<i_1>}:N-C-S g{i_2,a_1<i_1>;a_2<i_2>,i_1}:N-C-S "
              L"t{a_2<i_2>;i_2}:N-C-S")
              ->as<Product>()
              .factors();

      TN tn(factors);

      ExprPtr factor =
          tn.canonicalize(TensorCanonicalizer::cardinal_tensor_labels());
      ExprPtr result = to_product(tn.tensors());
      if (factor) {
        result *= factor;
      }

      REQUIRE(result);
    }

    SECTION("empty slots") {
      // try 1
      ExprPtr result_1;
      {
        auto u1 = ex<Tensor>(L"u1", bra{L"i_1", L""}, ket{L"", L"i_4"},
                             aux{L"p_1"}, Symmetry::nonsymm);
        auto u2 =
            ex<Tensor>(L"u2", bra{L"i_2", L"", L"i_4"}, ket{L"", L"i_1", L""},
                       aux{L"p"}, Symmetry::nonsymm);
        auto u3 = ex<Tensor>(L"u3", bra{L"i_3", L"i_5"}, ket{}, aux{L"p"},
                             Symmetry::symm);
        auto u4 = ex<Tensor>(L"u4", bra{}, ket{L"i_3", L"i_5", L"i_6"},
                             aux{L"p_1", L"p"}, Symmetry::antisymm);
        TN tn(u1 * u2 * u3);

        ExprPtr factor =
            tn.canonicalize(TensorCanonicalizer::cardinal_tensor_labels());
        result_1 = to_product(tn.tensors());
        if (factor) {
          result_1 *= factor;
        }
      }

      // try 2
      ExprPtr result_2;
      {
        auto u1 = ex<Tensor>(L"u1", bra{L"i_4", L""}, ket{L"", L"i_1"},
                             aux{L"p_1"}, Symmetry::nonsymm);
        auto u2 =
            ex<Tensor>(L"u2", bra{L"i_2", L"", L"i_1"}, ket{L"", L"i_4", L""},
                       aux{L"p_2"}, Symmetry::nonsymm);
        auto u3 = ex<Tensor>(L"u3", bra{L"i_3", L"i_5"}, ket{}, aux{L"p_2"},
                             Symmetry::symm);
        auto u4 = ex<Tensor>(L"u4", bra{}, ket{L"i_6", L"i_3", L"i_5"},
                             aux{L"p_1", L"p_2"}, Symmetry::antisymm);
        TN tn(u2 * u1 * u3);

        ExprPtr factor =
            tn.canonicalize(TensorCanonicalizer::cardinal_tensor_labels());
        result_2 = to_product(tn.tensors());
        if (factor) {
          result_2 *= factor;
        }
      }

      // std::wcout << "result_1 = " << result_1.to_latex() << std::endl;
      // std::wcout << "result_2 = " << result_2.to_latex() << std::endl;
      REQUIRE(result_1.to_latex() == result_2.to_latex());
    }

#ifndef SEQUANT_SKIP_LONG_TESTS
    SECTION("Exhaustive SRCC example") {
      // Note: the exact canonical form written here is implementation-defined
      // and doesn't actually matter What does, is that all equivalent ways of
      // writing it down, canonicalizes to the same exact form
      const Product expectedExpr =
          parse_expr(
              L"A{i1,i2;a1,a2} g{i3,i4;a3,a4} t{a1,a3;i1,i2} t{a2,a4;i3,i4}",
              Symmetry::antisymm)
              .as<Product>();

      const auto expected = expectedExpr.factors();

      TensorNetworkV3Accessor accessor;
      const auto [canonical_graph, canonical_graph_labels] =
          accessor.get_canonical_bliss_graph(TN(expected));

      //      std::wcout << "Canonical graph:\n";
      //      canonical_graph->write_dot(std::wcout, {.labels =
      //      canonical_graph_labels}); std::wcout << std::endl;

      std::vector<Index> indices;
      for (std::size_t i = 0; i < expected.size(); ++i) {
        const Tensor& tensor = expected[i].as<Tensor>();
        for (const Index& idx : tensor.indices()) {
          if (std::find(indices.begin(), indices.end(), idx) == indices.end()) {
            indices.push_back(idx);
          }
        }
      }
      std::sort(indices.begin(), indices.end());

      const auto original_indices = indices;

      // Make sure to clone all expressions in order to not accidentally
      // modify the ones in expected (even though they are const... the
      // pointer-like semantics of expressions messes with const semantics)
      std::remove_const_t<decltype(expected)> factors;
      for (const auto& factor : expected) {
        factors.push_back(factor.clone());
      }
      std::sort(factors.begin(), factors.end());

      const auto is_occ = [](const Index& idx) {
        return idx.space() == Index(L"i_1").space();
      };

      // Iterate over all tensor permutations and all permutations of possible
      // index name swaps
      REQUIRE(std::is_sorted(factors.begin(), factors.end()));
      REQUIRE(std::is_sorted(indices.begin(), indices.end()));
      REQUIRE(std::is_partitioned(indices.begin(), indices.end(), is_occ));
      REQUIRE(std::partition_point(indices.begin(), indices.end(), is_occ) ==
              indices.begin() + 4);
      std::size_t total_variations = 0;
      do {
        do {
          do {
            total_variations++;

            // Compute index replacements
            container::map<Index, Index> idxrepl;
            for (std::size_t i = 0; i < indices.size(); ++i) {
              REQUIRE(original_indices[i].space() == indices[i].space());

              idxrepl.insert(
                  std::make_pair(original_indices.at(i), indices.at(i)));
            }

            // Apply index replacements to a copy of the current tensor
            // permutation
            auto copy = factors;
            for (ExprPtr& expr : copy) {
              expr.as<Tensor>().transform_indices(idxrepl);
              reset_tags(expr.as<Tensor>());
            }

            TN tn(copy);

            // At the heart of our canonicalization lies the fact that we can
            // always create the uniquely defined canonical graph for a given
            // network
            const auto [current_graph, current_graph_labels] =
                accessor.get_canonical_bliss_graph(tn);
            if (current_graph->cmp(*canonical_graph) != 0) {
              std::wcout << "Canonical graph for " << deparse(ex<Product>(copy))
                         << ":\n";
              current_graph->write_dot(std::wcout,
                                       {.labels = current_graph_labels});
              std::wcout << std::endl;
            }
            REQUIRE(current_graph->cmp(*canonical_graph) == 0);

            tn.canonicalize(TensorCanonicalizer::cardinal_tensor_labels());

            std::vector<ExprPtr> actual;
            std::transform(tn.tensors().begin(), tn.tensors().end(),
                           std::back_inserter(actual), [](const auto& t) {
                             assert(std::dynamic_pointer_cast<Expr>(t));
                             return std::dynamic_pointer_cast<Expr>(t);
                           });

            // The canonical graph must not change due to the other
            // canonicalization steps we perform
            REQUIRE(accessor.get_canonical_bliss_graph(TN(actual))
                        .first->cmp(*canonical_graph) == 0);

            REQUIRE(actual.size() == expected.size());

            if (!std::equal(expected.begin(), expected.end(), actual.begin())) {
              std::wostringstream sstream;
              sstream
                  << "Expected all tensors to be equal (actual == expected), "
                     "but got:\n";
              for (std::size_t i = 0; i < expected.size(); ++i) {
                std::wstring equality =
                    actual[i] == expected[i] ? L" == " : L" != ";

                sstream << deparse(actual[i]) << equality
                        << deparse(expected[i]) << "\n";
              }
              sstream << "\nInput was " << deparse(ex<Product>(factors))
                      << "\n";
              FAIL(to_string(sstream.str()));
            }
          } while (std::next_permutation(indices.begin() + 4, indices.end()));
        } while (std::next_permutation(indices.begin(), indices.begin() + 4));
      } while (std::next_permutation(factors.begin(), factors.end()));

      // 4! (tensors) * 4! (internal indices) * 4! (external indices)
      REQUIRE(total_variations == 24 * 24 * 24);
    }
#endif

    SECTION("idempotency") {
      const std::vector<std::wstring> inputs = {
          L"F{i1;i8} g{i8,i9;i1,i7}",
          L"A{i9,i12;i7,i3}:A I1{i7,i3;;x5}:N I2{;i9,i12;x5}:N",
          L"f{i4;i1}:N t{a1,a2,a3;i2,i3,i4}:N S{i1,i2,i3;a1,a2,a3}:N",
          L"P{a1,a3;} k{i8;i2}",
          L"L{x6;;x2} P{;a1,a3}",
      };

      for (const std::wstring& current : inputs) {
        auto factors1 = parse_expr(current).as<Product>().factors();
        auto factors2 = parse_expr(current).as<Product>().factors();

        TN reference_tn(factors1);
        reference_tn.canonicalize(
            TensorCanonicalizer::cardinal_tensor_labels());

        TN check_tn(factors2);
        check_tn.canonicalize(TensorCanonicalizer::cardinal_tensor_labels());

        REQUIRE(to_latex(to_product(reference_tn.tensors())) ==
                to_latex(to_product(check_tn.tensors())));

        for (bool fast : {true, false, true, true, false, false, true}) {
          reference_tn.canonicalize(
              TensorCanonicalizer::cardinal_tensor_labels(),
              fast ? TN::CanonicalizationMethod::Rapid
                   : TN::CanonicalizationMethod::Complete);

          REQUIRE(to_latex(to_product(reference_tn.tensors())) ==
                  to_latex(to_product(check_tn.tensors())));
        }
      }
    }  // SECTION("idempotency")

  }  // SECTION("canonicalizer")

  SECTION("misc1") {
    if (true) {
      Index::reset_tmp_index();
      // TN1 from manuscript
      auto g = ex<Tensor>(L"g", bra{L"i_3", L"i_4"}, ket{L"a_3", L"a_4"},
                          Symmetry::antisymm);
      auto ta = ex<Tensor>(L"t", bra{L"a_1", L"a_3"}, ket{L"i_1", L"i_2"},
                           Symmetry::antisymm);
      auto tb = ex<Tensor>(L"t", bra{L"a_2", L"a_4"}, ket{L"i_3", L"i_4"},
                           Symmetry::antisymm);

      auto tmp = g * ta * tb;
      // std::wcout << "TN1 = " << to_latex(tmp) << std::endl;
      TN tn(tmp->as<Product>().factors());

      // make graph
      // N.B. treat all indices as dummy so that the automorphism ignores the
      using named_indices_t = TN::NamedIndexSet;
      named_indices_t indices{};
      REQUIRE_NOTHROW(tn.create_graph({.named_indices = &indices}));
      TN::Graph graph = tn.create_graph({.named_indices = &indices});

      // can disable label production
      {
        // make sure can generate without labels also
        REQUIRE_NOTHROW(
            tn.create_graph({.make_labels = true, .make_texlabels = false})
                .vertex_texlabels.size() == 0);
        REQUIRE_NOTHROW(
            tn.create_graph({.make_labels = false, .make_texlabels = true})
                .vertex_labels.size() == 0);
        {
          auto g =
              tn.create_graph({.make_labels = false, .make_texlabels = false});
          REQUIRE_NOTHROW(g.vertex_labels.size() == 0 &&
                          g.vertex_texlabels.size() == 0);
        }
      }

      // create dot
      {
        std::basic_ostringstream<wchar_t> oss;
        REQUIRE_NOTHROW(
            graph.bliss_graph->write_dot(oss, {.labels = graph.vertex_labels}));
        // std::wcout << "oss.str() = " << std::endl << oss.str() <<
        // std::endl;
      }

      bliss::Stats stats;
      graph.bliss_graph->set_splitting_heuristic(bliss::Graph::shs_fsm);

      std::vector<std::vector<unsigned int>> aut_generators;
      auto save_aut = [&aut_generators](const unsigned int n,
                                        const unsigned int* aut) {
        aut_generators.emplace_back(aut, aut + n);
      };
      graph.bliss_graph->find_automorphisms(
          stats, &bliss::aut_hook<decltype(save_aut)>, &save_aut);
      CHECK(aut_generators.size() ==
            2);  // there are 2 generators, i1<->i2, i3<->i4

      std::basic_ostringstream<wchar_t> oss;
      bliss::print_auts(aut_generators, oss, graph.vertex_labels);
      auto split_into_lines = [](const std::wstring& str) {
        return str | ranges::views::split(L'\n') |
               ranges::to<container::set<std::wstring>>();
      };
      CHECK(split_into_lines(oss.str()) ==
            split_into_lines(L"(ket_1,ket_2)(i_1,i_2)\n(bra_1,bra_2)(ket_1,ket_"
                             L"2)(i_3,i_4)\n"));
    }
  }
}<|MERGE_RESOLUTION|>--- conflicted
+++ resolved
@@ -1386,11 +1386,7 @@
   auto get_canonical_bliss_graph(
       sequant::TensorNetworkV3 tn,
       const sequant::TensorNetwork::named_indices_t* named_indices = nullptr) {
-<<<<<<< HEAD
-    [[maybe_unused]] auto byprod =
-=======
     auto _ =
->>>>>>> 35412c35
         tn.canonicalize_graph(named_indices ? *named_indices : tn.ext_indices_);
     tn.init_edges();
     auto graph = tn.create_graph(
@@ -1656,7 +1652,8 @@
         for (bool fast : {true, false}) {
           TN tn(std::vector<ExprPtr>{variant == 1 ? input1 : input2});
           tn.canonicalize(TensorCanonicalizer::cardinal_tensor_labels(),
-                          TN::CanonicalizationMethod::Rapid);
+                          fast ? TN::CanonicalizationMethod::Rapid
+                               : TN::CanonicalizationMethod::Complete);
           REQUIRE(tn.tensors().size() == 1);
           auto result = ex<Product>(to_tensors(tn.tensors()));
           REQUIRE(to_latex(result) == (variant == 1 ? expected1 : expected2));
