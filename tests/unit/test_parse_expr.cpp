#include <catch2/catch_test_macros.hpp>
#include <catch2/matchers/catch_matchers_string.hpp>

#include <SeQuant/core/attr.hpp>
#include <SeQuant/core/complex.hpp>
#include <SeQuant/core/context.hpp>
#include <SeQuant/core/expr.hpp>
#include <SeQuant/core/index.hpp>
#include <SeQuant/core/parse_expr.hpp>
#include <SeQuant/core/rational.hpp>
#include <SeQuant/core/tensor.hpp>

#include <SeQuant/domain/mbpt/convention.hpp>
#include <SeQuant/domain/mbpt/spin.hpp>

#include <algorithm>
#include <cstddef>
#include <locale>
#include <memory>
#include <sstream>
#include <string>
#include <string_view>
#include <utility>
#include <vector>

#include <range/v3/all.hpp>

namespace Catch {
template <>
struct StringMaker<sequant::ParseError> {
  static std::string convert(const sequant::ParseError& error) {
    return "ParseError{offset: " + std::to_string(error.offset) +
           ", length: " + std::to_string(error.length) + ", what(): '" +
           error.what() + "'}";
  }
};
}  // namespace Catch

struct ParseErrorMatcher : Catch::Matchers::MatcherBase<sequant::ParseError> {
  std::size_t offset;
  std::size_t length;
  std::string messageFragment;

  ParseErrorMatcher(std::size_t offset, std::size_t length,
                    std::string messageFragment = "")
      : offset(offset),
        length(length),
        messageFragment(std::move(messageFragment)) {}

  bool match(const sequant::ParseError& exception) const override {
    if (exception.offset != offset) {
      return false;
    }
    if (exception.length != length) {
      return false;
    }
    if (!messageFragment.empty()) {
      std::string message(exception.what());
      auto iter = message.find(messageFragment);

      return iter != std::string::npos;
    }
    return true;
  }

  std::string describe() const override {
    return "-- expected {offset: " + std::to_string(offset) +
           ", length: " + std::to_string(length) +
           (messageFragment.empty()
                ? std::string("}")
                : ", what() references '" + messageFragment + "'}");
  }
};

ParseErrorMatcher parseErrorMatches(std::size_t offset, std::size_t length,
                                    std::string messageFragment = "") {
  return ParseErrorMatcher{offset, length, std::move(messageFragment)};
}

TEST_CASE("TEST_PARSE_EXPR", "[parse_expr]") {
  using namespace sequant;
<<<<<<< HEAD
  SECTION("Scalar tensor") {
    auto expr = parse_expr(L"t{}");
    REQUIRE(expr->is<Tensor>());
    REQUIRE(expr->as<Tensor>().bra().empty());
    REQUIRE(expr->as<Tensor>().ket().empty());
    REQUIRE(expr->as<Tensor>().auxiliary().empty());

    REQUIRE(expr == parse_expr(L"t{;}"));
    REQUIRE(expr == parse_expr(L"t{;;}"));
    REQUIRE(expr == parse_expr(L"t^{}_{}"));
    REQUIRE(expr == parse_expr(L"t_{}^{}"));
  }
=======
  // use a minimal spinbasis registry
  auto ctx_resetter = set_scoped_default_context(
      Context(mbpt::make_min_sr_spaces(), Vacuum::SingleProduct));
>>>>>>> 7f31851a
  SECTION("Tensor") {
    auto expr = parse_expr(L"t{i1;a1}");
    REQUIRE(expr->is<Tensor>());
    REQUIRE(expr->as<Tensor>().label() == L"t");
    REQUIRE(expr->as<Tensor>().bra().size() == 1);
    REQUIRE(expr->as<Tensor>().bra().at(0).label() == L"i_1");
    REQUIRE(expr->as<Tensor>().ket().size() == 1);
    REQUIRE(expr->as<Tensor>().ket().at(0) == L"a_1");
    REQUIRE(expr->as<Tensor>().auxiliary().empty());

    REQUIRE(expr == parse_expr(L"t_{i1}^{a1}"));
    REQUIRE(expr == parse_expr(L"t^{a1}_{i1}"));
    REQUIRE(expr == parse_expr(L"t{i_1; a_1}"));
    REQUIRE(expr == parse_expr(L"t{i_1; a_1;}"));
    REQUIRE(expr == parse_expr(L"t_{i_1}^{a_1}"));

    expr = parse_expr(L"t{i1,i2;a1,a2}");
    REQUIRE(expr->as<Tensor>().bra().size() == 2);
    REQUIRE(expr->as<Tensor>().bra().at(0).label() == L"i_1");
    REQUIRE(expr->as<Tensor>().bra().at(1).label() == L"i_2");
    REQUIRE(expr->as<Tensor>().ket().size() == 2);
    REQUIRE(expr->as<Tensor>().ket().at(0).label() == L"a_1");
    REQUIRE(expr->as<Tensor>().ket().at(1).label() == L"a_2");
    REQUIRE(expr->as<Tensor>().auxiliary().empty());

    REQUIRE(expr == parse_expr(L"+t{i1, i2; a1, a2}"));
    REQUIRE(parse_expr(L"-t{i1;a1}")->is<Product>());
    REQUIRE(expr == parse_expr(L"t{\ti1, \ti2; \na1,\t a2 \t}"));

    // Tensor labels including underscores
    REQUIRE(parse_expr(L"T_1{i_1;a_1}")->as<Tensor>().label() == L"T_1");

    // "Non-standard" tensor labels
    REQUIRE(parse_expr(L"α{a1;i1}")->as<Tensor>().label() == L"α");
    REQUIRE(parse_expr(L"γ_1{a1;i1}")->as<Tensor>().label() == L"γ_1");
    REQUIRE(parse_expr(L"t⁔1{a1;i1}")->as<Tensor>().label() == L"t⁔1");
    REQUIRE(parse_expr(L"t¹{a1;i1}")->as<Tensor>().label() == L"t¹");
    REQUIRE(parse_expr(L"t⁸{a1;i1}")->as<Tensor>().label() == L"t⁸");
    REQUIRE(parse_expr(L"t⁻{a1;i1}")->as<Tensor>().label() == L"t⁻");
    REQUIRE(parse_expr(L"tₐ{a1;i1}")->as<Tensor>().label() == L"tₐ");
    REQUIRE(parse_expr(L"t₋{a1;i1}")->as<Tensor>().label() == L"t₋");
    REQUIRE(parse_expr(L"t₌{a1;i1}")->as<Tensor>().label() == L"t₌");
    REQUIRE(parse_expr(L"t↓{a1;i1}")->as<Tensor>().label() == L"t↓");
    REQUIRE(parse_expr(L"t↑{a1;i1}")->as<Tensor>().label() == L"t↑");

    // "Non-standard" index names
    auto expr1 = parse_expr(L"t{a↓1;i↑1}");
    REQUIRE(expr1->as<Tensor>().bra().at(0).label() == L"a↓_1");
    REQUIRE(expr1->as<Tensor>().ket().at(0).label() == L"i↑_1");

    // Auxiliary indices
    expr = parse_expr(L"t{;;i1}");
    REQUIRE(expr->is<Tensor>());
    REQUIRE(expr->as<Tensor>().bra().empty());
    REQUIRE(expr->as<Tensor>().ket().empty());
    REQUIRE(expr->as<Tensor>().auxiliary().size() == 1);
    REQUIRE(expr->as<Tensor>().auxiliary()[0].label() == L"i_1");

    // All index groups at once
    expr = parse_expr(L"t{i1,i2;a1;x1,x2}");
    REQUIRE(expr->is<Tensor>());
    REQUIRE(expr->as<Tensor>().bra().size() == 2);
    REQUIRE(expr->as<Tensor>().bra().at(0).label() == L"i_1");
    REQUIRE(expr->as<Tensor>().bra().at(1).label() == L"i_2");
    REQUIRE(expr->as<Tensor>().ket().size() == 1);
    REQUIRE(expr->as<Tensor>().ket().at(0).label() == L"a_1");
    REQUIRE(expr->as<Tensor>().auxiliary().size() == 2);
    REQUIRE(expr->as<Tensor>().auxiliary().at(0).label() == L"x_1");
    REQUIRE(expr->as<Tensor>().auxiliary().at(1).label() == L"x_2");
  }

  SECTION("Tensor with symmetry annotation") {
    auto expr1 = parse_expr(L"t{a1;i1}:A");
    auto expr2 = parse_expr(L"t{a1;i1}:S");
    auto expr3 = parse_expr(L"t{a1;i1}:N");
    REQUIRE(expr1->as<Tensor>().symmetry() == sequant::Symmetry::antisymm);
    REQUIRE(expr2->as<Tensor>().symmetry() == sequant::Symmetry::symm);
    REQUIRE(expr3->as<Tensor>().symmetry() == sequant::Symmetry::nonsymm);
  }

  SECTION("Constant") {
    REQUIRE(parse_expr(L"1/2")->is<Constant>());
    REQUIRE(parse_expr(L"0/2")->is<Constant>());
    REQUIRE(parse_expr(L"-1/2")->is<Constant>());
    REQUIRE(parse_expr(L"-0/2")->is<Constant>());
    REQUIRE(parse_expr(L"1")->is<Constant>());
    REQUIRE(parse_expr(L"123")->is<Constant>());
    REQUIRE(parse_expr(L"1.")->is<Constant>());
    REQUIRE(parse_expr(L"01.00")->is<Constant>());
    REQUIRE(parse_expr(L"0 / 10")->is<Constant>());
    REQUIRE(parse_expr(L"0.5/0.25")->is<Constant>());
    REQUIRE(parse_expr(L".4")->is<Constant>());
  }

  SECTION("Variable") {
    // sequant variable is just a label followed by an optional ^*
    // to denote if the variable is conjugated
    REQUIRE(parse_expr(L"a")->is<Variable>());
    REQUIRE(parse_expr(L"α")->is<Variable>());
    REQUIRE(parse_expr(L"β")->is<Variable>());
    REQUIRE(parse_expr(L"γ")->is<Variable>());
    REQUIRE(parse_expr(L"λ")->is<Variable>());
    REQUIRE(parse_expr(L"δ")->is<Variable>());
    REQUIRE(parse_expr(L"a^*")->is<Variable>());
    REQUIRE(parse_expr(L"α^*")->is<Variable>());
    REQUIRE(parse_expr(L"β^*")->is<Variable>());
    REQUIRE(parse_expr(L"b^*")->is<Variable>());
    // Currently the conjugated "property" really just is part of the
    // variable's name
    REQUIRE(parse_expr(L"b^*")->as<Variable>().label() == L"b^*");
  }

  SECTION("Product") {
    auto expr = parse_expr(L"-1/2 g{i2,i3; i1,a2} t{a1,a2; i2,i3}");
    REQUIRE(expr->is<Product>());

    auto const& prod = expr->as<Product>();
    REQUIRE(prod.scalar() == rational{-1, 2});
    REQUIRE(prod.factor(0) == parse_expr(L"g_{i_2, i_3}^{i_1, a_2}"));
    REQUIRE(prod.factor(1) == parse_expr(L"t^{i2, i3}_{a1, a2}"));
    REQUIRE(parse_expr(L"-1/2 * δ * t{i1;a1}") ==
            parse_expr(L"-1/2  δ  t{i1;a1}"));
    auto const prod2 = parse_expr(L"-1/2 * δ * γ * t{i1;a1}")->as<Product>();
    REQUIRE(prod2.scalar() == rational{-1, 2});
    REQUIRE(prod2.factor(0) == ex<Variable>(L"δ"));
    REQUIRE(prod2.factor(1) == ex<Variable>(L"γ"));
    REQUIRE(prod2.factor(2)->is<Tensor>());
  }

  SECTION("Sum") {
    auto expr1 = parse_expr(
        L"f{a1;i1}"
        "- 1/2*g{i2,a1; a2,a3}t{a2,a3; i1,i2}");
    REQUIRE(expr1->is<Sum>());

    auto const& sum1 = expr1->as<Sum>();
    REQUIRE(sum1.summand(0) == parse_expr(L"f{a1;i1}"));
    REQUIRE(sum1.summand(1) ==
            parse_expr(L"- 1/2 * g{i2,a1; a2,a3} * t{a2,a3; i1,i2}"));

    auto expr2 = parse_expr(L"a - 4");
    REQUIRE(expr2->is<Sum>());

    auto const& sum2 = expr2->as<Sum>();
    REQUIRE(sum2.summand(0) == parse_expr(L"a"));
    REQUIRE(sum2.summand(1) == parse_expr(L"-4"));
  }

  SECTION("Parentheses") {
    auto expr1 =
        parse_expr(L"-1/2 g{i2,i3; a2,a3} * ( t{a1,a3; i2,i3} * t{a2;i1} )");
    REQUIRE(expr1->is<Product>());

    auto const& prod1 = expr1->as<Product>();
    REQUIRE(prod1.size() == 2);
    REQUIRE(prod1.scalar() == rational{-1, 2});
    REQUIRE(prod1.factor(0)->is<Tensor>());
    REQUIRE(prod1.factor(1)->is<Product>());
    REQUIRE(prod1.factor(1)->size() == 2);

    auto expr2 = parse_expr(
        L"(-1/2) ( g{i2,i3; a2,a3} * t{a1,a3; i2,i3} ) * (t{a2;i1})");
    REQUIRE(expr2->is<Product>());

    auto const& prod2 = expr2->as<Product>();
    REQUIRE(prod2.size() == 2);
    REQUIRE(prod2.scalar() == rational{-1, 2});
    REQUIRE(prod2.factor(0)->is<Product>());
    REQUIRE(prod2.factor(0)->at(0) == parse_expr(L"g{i2,i3; a2,a3}"));
    REQUIRE(prod2.factor(0)->at(1) == parse_expr(L"t{a1,a3; i2,i3}"));
    REQUIRE(prod2.factor(1) == parse_expr(L"t{a2;i1}"));

    auto expr3 = parse_expr(
        L"(-1/2) ( g{i2,i3; a2,a3} * t{a1,a3; i2,i3} ) * (1/2) * ((t{a2;i1}))");
    REQUIRE(expr3->is<Product>());

    auto const& prod3 = expr3->as<Product>();
    REQUIRE(prod3.size() == 2);
    REQUIRE(prod3.scalar() == rational{-1, 4});
    REQUIRE(prod3.factor(0)->is<Product>());
    REQUIRE(prod3.factor(0)->at(0) == parse_expr(L"g{i2,i3; a2,a3}"));
    REQUIRE(prod3.factor(0)->at(1) == parse_expr(L"t{a1,a3; i2,i3}"));
    REQUIRE(prod3.factor(1) == parse_expr(L"t{a2;i1}"));

    auto expr4 = parse_expr(L"1/2 (a + b) * c");
    REQUIRE(expr4->is<Product>());

    const auto& prod4 = expr4->as<Product>();
    REQUIRE(prod4.size() == 2);
    REQUIRE(prod4.scalar() == rational{1, 2});
    REQUIRE(prod4.factor(1)->is<Variable>());
    REQUIRE(prod4.factor(1)->as<Variable>().label() == L"c");
    REQUIRE(prod4.factor(0)->is<Sum>());
    const auto& nestedSum = prod4.factor(0)->as<Sum>();
    REQUIRE(nestedSum.size() == 2);
    REQUIRE(nestedSum.summand(0)->is<Variable>());
    REQUIRE(nestedSum.summand(0)->as<Variable>().label() == L"a");
    REQUIRE(nestedSum.summand(1)->is<Variable>());
    REQUIRE(nestedSum.summand(1)->as<Variable>().label() == L"b");
  }

  SECTION("Mixed") {
    auto expr = parse_expr(
        L"0.25 g{a1,a2; i1,i2}"
        "+ 1/4 g{i3,i4; a3,a4} (t{a3;i1} * t{a4;i2}) * (t{a1;i3} * t{a2;i4})");
    REQUIRE(expr->is<Sum>());
    auto const& sum = expr->as<Sum>();

    REQUIRE(sum.size() == 2);

    REQUIRE(sum.summand(0)->is<Product>());
    REQUIRE(sum.summand(0)->as<Product>().scalar() == rational{1, 4});
    REQUIRE(sum.summand(0)->size() == 1);
    REQUIRE(sum.summand(0)->at(0) == parse_expr(L"g{a1,a2; i1,i2}"));

    REQUIRE(sum.summand(1)->is<Product>());
    auto const& prod = sum.summand(1)->as<Product>();

    REQUIRE(prod.scalar() == rational{1, 4});
    REQUIRE(prod.size() == 3);
    REQUIRE(prod.factor(0) == parse_expr(L"g{i3,i4; a3,a4}"));

    REQUIRE(prod.factor(1)->is<Product>());
    REQUIRE(prod.factor(1)->at(0) == parse_expr(L"t{a3;i1}"));
    REQUIRE(prod.factor(1)->at(1) == parse_expr(L"t{a4;i2}"));

    REQUIRE(prod.factor(2)->is<Product>());
    REQUIRE(prod.factor(2)->at(0) == parse_expr(L"t{a1;i3}"));
    REQUIRE(prod.factor(2)->at(1) == parse_expr(L"t{a2;i4}"));
  }

  SECTION("Empty input") { REQUIRE(parse_expr(L"") == nullptr); }

  SECTION("Error handling") {
    SECTION("Exception type") {
      std::vector<std::wstring> inputs = {L"t^",
                                          L"a + + b"
                                          L"1/t"
                                          L"T{}"
                                          L"T^{i1}{a1}"};

      for (const std::wstring& current : inputs) {
        REQUIRE_THROWS_AS(parse_expr(current), ParseError);
      }
    }

    SECTION("Invalid index") {
      REQUIRE_THROWS_MATCHES(parse_expr(L"t{i1<az1>;}"), ParseError,
                             parseErrorMatches(5, 3, "proto"));
      REQUIRE_THROWS_MATCHES(parse_expr(L"t{i1;az3}"), ParseError,
                             parseErrorMatches(5, 3, "Unknown index space"));
    }

    SECTION("Invalid symmetry") {
      REQUIRE_THROWS_MATCHES(
          parse_expr(L"t{i1;a3}:P"), ParseError,
          parseErrorMatches(9, 1, "Invalid symmetry specifier"));
    }
  }
}

TEST_CASE("TEST_DEPARSE_EXPR", "[parse_expr]") {
  using namespace sequant;

  std::vector<std::wstring> expressions = {
      L"t{a_1,a_2;a_3,a_4}:N",
      L"42",
      L"1/2",
      L"-1/4 t{a_1,i_1<a_1>;a_2,i_2}:S",
      L"a + b - 4 specialVariable",
      L"variable + A{a_1;i_1}:N * B{i_1;a_1}:A",
      L"1/2 (a + b) * c",
      L"T1{}:N + T2{;;x_1}:N * T3{;;x_1}:N + T4{a_1;;x_2}:S * T5{;a_1;x_2}:S"};

  for (const std::wstring& current : expressions) {
    ExprPtr expression = parse_expr(current);

    REQUIRE(deparse_expr(expression, true) == current);
  }
}<|MERGE_RESOLUTION|>--- conflicted
+++ resolved
@@ -79,7 +79,10 @@
 
 TEST_CASE("TEST_PARSE_EXPR", "[parse_expr]") {
   using namespace sequant;
-<<<<<<< HEAD
+
+  auto ctx_resetter = set_scoped_default_context(
+      Context(mbpt::make_sr_spaces(), Vacuum::SingleProduct));
+
   SECTION("Scalar tensor") {
     auto expr = parse_expr(L"t{}");
     REQUIRE(expr->is<Tensor>());
@@ -92,11 +95,6 @@
     REQUIRE(expr == parse_expr(L"t^{}_{}"));
     REQUIRE(expr == parse_expr(L"t_{}^{}"));
   }
-=======
-  // use a minimal spinbasis registry
-  auto ctx_resetter = set_scoped_default_context(
-      Context(mbpt::make_min_sr_spaces(), Vacuum::SingleProduct));
->>>>>>> 7f31851a
   SECTION("Tensor") {
     auto expr = parse_expr(L"t{i1;a1}");
     REQUIRE(expr->is<Tensor>());
