//
// Created by Eduard Valeyev on 3/23/18.
//

<<<<<<< HEAD
#include "SeQuant/core/timer.hpp"
#include "SeQuant/core/utility/macros.hpp"
#include "SeQuant/core/utility/nodiscard.hpp"
#include "SeQuant/core/wick.hpp"
#include "SeQuant/domain/mbpt/convention.hpp"
=======
#include <SeQuant/core/timer.hpp>
#include <SeQuant/core/abstract_tensor.hpp>
#include <SeQuant/core/attr.hpp>
#include <SeQuant/core/context.hpp>
#include <SeQuant/core/expr.hpp>
#include <SeQuant/core/hash.hpp>
#include <SeQuant/core/index.hpp>
#include <SeQuant/core/latex.hpp>
#include <SeQuant/core/op.hpp>
#include <SeQuant/core/rational.hpp>
#include <SeQuant/core/tensor.hpp>
#include <SeQuant/core/utility/macros.hpp>
#include <SeQuant/core/utility/nodiscard.hpp>
#include <SeQuant/core/wick.hpp>
>>>>>>> 90de0146

#include "catch.hpp"
#include "test_config.hpp"

#include <range/v3/all.hpp>

#include <iostream>
#include <algorithm>
#include <memory>
#include <stdexcept>
#include <string>
#include <type_traits>
#include <vector>

namespace sequant {
struct WickAccessor {};

template <>
template <>
struct WickTheorem<Statistics::FermiDirac>::template access_by<WickAccessor> {
  auto compute_nontensor_wick(WickTheorem<Statistics::FermiDirac>& wick) {
    return wick.compute_nontensor_wick(false);
  }
};

auto compute_nontensor_wick(WickTheorem<Statistics::FermiDirac>& wick) {
  return WickTheorem<Statistics::FermiDirac>::access_by<WickAccessor>{}
      .compute_nontensor_wick(wick);
}

}  // namespace sequant

#if 1
TEST_CASE("WickTheorem", "[algorithms][wick]") {
  using namespace sequant;
  TensorCanonicalizer::register_instance(
      std::make_shared<DefaultTensorCanonicalizer>());
  Index::reset_tmp_index();

  SECTION("Op contractions") {
    REQUIRE(FWickTheorem::can_contract(fann(L"i_1"), fcre(L"i_2"),
                                       Vacuum::Physical));
    REQUIRE(!FWickTheorem::can_contract(fcre(L"i_1"), fcre(L"i_2"),
                                        Vacuum::Physical));
    REQUIRE(!FWickTheorem::can_contract(fcre(L"i_1"), fann(L"i_2"),
                                        Vacuum::Physical));
    REQUIRE(!FWickTheorem::can_contract(fann(L"i_1"), fann(L"i_2"),
                                        Vacuum::Physical));

    REQUIRE(!FWickTheorem::can_contract(fann(L"i_1"), fcre(L"i_2"),
                                        Vacuum::SingleProduct));
    REQUIRE(!FWickTheorem::can_contract(fcre(L"i_1"), fcre(L"i_2"),
                                        Vacuum::SingleProduct));
    REQUIRE(FWickTheorem::can_contract(fcre(L"i_1"), fann(L"i_2"),
                                       Vacuum::SingleProduct));
    REQUIRE(!FWickTheorem::can_contract(fann(L"i_1"), fann(L"i_2"),
                                        Vacuum::SingleProduct));

    REQUIRE(!FWickTheorem::can_contract(fann(L"i_1"), fcre(L"a_2"),
                                        Vacuum::SingleProduct));
    REQUIRE(!FWickTheorem::can_contract(fcre(L"i_1"), fcre(L"a_2"),
                                        Vacuum::SingleProduct));
    REQUIRE(!FWickTheorem::can_contract(fcre(L"i_1"), fann(L"a_2"),
                                        Vacuum::SingleProduct));
    REQUIRE(!FWickTheorem::can_contract(fann(L"i_1"), fann(L"a_2"),
                                        Vacuum::SingleProduct));

    REQUIRE(!FWickTheorem::can_contract(fann(L"a_1"), fcre(L"i_2"),
                                        Vacuum::SingleProduct));
    REQUIRE(!FWickTheorem::can_contract(fcre(L"a_1"), fcre(L"i_2"),
                                        Vacuum::SingleProduct));
    REQUIRE(!FWickTheorem::can_contract(fcre(L"a_1"), fann(L"i_2"),
                                        Vacuum::SingleProduct));
    REQUIRE(!FWickTheorem::can_contract(fann(L"a_1"), fann(L"i_2"),
                                        Vacuum::SingleProduct));

    REQUIRE(FWickTheorem::can_contract(fann(L"a_1"), fcre(L"a_2"),
                                       Vacuum::SingleProduct));
    REQUIRE(!FWickTheorem::can_contract(fcre(L"a_1"), fcre(L"a_2"),
                                        Vacuum::SingleProduct));
    REQUIRE(!FWickTheorem::can_contract(fcre(L"a_1"), fann(L"a_2"),
                                        Vacuum::SingleProduct));
    REQUIRE(!FWickTheorem::can_contract(fann(L"a_1"), fann(L"a_2"),
                                        Vacuum::SingleProduct));

    REQUIRE(!FWickTheorem::can_contract(fann(L"p_1"), fcre(L"i_2"),
                                        Vacuum::SingleProduct));
    REQUIRE(!FWickTheorem::can_contract(fcre(L"p_1"), fcre(L"i_2"),
                                        Vacuum::SingleProduct));
    REQUIRE(FWickTheorem::can_contract(fcre(L"p_1"), fann(L"i_2"),
                                       Vacuum::SingleProduct));
    REQUIRE(!FWickTheorem::can_contract(fann(L"p_1"), fann(L"i_2"),
                                        Vacuum::SingleProduct));

    REQUIRE(BWickTheorem::can_contract(bann(L"i_1"), bcre(L"i_2"),
                                       Vacuum::Physical));
    REQUIRE(!BWickTheorem::can_contract(bcre(L"i_1"), bcre(L"i_2"),
                                        Vacuum::Physical));
    REQUIRE(!BWickTheorem::can_contract(bcre(L"i_1"), bann(L"i_2"),
                                        Vacuum::Physical));
    REQUIRE(!BWickTheorem::can_contract(bann(L"i_1"), bann(L"i_2"),
                                        Vacuum::Physical));
  }

  SECTION("constructors") {
    REQUIRE_NOTHROW(FWickTheorem{FNOperatorSeq{}});
    REQUIRE_NOTHROW(BWickTheorem{BNOperatorSeq{}});

    {
      auto opseq1 = FNOperatorSeq({FNOperator({L"i_1"}, {L"i_2"}),
                                   FNOperator({L"i_3"}, {L"i_4"}),
                                   FNOperator({L"i_5"}, {L"i_6"})});
      REQUIRE_NOTHROW(FWickTheorem{opseq1});
      auto wick1 = FWickTheorem{opseq1};

      SEQUANT_PRAGMA_CLANG(diagnostic push)
      SEQUANT_PRAGMA_CLANG(diagnostic ignored "-Wdeprecated-declarations")
      SEQUANT_PRAGMA_GCC(diagnostic push)
      SEQUANT_PRAGMA_GCC(diagnostic ignored "-Wdeprecated-declarations")

      if (get_default_context().spbasis() == SPBasis::spinorbital) {
        REQUIRE_NOTHROW(wick1.spinfree(false));
        REQUIRE_THROWS_AS(wick1.spinfree(true), std::invalid_argument);
      }
      if (get_default_context().spbasis() == SPBasis::spinfree) {
        REQUIRE_NOTHROW(wick1.spinfree(true));
        REQUIRE_THROWS_AS(wick1.spinfree(false), std::invalid_argument);
      }

      SEQUANT_PRAGMA_GCC(diagnostic pop)
      SEQUANT_PRAGMA_CLANG(diagnostic pop)
    }

  }  // SECTION("constructors")

  SECTION("physical vacuum") {
    constexpr Vacuum V = Vacuum::Physical;
    auto raii_tmp = set_scoped_default_context(
        Context{V,sequant::mbpt::make_standard_single_reference_subspaces(), IndexSpaceMetric::Unit, BraKetSymmetry::conjugate,
                SPBasis::spinorbital});

    auto switch_to_spinfree_context = detail::NoDiscard([&]() {
      auto context_sf = get_default_context();
      context_sf.set(SPBasis::spinfree);
      return set_scoped_default_context(context_sf);
    });

    // number operator
    {
      {
        auto opseq1 =
            FNOperatorSeq({FNOperator({L"i_1"}, {}), FNOperator({}, {L"i_2"})});
        auto wick1 = FWickTheorem{opseq1};
        REQUIRE_NOTHROW(wick1.compute());
        // full contractions = null (N is already in normal form)
        auto full_contractions = FWickTheorem{opseq1}.compute();
        REQUIRE(full_contractions->is<Constant>());
        REQUIRE(full_contractions->as<Constant>().value<int>() == 0);
        // partial contractions = N
        auto partial_contractions =
            FWickTheorem{opseq1}.full_contractions(false).compute();
        // std::wcout << "partial_contractions=" <<
        // to_latex(partial_contractions)
        // << std::endl;
        REQUIRE(partial_contractions->is<Product>());
        REQUIRE(partial_contractions->as<Product>().size() == 1);
      }
      {
        auto opseq1 =
            BNOperatorSeq({BNOperator({L"i_1"}, {}), BNOperator({}, {L"i_2"})});
        auto wick1 = BWickTheorem{opseq1};
        REQUIRE_NOTHROW(wick1.compute());
        // full contractions = null
        auto full_contractions = BWickTheorem{opseq1}.compute();
        REQUIRE(full_contractions->is<Constant>());
        REQUIRE(full_contractions->as<Constant>().value<int>() == 0);
        // partial contractions = N
        auto partial_contractions =
            BWickTheorem{opseq1}.full_contractions(false).compute();
        // std::wcout << "partial_contractions=" <<
        // to_latex(partial_contractions)
        // << std::endl;
        REQUIRE(partial_contractions->is<Product>());
        REQUIRE(partial_contractions->as<Product>().size() == 1);
      }
    }

    // hole number operator
    {
      {
        auto opseq1 =
            FNOperatorSeq({FNOperator({}, {L"i_1"}), FNOperator({L"i_2"}, {})});
        auto wick1 = FWickTheorem{opseq1};
        REQUIRE_NOTHROW(wick1.compute());
        // full contractions = delta
        auto full_contractions = FWickTheorem{opseq1}.compute();
        REQUIRE(full_contractions->is<Product>());
        REQUIRE(full_contractions->as<Product>().size() == 1);
        // partial contractions = delta - N
        auto partial_contractions =
            FWickTheorem{opseq1}.full_contractions(false).compute();
        // std::wcout << "partial_contractions=" <<
        // to_latex(partial_contractions) << std::endl;
        REQUIRE(partial_contractions->is<Sum>());
        REQUIRE(partial_contractions->as<Sum>().size() == 2);
        REQUIRE(
            to_latex(partial_contractions) ==
            L"{ \\bigl({{s^{{i_2}}_{{i_1}}}} - {{a^{{i_2}}_{{i_1}}}}\\bigr) }");
      }
      {
        auto opseq1 =
            BNOperatorSeq({BNOperator({}, {L"i_1"}), BNOperator({L"i_2"}, {})});
        auto wick1 = BWickTheorem{opseq1};
        REQUIRE_NOTHROW(wick1.compute());
        // full contractions = delta
        auto full_contractions = BWickTheorem{opseq1}.compute();
        REQUIRE(full_contractions->is<Product>());
        REQUIRE(full_contractions->as<Product>().size() == 1);
        // partial contractions = delta + N
        auto partial_contractions =
            BWickTheorem{opseq1}.full_contractions(false).compute();
        // std::wcout << "partial_contractions=" <<
        // to_latex(partial_contractions) << std::endl;
        REQUIRE(partial_contractions->is<Sum>());
        REQUIRE(partial_contractions->as<Sum>().size() == 2);
        REQUIRE(
            to_latex(partial_contractions) ==
            L"{ \\bigl({{s^{{i_2}}_{{i_1}}}} + {{b^{{i_2}}_{{i_1}}}}\\bigr) }");
      }
    }

    // three 1-body operators
    {
      auto opseq1 = FNOperatorSeq({FNOperator({L"i_1"}, {L"i_2"}),
                                   FNOperator({L"i_3"}, {L"i_4"}),
                                   FNOperator({L"i_5"}, {L"i_6"})});
      auto wick1 = FWickTheorem{opseq1};
      REQUIRE_NOTHROW(wick1.compute());
      auto result = FWickTheorem{opseq1}.compute();
      REQUIRE(result->is<Constant>());
      REQUIRE(result->as<Constant>().value<int>() == 0);
    }

    // two 2-body operators
    {
      auto opseq = FNOperatorSeq(
          {FNOperator({}, {L"i_1", L"i_2"}), FNOperator({L"i_3", L"i_4"}, {})});
      auto wick = FWickTheorem{opseq};
      REQUIRE_NOTHROW(wick.compute());
      auto result = wick.compute();
      REQUIRE(result->is<Sum>());
      REQUIRE(result->size() == 2);
    }

    // two 3-body operators
    {
      auto opseq = FNOperatorSeq({FNOperator({}, {L"i_1", L"i_2", L"i_3"}),
                                  FNOperator({L"i_4", L"i_5", L"i_6"}, {})});
      auto wick = FWickTheorem{opseq};
      REQUIRE_NOTHROW(wick.compute());
      auto result = wick.compute();
      REQUIRE(result->is<Sum>());
      REQUIRE(result->size() == 6);
    }

    // two 4-body operators
    {
      auto opseq =
          FNOperatorSeq({FNOperator({}, {L"i_1", L"i_2", L"i_3", L"i_4"}),
                         FNOperator({L"i_5", L"i_6", L"i_7", L"i_8"}, {})});
      auto wick = FWickTheorem{opseq};
      REQUIRE_NOTHROW(wick.compute());
      auto result = wick.compute();
      REQUIRE(result->is<Sum>());
      REQUIRE(result->size() == 24);
    }

    // 1/2 * 1 * 1/2 body ops, full contraction
    {
      auto opseq = FNOperatorSeq({FNOperator({}, {L"i_1"}),
                                  FNOperator({L"i_2"}, {L"i_3"}),
                                  FNOperator({L"i_4"}, {})});
      auto wick = FWickTheorem{opseq};
      REQUIRE_NOTHROW(wick.compute());
      auto result = wick.compute();
      REQUIRE(result->is<Product>());
      REQUIRE(result->size() == 2);  // product of 2 terms
    }

    // 1/2 * 1 * 1/2 body ops, partial contraction
    {
      auto opseq = FNOperatorSeq({FNOperator({}, {L"i_1"}),
                                  FNOperator({L"i_2"}, {L"i_3"}),
                                  FNOperator({L"i_4"}, {})});
      auto wick = FWickTheorem{opseq};
      REQUIRE_NOTHROW(wick.full_contractions(false).compute());
      auto result = wick.full_contractions(false).compute();
      REQUIRE(result->is<Sum>());
      REQUIRE(result->size() == 5);  // sum of 4 terms
      REQUIRE(to_latex(result) ==
              L"{ \\bigl( - {{s^{{i_2}}_{{i_1}}}{a^{{i_4}}_{{i_3}}}} + "
              L"{{s^{{i_2}}_{{i_1}}}{s^{{i_4}}_{{i_3}}}} + "
              L"{{s^{{i_4}}_{{i_1}}}{a^{{i_2}}_{{i_3}}}} - "
              L"{{s^{{i_4}}_{{i_3}}}{a^{{i_2}}_{{i_1}}}} - "
              L"{{a^{{i_2}{i_4}}_{{i_3}{i_1}}}}\\bigr) }");
    }

    // three 1-body operators, partial contraction
    {
      auto opseq1 = FNOperatorSeq({FNOperator({L"i_1"}, {L"i_2"}),
                                   FNOperator({L"i_3"}, {L"i_4"}),
                                   FNOperator({L"i_5"}, {L"i_6"})});
      auto wick1 = FWickTheorem{opseq1};
      REQUIRE_NOTHROW(wick1.full_contractions(false).compute());
      auto result = FWickTheorem{opseq1}.full_contractions(false).compute();
      REQUIRE(result->is<Sum>());
      REQUIRE(result->size() == 5);
      REQUIRE(to_latex(result) ==
              L"{ \\bigl({{s^{{i_3}}_{{i_2}}}{a^{{i_1}{i_5}}_{{i_4}{i_6}}}} + "
              L"{{s^{{i_3}}_{{i_2}}}{s^{{i_5}}_{{i_4}}}{a^{{i_1}}_{{i_6}}}} + "
              L"{{s^{{i_5}}_{{i_2}}}{a^{{i_1}{i_3}}_{{i_6}{i_4}}}} + "
              L"{{s^{{i_5}}_{{i_4}}}{a^{{i_1}{i_3}}_{{i_2}{i_6}}}} + "
              L"{{a^{{i_1}{i_3}{i_5}}_{{i_2}{i_4}{i_6}}}}\\bigr) }");
    }

    // two 2-body operators, partial contraction: Eq. 9b of DOI 10.1063/1.474405
    {
      auto opseq =
          FNOperatorSeq({FNOperator({L"i_1", L"i_2"}, {L"i_3", L"i_4"}),
                         FNOperator({L"i_5", L"i_6"}, {L"i_7", L"i_8"})});
      auto wick = FWickTheorem{opseq};
      REQUIRE_NOTHROW(wick.full_contractions(false).compute());
      auto result = wick.full_contractions(false).compute();
      auto result_latex = to_latex(result);
      REQUIRE(result->is<Sum>());
      REQUIRE(result->size() == 7);
      REQUIRE(
          result_latex ==
          L"{ "
          L"\\bigl({{s^{{i_5}}_{{i_4}}}{a^{{i_1}{i_2}{i_6}}_{{i_3}{i_7}{i_8}}}}"
          L" + "
          L"{{s^{{i_5}}_{{i_4}}}{s^{{i_6}}_{{i_3}}}{a^{{i_1}{i_2}}_{{i_8}{i_7}}"
          L"}} + {{s^{{i_6}}_{{i_4}}}{a^{{i_1}{i_2}{i_5}}_{{i_3}{i_8}{i_7}}}} "
          L"+ "
          L"{{s^{{i_6}}_{{i_4}}}{s^{{i_5}}_{{i_3}}}{a^{{i_1}{i_2}}_{{i_7}{i_8}}"
          L"}} + {{s^{{i_5}}_{{i_3}}}{a^{{i_1}{i_2}{i_6}}_{{i_7}{i_4}{i_8}}}} "
          L"+ {{s^{{i_6}}_{{i_3}}}{a^{{i_1}{i_2}{i_5}}_{{i_8}{i_4}{i_7}}}} + "
          L"{{a^{{i_1}{i_2}{i_5}{i_6}}_{{i_3}{i_4}{i_7}{i_8}}}}\\bigr) }");

      // if Wick's theorem's result is in "canonical" (columns-matching-inputs
      // ... this is what Kutzelnigg calls generalized Wick's theorem) it works
      // same for spinorbital and spinfree basis for physical vacuum
      auto raii_tmp = switch_to_spinfree_context();
      REQUIRE_NOTHROW(wick.full_contractions(false).compute());
      auto result_sf = wick.full_contractions(false).compute();
      auto result_sf_latex = to_latex(result_sf);
      // std::wcout << "result_sf: " << to_latex(result_sf) << std::endl;
      REQUIRE(result->is<Sum>());
      REQUIRE(result->size() == 7);
      auto result_sf_latex_with_E_replaced_by_a =
          result_sf_latex | ranges::views::replace(L'E', L'a') |
          ranges::to<std::wstring>();
      REQUIRE(result_latex == result_sf_latex_with_E_replaced_by_a);
    }

  }  // SECTION("physical vacuum")

  SECTION("fermi vacuum") {
    // default vacuum is already spin-orbital Fermi vacuum

<<<<<<< HEAD
  // two general 1-body operators
  {
    auto opseq = FNOperatorSeq(
        {FNOperator({L"p_1"}, {L"p_2"}), FNOperator({L"p_3"}, {L"p_4"})});
    auto wick = FWickTheorem{opseq};
    REQUIRE_NOTHROW(wick.compute());
    auto result = wick.compute();
    REQUIRE(result->is<Product>());
    REQUIRE(result->size() ==
            2 * 2);  // product of 4 terms (since each contraction of 2
                     // *general* indices produces 2 overlaps)
    REQUIRE(to_latex(result) ==
            L"{{s^{{p_1}}_{{m_{102}}}}{s^{{m_{102}}}_{{p_4}}}{s^{{e_{103}}}_{"
            L"{p_2}}}{s^{{p_3}}_{{e_{103}}}}}");
  }
  // two general 1-body operators, partial contractions: Eq. 21a of
  // DOI 10.1063/1.474405
  {
    auto opseq = FNOperatorSeq(
        {FNOperator({L"p_1"}, {L"p_2"}), FNOperator({L"p_3"}, {L"p_4"})});
    auto wick = FWickTheorem{opseq};
    REQUIRE_NOTHROW(wick.full_contractions(false).compute());
    auto result = wick.full_contractions(false).compute();
    REQUIRE(result->is<Sum>());
    REQUIRE(result->size() == 4);
    REQUIRE(
        to_latex(result) ==
        L"{ \\bigl( - "
        L"{{s^{{p_1}}_{{m_{107}}}}{s^{{m_{107}}}_{{p_4}}}{\\tilde{a}^{{p_3}}_"
        L"{{p_2}}}} + "
        L"{{s^{{p_1}}_{{m_{107}}}}{s^{{m_{107}}}_{{p_4}}}{s^{{e_{108}}}_{{p_"
        L"2}}}{s^{{p_3}}_{{e_{108}}}}} + "
        L"{{s^{{e_{109}}}_{{p_2}}}{s^{{p_3}}_{{e_{109}}}}{\\tilde{a}^{{p_1}}_"
        L"{{p_4}}}} + {{\\tilde{a}^{{p_1}{p_3}}_{{p_2}{p_4}}}}\\bigr) }");
  }
=======
    auto switch_to_spinfree_context = detail::NoDiscard([&]() {
      auto context_sf = get_default_context();
      context_sf.set(SPBasis::spinfree);
      return set_scoped_default_context(context_sf);
    });
>>>>>>> 90de0146

    // two (pure qp) 1-body operators
    {
      auto opseq = FNOperatorSeq(
          {FNOperator({L"i_1"}, {L"a_1"}), FNOperator({L"a_2"}, {L"i_2"})});
      auto wick = FWickTheorem{opseq};
      REQUIRE_NOTHROW(wick.compute());
      auto result = wick.compute();
      REQUIRE(result->is<Product>());
      REQUIRE(result->size() == 2);  // product of 2 terms

      // spin-free result is simply twice the spin-orbital result
      auto raii_tmp = switch_to_spinfree_context();
      auto result_sf = wick.compute();
      REQUIRE(simplify(result_sf - result * ex<Constant>(2)) ==
              ex<Constant>(0));
    }

    // two (pure qp) N-nonconserving 2-body operators
    {
      auto opseq = FNOperatorSeq({FNOperator({L"i_1", L"i_2"}, {L"a_1"}),
                                  FNOperator({L"a_2"}, {L"i_3", L"i_4"})});
      auto wick = FWickTheorem{opseq};
      REQUIRE_NOTHROW(wick.compute());
      auto result = wick.compute();
      REQUIRE(result->is<Sum>());
      REQUIRE(result->size() == 2);
    }

    // two general 1-body operators
    {
      auto opseq = FNOperatorSeq(
          {FNOperator({L"p_1"}, {L"p_2"}), FNOperator({L"p_3"}, {L"p_4"})});
      auto wick = FWickTheorem{opseq};
      REQUIRE_NOTHROW(wick.compute());
      auto result = wick.compute();
      REQUIRE(result->is<Product>());
      REQUIRE(result->size() ==
              2 * 2);  // product of 4 terms (since each contraction of 2
                       // *general* indices produces 2 overlaps)
      REQUIRE(to_latex(result) ==
              L"{{s^{{p_1}}_{{m_{102}}}}{s^{{m_{102}}}_{{p_4}}}{s^{{E_{103}}}_{"
              L"{p_2}}}{s^{{p_3}}_{{E_{103}}}}}");
    }
    // two general 1-body operators, partial contractions: Eq. 21a of
    // DOI 10.1063/1.474405
    {
      auto opseq = FNOperatorSeq(
          {FNOperator({L"p_1"}, {L"p_2"}), FNOperator({L"p_3"}, {L"p_4"})});
      auto wick = FWickTheorem{opseq};
      REQUIRE_NOTHROW(wick.full_contractions(false).compute());
      auto result = wick.full_contractions(false).compute();
      REQUIRE(result->is<Sum>());
      REQUIRE(result->size() == 4);
      REQUIRE(
          to_latex(result) ==
          L"{ \\bigl( - "
          L"{{s^{{p_1}}_{{m_{107}}}}{s^{{m_{107}}}_{{p_4}}}{\\tilde{a}^{{p_3}}_"
          L"{{p_2}}}} + "
          L"{{s^{{p_1}}_{{m_{107}}}}{s^{{m_{107}}}_{{p_4}}}{s^{{E_{108}}}_{{p_"
          L"2}}}{s^{{p_3}}_{{E_{108}}}}} + "
          L"{{s^{{E_{109}}}_{{p_2}}}{s^{{p_3}}_{{E_{109}}}}{\\tilde{a}^{{p_1}}_"
          L"{{p_4}}}} + {{\\tilde{a}^{{p_1}{p_3}}_{{p_2}{p_4}}}}\\bigr) }");
    }

    // two (pure qp) 2-body operators
    {
      auto opseq =
          FNOperatorSeq({FNOperator({L"i_1", L"i_2"}, {L"a_1", L"a_2"}),
                         FNOperator({L"a_3", L"a_4"}, {L"i_3", L"i_4"})});
      auto wick = FWickTheorem{opseq};
      REQUIRE_NOTHROW(wick.compute());
      auto result = wick.compute();
      auto result_latex = to_latex(result);
      // std::wcout << "<" << to_latex(opseq) << "> = " << result_latex <<
      // std::endl;
      REQUIRE(result->is<Sum>());
      REQUIRE(result->size() == 4);
      REQUIRE(
          result_latex ==
          L"{ "
          L"\\bigl({{s^{{i_4}}_{{i_1}}}{s^{{i_3}}_{{i_2}}}{s^{{a_3}}_{{a_2}}}"
          L"{s^{{a_4}}_{{a_1}}}} - "
          L"{{s^{{i_4}}_{{i_1}}}{s^{{i_3}}_{{i_2}}}{s^{{a_4}}_{{a_2}}}{s^{{a_"
          L"3}}_{{a_1}}}} - "
          L"{{s^{{i_3}}_{{i_1}}}{s^{{i_4}}_{{i_2}}}{s^{{a_3}}_{{a_2}}}{s^{{a_"
          L"4}}_{{a_1}}}} + "
          L"{{s^{{i_3}}_{{i_1}}}{s^{{i_4}}_{{i_2}}}{s^{{a_4}}_{{a_2}}}{s^{{a_"
          L"3}}_{{a_1}}}}\\bigr) }");

      // in spin-free result first and fourth terms are multiplied by 4, second
      // and third terms multiplied by 2
      auto raii_tmp = switch_to_spinfree_context();
      auto result_sf = wick.compute();
      auto result_sf_latex = to_latex(result_sf);
      //     std::wcout << "<" << to_latex(opseq) << "> = " <<
      //     to_latex(result_sf)
      //     << std::endl;
      REQUIRE(result_sf->is<Sum>());
      REQUIRE(result_sf->size() == 4);
      REQUIRE(
          result_sf_latex ==
          L"{ "
          L"\\bigl({{{4}}{s^{{i_4}}_{{i_1}}}{s^{{i_3}}_{{i_2}}}{s^{{a_3}}_{{"
          L"a_2}}}{s^{{a_4}}_{{a_1}}}} - "
          L"{{{2}}{s^{{i_4}}_{{i_1}}}{s^{{i_3}}_{{i_2}}}{s^{{a_4}}_{{a_2}}}{"
          L"s^{{a_3}}_{{a_1}}}} - "
          L"{{{2}}{s^{{i_3}}_{{i_1}}}{s^{{i_4}}_{{i_2}}}{s^{{a_3}}_{{a_2}}}{"
          L"s^{{a_4}}_{{a_1}}}} + "
          L"{{{4}}{s^{{i_3}}_{{i_1}}}{s^{{i_4}}_{{i_2}}}{s^{{a_4}}_{{a_2}}}{"
          L"s^{{a_3}}_{{a_1}}}}\\bigr) }");
    }
    // two (pure qp) 3-body operators
    {
      auto opseq = FNOperatorSeq(
          {FNOperator({L"i_1", L"i_2", L"i_3"}, {L"a_1", L"a_2", L"a_3"}),
           FNOperator({L"a_4", L"a_5", L"a_6"}, {L"i_4", L"i_5", L"i_6"})});
      auto wick = FWickTheorem{opseq};
      REQUIRE_NOTHROW(wick.compute());
      auto result = wick.compute();
      REQUIRE(result->is<Sum>());
      REQUIRE(result->size() == 36);
    }

    // one general 1-body operator + one general 2-body operator, partial
    // contraction: Eq. 9 of DOI 10.1063/1.474405
    {
      auto opseq =
          FNOperatorSeq({FNOperator({L"p_1"}, {L"p_2"}),
                         FNOperator({L"p_3", L"p_4"}, {L"p_5", L"p_6"})});
      auto wick = FWickTheorem{opseq};
      REQUIRE_NOTHROW(wick.full_contractions(false).compute());
      auto result = wick.full_contractions(false).compute();
      REQUIRE(result->is<Sum>());
      REQUIRE(result->size() == 9);
    }

    // two general 2-body operators
    {
      auto opseq =
          FNOperatorSeq({FNOperator({L"p_1", L"p_2"}, {L"p_3", L"p_4"}),
                         FNOperator({L"p_5", L"p_6"}, {L"p_7", L"p_8"})});
      auto wick = FWickTheorem{opseq};
      REQUIRE_NOTHROW(wick.compute());
      auto result = wick.compute();
      REQUIRE(result->is<Sum>());
      REQUIRE(result->size() == 4);
    }
    // two general 2-body operators, partial contractions: Eqs. 22 of
    // DOI 10.1063/1.474405
    {
      auto opseq =
          FNOperatorSeq({FNOperator({L"p_1", L"p_2"}, {L"p_3", L"p_4"}),
                         FNOperator({L"p_5", L"p_6"}, {L"p_7", L"p_8"})});
      auto wick = FWickTheorem{opseq};
      REQUIRE_NOTHROW(wick.full_contractions(false).compute());
      auto result = wick.full_contractions(false).compute();
      REQUIRE(result->is<Sum>());
      REQUIRE(result->size() == 49);  // the MK paper only gives 47 terms,
                                      // misses the 2 double-hole contractions
    }
    // one general 2-body operator and one 2-body excitation operator
    {
      auto opseq =
          FNOperatorSeq({FNOperator({L"p_1", L"p_2"}, {L"p_3", L"p_4"}),
                         FNOperator({L"a_3", L"a_4"}, {L"i_3", L"i_4"})});
      auto wick = FWickTheorem{opseq};
      REQUIRE_NOTHROW(wick.compute());
      auto result = wick.compute();
      std::wcout << "<" << to_latex(opseq) << "> = " << to_latex(result)
                 << std::endl;
      REQUIRE(result->is<Sum>());
      REQUIRE(result->size() == 4);
      REQUIRE(
          to_latex(result) ==
          L"{ "
          L"\\bigl({{s^{{p_1}}_{{i_4}}}{s^{{p_2}}_{{i_3}}}{s^{{a_3}}_{{p_4}}}"
          L"{s^{{a_4}}_{{p_3}}}} - "
          L"{{s^{{p_1}}_{{i_4}}}{s^{{p_2}}_{{i_3}}}{s^{{a_4}}_{{p_4}}}{s^{{a_"
          L"3}}_{{p_3}}}} - "
          L"{{s^{{p_1}}_{{i_3}}}{s^{{p_2}}_{{i_4}}}{s^{{a_3}}_{{p_4}}}{s^{{a_"
          L"4}}_{{p_3}}}} + "
          L"{{s^{{p_1}}_{{i_3}}}{s^{{p_2}}_{{i_4}}}{s^{{a_4}}_{{p_4}}}{s^{{a_"
          L"3}}_{{p_3}}}}\\bigr) }");

      // in spin-free result first and fourth terms are multiplied by 4, second
      // and third terms multiplied by 2
      auto raii_tmp = switch_to_spinfree_context();
      auto result_sf = wick.compute();
      auto result_sf_latex = to_latex(result_sf);
      //     std::wcout << "<" << to_latex(opseq) << "> = " <<
      //     to_latex(result_sf)
      //     << std::endl;
      REQUIRE(result_sf->is<Sum>());
      REQUIRE(result_sf->size() == 4);
      REQUIRE(
          to_latex(result_sf) ==
          L"{ "
          L"\\bigl({{{4}}{s^{{p_1}}_{{i_4}}}{s^{{p_2}}_{{i_3}}}{s^{{a_3}}_{{"
          L"p_4}}}{s^{{a_4}}_{{p_3}}}} - "
          L"{{{2}}{s^{{p_1}}_{{i_4}}}{s^{{p_2}}_{{i_3}}}{s^{{a_4}}_{{p_4}}}{"
          L"s^{{a_3}}_{{p_3}}}} - "
          L"{{{2}}{s^{{p_1}}_{{i_3}}}{s^{{p_2}}_{{i_4}}}{s^{{a_3}}_{{p_4}}}{"
          L"s^{{a_4}}_{{p_3}}}} + "
          L"{{{4}}{s^{{p_1}}_{{i_3}}}{s^{{p_2}}_{{i_4}}}{s^{{a_4}}_{{p_4}}}{"
          L"s^{{a_3}}_{{p_3}}}}\\bigr) }");
    }

    // two general 3-body operators
    {
      auto opseq = FNOperatorSeq(
          {FNOperator({L"p_1", L"p_2", L"p_3"}, {L"p_4", L"p_5", L"p_6"}),
           FNOperator({L"p_7", L"p_8", L"p_9"}, {L"p_10", L"p_11", L"p_12"})});
      auto wick = FWickTheorem{opseq};
      REQUIRE_NOTHROW(wick.compute());
      auto result = wick.compute();
      REQUIRE(result->is<Sum>());
      REQUIRE(result->size() == 36);
    }

    // two N-nonconserving operators
    {
      auto opseq = FNOperatorSeq(
          {FNOperator({L"p_1", L"p_2", L"p_3"}, {L"p_4", L"p_5"}),
           FNOperator({L"p_7", L"p_8"}, {L"p_10", L"p_11", L"p_12"})});
      auto wick = FWickTheorem{opseq};
      REQUIRE_NOTHROW(wick.compute());
      auto result = wick.compute();
      REQUIRE(result->is<Sum>());
      REQUIRE(result->size() == 12);
    }

    // more N-nonconserving operators
    {
      auto input =
          ex<FNOperator>(WstrList{L"i_1"}, WstrList{L"a_3", L"a_4"}) *
          (ex<Constant>(rational{1, 4}) *
           ex<Tensor>(L"g", WstrList{L"p_1", L"p_2"}, WstrList{L"p_3", L"p_4"},
                      Symmetry::antisymm) *
           ex<FNOperator>(WstrList{L"p_1", L"p_2"}, WstrList{L"p_3", L"p_4"})) *
          ex<FNOperator>(WstrList{L"a_2"}, WstrList{});
      auto wick = FWickTheorem{input};
      wick.set_external_indices(IndexList{L"i_1", L"a_3", L"a_4", L"a_2"})
          .use_topology(true);
      ExprPtr result;
      REQUIRE_NOTHROW(result = wick.compute());
      // std::wcout << "result = " << to_latex(result) << std::endl;
      REQUIRE(to_latex(result) ==
              L"{{{-1}}{\\bar{g}^{{i_1}{a_2}}_{{a_3}{a_4}}}}");
    }

    // odd number of ops -> full contraction is 0
    {
      auto opseq = FNOperatorSeq(
          {FNOperator({L"p_1", L"p_2"}, {L"p_4", L"p_5"}),
           FNOperator({L"p_7", L"p_8"}, {L"p_10", L"p_11", L"p_12"})});
      auto wick = FWickTheorem{opseq};
      REQUIRE_NOTHROW(wick.compute());
      auto result = wick.compute();
      REQUIRE(result->is<Constant>());
      REQUIRE(result->as<Constant>().value<int>() == 0);
    }

    // 4-body ^ 4-body
    SEQUANT_PROFILE_SINGLE(
        "wick(4^4)",
        {
          auto opseq =
              FNOperatorSeq({FNOperator({L"p_1", L"p_2", L"p_3", L"p_4"},
                                        {L"p_5", L"p_6", L"p_7", L"p_8"}),
                             FNOperator({L"p_21", L"p_22", L"p_23", L"p_24"},
                                        {L"p_25", L"p_26", L"p_27", L"p_28"})});
          auto wick = FWickTheorem{opseq};
          auto result = wick.compute(true);
          REQUIRE(result->is<Constant>());
          REQUIRE(result->as<Constant>().value<int>() == 576);
        })

    // three general 1-body operators
    {
      auto opseq = FNOperatorSeq({FNOperator({L"p_1"}, {L"p_2"}),
                                  FNOperator({L"p_3"}, {L"p_4"}),
                                  FNOperator({L"p_5"}, {L"p_6"})});
      auto wick = FWickTheorem{opseq};
      REQUIRE_NOTHROW(wick.compute());
      auto result = wick.compute();
      REQUIRE(result->is<Sum>());
      REQUIRE(result->size() == 2);
    }

    // 4 general 1-body operators
    {
      auto opseq = FNOperatorSeq(
          {FNOperator({L"p_1"}, {L"p_2"}), FNOperator({L"p_3"}, {L"p_4"}),
           FNOperator({L"p_5"}, {L"p_6"}), FNOperator({L"p_7"}, {L"p_8"})});
      auto ext_indices = make_indices<std::vector<Index>>(WstrList{
          L"p_1", L"p_2", L"p_3", L"p_4", L"p_5", L"p_6", L"p_7", L"p_8"});
      auto wick1 = FWickTheorem{opseq};
      auto result1 = wick1.set_external_indices(ext_indices).compute();
      REQUIRE(result1->is<Sum>());
      REQUIRE(result1->size() == 9);
      auto wick2 = FWickTheorem{opseq};
      auto result2 = wick2.set_external_indices(ext_indices)
                         .set_nop_connections({{1, 2}, {1, 3}})
                         .compute();
      REQUIRE(result2->is<Sum>());
      REQUIRE(result2->size() == 2);
    }

    // 4-body ^ 2-body ^ 2-body
    {
      auto opseq =
          FNOperatorSeq({FNOperator({L"p_1", L"p_2", L"p_3", L"p_4"},
                                    {L"p_5", L"p_6", L"p_7", L"p_8"}),
                         FNOperator({L"p_9", L"p_10"}, {L"p_11", L"p_12"}),
                         FNOperator({L"p_13", L"p_14"}, {L"p_15", L"p_16"})});
      auto wick = FWickTheorem{opseq};
      auto result = wick.compute();
      REQUIRE(result->is<Sum>());
      REQUIRE(result->size() == 576);
    }

    // 2-body ^ 2-body ^ 2-body
    {
      auto opseq =
          FNOperatorSeq({FNOperator({L"p_1", L"p_2"}, {L"p_5", L"p_6"}),
                         FNOperator({L"p_9", L"p_10"}, {L"p_11", L"p_12"}),
                         FNOperator({L"p_17", L"p_18"}, {L"p_19", L"p_20"})});
      auto wick = FWickTheorem{opseq};
      auto result = wick.compute();
      REQUIRE(result->is<Sum>());
      REQUIRE(result->size() == 80);
    }

    // 2-body ^ 2-body ^ 2-body ^ 2-body
    SEQUANT_PROFILE_SINGLE("wick(2^2^2^2)", {
      auto opseq =
          FNOperatorSeq({FNOperator({L"p_1", L"p_2"}, {L"p_5", L"p_6"}),
                         FNOperator({L"p_9", L"p_10"}, {L"p_11", L"p_12"}),
                         FNOperator({L"p_13", L"p_14"}, {L"p_15", L"p_16"}),
                         FNOperator({L"p_17", L"p_18"}, {L"p_19", L"p_20"})});
      auto wick = FWickTheorem{opseq};
      auto result = wick.compute(true);
      REQUIRE(result->is<Constant>());
      REQUIRE(result->as<Constant>().value<int>() == 4752);
    })

#ifndef SEQUANT_SKIP_LONG_TESTS
    // 4-body ^ 2-body ^ 2-body ^ 2-body
    SEQUANT_PROFILE_SINGLE("wick(4^2^2^2)", {
      auto opseq =
          FNOperatorSeq({FNOperator({L"p_1", L"p_2", L"p_3", L"p_4"},
                                    {L"p_5", L"p_6", L"p_7", L"p_8"}),
                         FNOperator({L"p_9", L"p_10"}, {L"p_11", L"p_12"}),
                         FNOperator({L"p_13", L"p_14"}, {L"p_15", L"p_16"}),
                         FNOperator({L"p_17", L"p_18"}, {L"p_19", L"p_20"})});
      auto wick = FWickTheorem{opseq};
      auto result = wick.use_topology(true).compute(true);
      REQUIRE(result->is<Constant>());
      REQUIRE(result->as<Constant>().value<int>() == 2088);
    })

    // 3-body ^ 2-body ^ 2-body ^ 3-body
    SEQUANT_PROFILE_SINGLE("wick(3^2^2^3)", {
      auto opseq = FNOperatorSeq(
          {FNOperator({L"p_1", L"p_2", L"p_3"}, {L"p_5", L"p_6", L"p_7"}),
           FNOperator({L"p_9", L"p_10"}, {L"p_11", L"p_12"}),
           FNOperator({L"p_13", L"p_14"}, {L"p_15", L"p_16"}),
           FNOperator({L"p_17", L"p_18", L"p_19"}, {L"p_20", L"p_21", L"p_22"},
                      V)});
      auto wick = FWickTheorem{opseq};
      auto result = wick.use_topology(true).compute(true);
      REQUIRE(result->is<Constant>());
      REQUIRE(result->as<Constant>().value<int>() == 694);
    })

    // 4-body ^ 2-body ^ 4-body
    SEQUANT_PROFILE_SINGLE("wick(4^2^4)", {
      auto opseq =
          FNOperatorSeq({FNOperator({L"p_1", L"p_2", L"p_3", L"p_4"},
                                    {L"p_5", L"p_6", L"p_7", L"p_8"}),
                         FNOperator({L"p_9", L"p_10"}, {L"p_11", L"p_12"}),
                         FNOperator({L"p_21", L"p_22", L"p_23", L"p_24"},
                                    {L"p_25", L"p_26", L"p_27", L"p_28"})});
      auto wick = FWickTheorem{opseq};
      auto result = wick.use_topology(true).compute(true);
      REQUIRE(result->is<Constant>());
      REQUIRE(result->as<Constant>().value<int>() == 28);
    })

    // 4-body ^ 4-body ^ 4-body
    SEQUANT_PROFILE_SINGLE("wick(4^4^4)", {
      auto opseq =
          FNOperatorSeq({FNOperator({L"p_1", L"p_2", L"p_3", L"p_4"},
                                    {L"p_5", L"p_6", L"p_7", L"p_8"}),
                         FNOperator({L"p_11", L"p_12", L"p_13", L"p_14"},
                                    {L"p_15", L"p_16", L"p_17", L"p_18"}),
                         FNOperator({L"p_21", L"p_22", L"p_23", L"p_24"},
                                    {L"p_25", L"p_26", L"p_27", L"p_28"})});
      auto wick = FWickTheorem{opseq};
      auto result = wick.use_topology(true).compute(true);
      REQUIRE(result->is<Constant>());
      REQUIRE(result->as<Constant>().value<int>() == 70);
    })
#endif

#if 0
    // impossible: 4-body ^ 4-body ^ 4-body ^ 4-body ^ 4-body ^ 4-body
    {
      auto opseq =
          FNOperatorSeq({FNOperator({L"p_1", L"p_2", L"p_3", L"p_4"}, {L"p_5", L"p_6", L"p_7", L"p_8"}),
                         FNOperator({L"p_11", L"p_12", L"p_13", L"p_14"}, {L"p_15", L"p_16", L"p_17", L"p_18"}),
                         FNOperator({L"p_21", L"p_22", L"p_23", L"p_24"}, {L"p_25", L"p_26", L"p_27", L"p_28"}),
                         FNOperator({L"p_31", L"p_32", L"p_33", L"p_34"}, {L"p_35", L"p_36", L"p_37", L"p_38"}),
                         FNOperator({L"p_41", L"p_42", L"p_43", L"p_44"}, {L"p_45", L"p_46", L"p_47", L"p_48"}),
                         FNOperator({L"p_51", L"p_52", L"p_53", L"p_54"}, {L"p_55", L"p_56", L"p_57", L"p_58"})
                        });
      auto wick = FWickTheorem{opseq};
      auto result = wick.use_topology(true).compute(true);
    }
#endif
  }  // SECTION("fermi vacuum")

  SECTION("Expression Reduction") {
    constexpr Vacuum V = Vacuum::SingleProduct;
    // default vacuum is already spin-orbital Fermi vacuum

    auto switch_to_spinfree_context = detail::NoDiscard([&]() {
      auto context_sf = get_default_context();
      context_sf.set(SPBasis::spinfree);
      return set_scoped_default_context(context_sf);
    });

    // 2-body ^ 2-body
    SEQUANT_PROFILE_SINGLE("wick(H2*T2)", {
      auto opseq =
          FNOperatorSeq({FNOperator({L"p_1", L"p_2"}, {L"p_3", L"p_4"}),
                         FNOperator({L"a_4", L"a_5"}, {L"i_4", L"i_5"})});
      auto wick = FWickTheorem{opseq};
      auto wick_result = wick.compute();
      REQUIRE(wick_result->is<Sum>());
      REQUIRE(wick_result->size() == 4);

      // multiply tensor factors and expand
      auto wick_result_2 =
          ex<Tensor>(L"g", WstrList{L"p_1", L"p_2"}, WstrList{L"p_3", L"p_4"},
                     Symmetry::antisymm) *
          ex<Tensor>(L"t", WstrList{L"a_4", L"a_5"}, WstrList{L"i_4", L"i_5"},
                     Symmetry::antisymm) *
          wick_result;
      expand(wick_result_2);
      REQUIRE(to_latex(wick_result_2) ==
              L"{ "
              L"\\bigl({{\\bar{g}^{{p_3}{p_4}}_{{p_1}{p_2}}}{\\bar{t}^{{i_4}{i_"
              L"5}}_{{a_4}{a_"
              L"5}}}{s^{{p_1}}_{{i_5}}}{s^{{p_2}}_{{i_4}}}{s^{{a_4}}_{{p_4}}}{"
              L"s^{{a_5}}_{{p_3}}}} - {"
              L"{\\bar{g}^{{p_3}{p_4}}_{{p_1}{p_2}}}{\\bar{t}^{{i_4}{i_5}}_{{a_"
              L"4}{a_5}}}{s^{{"
              L"p_1}}_{{i_5}}}{s^{{p_2}}_{{i_4}}}{s^{{a_5}}_{{p_4}}}{s^{{a_4}}_"
              L"{{p_3}}}} - {"
              L"{\\bar{g}^{{p_3}{p_4}}_{{p_1}{p_2}}}{\\bar{t}^{{i_4}{i_5}}_{{a_"
              L"4}{a_5}}}{s^{{"
              L"p_1}}_{{i_4}}}{s^{{p_2}}_{{i_5}}}{s^{{a_4}}_{{p_4}}}{s^{{a_5}}_"
              L"{{p_3}}}} + "
              L"{{\\bar{g}^{{p_3}{p_4}}_{{p_1}{p_2}}}{\\bar{t}^{{i_4}{i_5}}_{{"
              L"a_4}{a_5}}}{s^{"
              L"{p_1}}_{{i_4}}}{s^{{p_2}}_{{i_5}}}{s^{{a_5}}_{{p_4}}}{s^{{a_4}}"
              L"_{{p_3}}}}\\bigr) }");
      wick.reduce(wick_result_2);
      rapid_simplify(wick_result_2);
      TensorCanonicalizer::register_instance(
          std::make_shared<DefaultTensorCanonicalizer>());
      canonicalize(wick_result_2);
      rapid_simplify(wick_result_2);

      std::wcout << L"H2*T2 = " << to_latex(wick_result_2) << std::endl;
      std::wcout << L"H2*T2 = " << to_wolfram(wick_result_2) << std::endl;
      REQUIRE(to_latex(wick_result_2) ==
              L"{{{4}}"
              L"{\\bar{g}^{{a_1}{a_2}}_{{i_1}{i_2}}}{\\bar{t}^{{i_1}{i_2}}_{{a_"
              L"1}{a_2}}}}");

      // spin-free case will produce 2 terms
      {
        auto raii_tmp = switch_to_spinfree_context();

        auto wick = FWickTheorem{opseq};
        auto wick_result = wick.compute();
        REQUIRE(wick_result->is<Sum>());
        REQUIRE(wick_result->size() == 4);

        // multiply tensor factors and expand
        auto wick_result_2 =
            ex<Tensor>(L"g", WstrList{L"p_1", L"p_2"}, WstrList{L"p_3", L"p_4"},
                       Symmetry::nonsymm) *
            ex<Tensor>(L"t", WstrList{L"a_4", L"a_5"}, WstrList{L"i_4", L"i_5"},
                       Symmetry::nonsymm) *
            wick_result;
        expand(wick_result_2);
        REQUIRE(wick_result_2->size() == 4);  // still 4 terms

        wick.reduce(wick_result_2);
        rapid_simplify(wick_result_2);
        TensorCanonicalizer::register_instance(
            std::make_shared<DefaultTensorCanonicalizer>());
        canonicalize(wick_result_2);
        rapid_simplify(wick_result_2);
        REQUIRE(wick_result_2->size() == 2);  // now 2 terms

        std::wcout << L"spinfree H2*T2 = " << to_latex(wick_result_2)
                   << std::endl;
        REQUIRE(to_latex(wick_result_2) ==
                L"{ "
                L"\\bigl({{{8}}{g^{{a_1}{a_2}}_{{i_1}{i_2}}}{t^{{i_1}{i_2}}_{{"
                L"a_1}{a_2}}}} - "
                L"{{{4}}{g^{{a_1}{a_2}}_{{i_1}{i_2}}}{t^{{i_2}{i_1}}_{{a_1}{a_"
                L"2}}}}\\bigr) }");
      }
    });

    // 2-body ^ 1-body ^ 1-body, with/without using topology
    SEQUANT_PROFILE_SINGLE("wick(H2*T1*T1)", {
      for (auto&& use_nop_partitions : {false}) {
        for (auto&& use_op_partitions : {true, false}) {
          std::wostringstream oss;
          oss << "use_op_partitions=" << use_op_partitions << "}: H2*T1*T1 = ";

          auto opseq = FNOperatorSeq(
              {FNOperator({L"p_1", L"p_2"}, {L"p_3", L"p_4"}),
               FNOperator({L"a_4"}, {L"i_4"}), FNOperator({L"a_5"}, {L"i_5"})});
          auto wick = FWickTheorem{opseq};
          wick.use_topology(use_nop_partitions || use_op_partitions);
          // if (use_nop_partitions) wick.set_nop_partitions({{1, 2}});
          if (use_op_partitions) wick.set_op_partitions({{0, 1}, {2, 3}});
          auto wick_result = wick.compute();
          // print(oss.str() + L" (nopseq only) ", wick_result);
          if (use_op_partitions) {
            REQUIRE(wick_result->is<Product>());
            REQUIRE(wick_result->size() == 4 /* factors */);
          } else {
            REQUIRE(wick_result->is<Sum>());
            REQUIRE(wick_result->size() == 4 /* summands */);
          }

          // multiply tensor factors and expand
          auto wick_result_2 =
              ex<Tensor>(L"g", WstrList{L"p_1", L"p_2"},
                         WstrList{L"p_3", L"p_4"}, Symmetry::antisymm) *
              ex<Tensor>(L"t", WstrList{L"a_4"}, WstrList{L"i_4"},
                         Symmetry::antisymm) *
              ex<Tensor>(L"t", WstrList{L"a_5"}, WstrList{L"i_5"},
                         Symmetry::antisymm) *
              wick_result;
          expand(wick_result_2);
          wick.reduce(wick_result_2);
          rapid_simplify(wick_result_2);
          TensorCanonicalizer::register_instance(
              std::make_shared<DefaultTensorCanonicalizer>(
                  std::vector<Index>{}));
          canonicalize(wick_result_2);
          rapid_simplify(wick_result_2);

          // print(oss.str(), wick_result_2);
          REQUIRE(wick_result_2->size() == 3 /* factors */);
          REQUIRE(to_latex(wick_result_2) ==
                  L"{{{4}}"
                  L"{\\bar{g}^{{a_1}{a_2}}_{{i_1}{i_2}}}{t^{{i_1}}_{{a_1}}}{"
                  L"t^{{i_"
                  L"2}}_{{a_"
                  L"2}}}}");
        }  // use_op_partitions
      }    // use_nop_partitions
    });

    // 2=body ^ 1-body ^ 2-body with dependent (PNO) indices
    SEQUANT_PROFILE_SINGLE("wick(P2*H1*T2)", {
      auto opseq = FNOperatorSeq({FNOperator(IndexList{L"i_1", L"i_2"},
                                             {Index(L"a_1", {L"i_1", L"i_2"}),
                                              Index(L"a_2", {L"i_1", L"i_2"})},
                                             V),
                                  FNOperator({L"p_1"}, {L"p_2"}),
                                  FNOperator({Index(L"a_3", {L"i_3", L"i_4"}),
                                              Index(L"a_4", {L"i_3", L"i_4"})},
                                             IndexList{L"i_3", L"i_4"})});
      auto wick = FWickTheorem{opseq};
      auto wick_result = wick.compute();
      REQUIRE(wick_result->is<Sum>());
      REQUIRE(wick_result->size() == 16);

      // multiply tensor factors and expand
      auto wick_result_2 =
          ex<Tensor>(
              L"A", IndexList{L"i_1", L"i_2"},
              IndexList{{L"a_1", {L"i_1", L"i_2"}}, {L"a_2", {L"i_1", L"i_2"}}},
              Symmetry::antisymm) *
          ex<Tensor>(L"f", WstrList{L"p_1"}, WstrList{L"p_2"},
                     Symmetry::antisymm) *
          ex<Tensor>(
              L"t",
              IndexList{{L"a_3", {L"i_3", L"i_4"}}, {L"a_4", {L"i_3", L"i_4"}}},
              IndexList{L"i_3", L"i_4"}, Symmetry::antisymm) *
          wick_result;
      expand(wick_result_2);
      wick.reduce(wick_result_2);
      rapid_simplify(wick_result_2);
      TensorCanonicalizer::register_instance(
          std::make_shared<DefaultTensorCanonicalizer>());
      canonicalize(wick_result_2);
      rapid_simplify(wick_result_2);

      //    std::wcout << L"P2*H1*T2(PNO) = " << to_latex_align(wick_result_2)
      //               << std::endl;
      // it appears that the two terms are swapped when using gcc 8 on linux
      // TODO investigate why sum canonicalization seems to produce
      // platform-dependent results.
      //      REQUIRE(to_latex(wick_result_2) ==
      //              L"{ \\bigl( - {{{8}}"
      //              L"{A^{{a_1^{{i_1}{i_2}}}{a_2^{{i_1}{i_2}}}}_{{i_1}{i_2}}}{f^{{a_"
      //              L"3^{{i_1}{i_2}}}}_{{a_1^{{i_1}{i_2}}}}}{t^{{i_1}{i_2}}_{{a_2^{{"
      //              L"i_1}{i_2}}}{a_3^{{i_1}{i_2}}}}}} + {{{8}}"
      //              L"{A^{{a_1^{{i_1}{i_2}}}{a_2^{{i_1}{i_2}}}}_{{i_1}{i_2}}}{f^{{i_"
      //              L"1}}_{{i_3}}}{t^{{i_2}{i_3}}_{{a_3^{{i_2}{i_3}}}{a_4^{{i_2}{i_3}"
      //              L"}}}}{s^{{a_3^{{i_2}{i_3}}}}_{{a_1^{{i_1}{i_2}}}}}{s^{{a_4^{{i_"
      //              L"2}{i_3}}}}_{{a_2^{{i_1}{i_2}}}}}}\\bigr) }");
    });

    // 2=body ^ 2-body ^ 2-body ^ 2-body with dependent (PNO) indices
    SEQUANT_PROFILE_SINGLE("wick(P2*H2*T2*T2)", {
      for (auto&& use_nop_partitions : {false}) {
        for (auto&& use_op_partitions : {true, false}) {
          std::wostringstream oss;
          oss << "use_{nop,op}_partitions={" << use_nop_partitions << ","
              << use_op_partitions << "}: P2*H2*T2*T2(PNO) = ";

          auto opseq =
              FNOperatorSeq({FNOperator(IndexList{L"i_1", L"i_2"},
                                        {Index(L"a_1", {L"i_1", L"i_2"}),
                                         Index(L"a_2", {L"i_1", L"i_2"})},
                                        V),
                             FNOperator({L"p_1", L"p_2"}, {L"p_3", L"p_4"}),
                             FNOperator({Index(L"a_3", {L"i_3", L"i_4"}),
                                         Index(L"a_4", {L"i_3", L"i_4"})},
                                        IndexList{L"i_3", L"i_4"}),
                             FNOperator({Index(L"a_5", {L"i_5", L"i_6"}),
                                         Index(L"a_6", {L"i_5", L"i_6"})},
                                        IndexList{L"i_5", L"i_6"})});
          auto wick = FWickTheorem{opseq};
          wick.set_nop_connections({{1, 2}, {1, 3}}).use_topology(true);

          if (use_nop_partitions) wick.set_nop_partitions({{2, 3}});
          if (use_op_partitions)
            wick.set_op_partitions({{0, 1},
                                    {2, 3},
                                    {4, 5},
                                    {6, 7},
                                    {8, 9},
                                    {10, 11},
                                    {12, 13},
                                    {14, 15}});
          auto wick_result = wick.compute();
          REQUIRE(wick_result->is<Sum>());
          if (use_op_partitions) {
            REQUIRE(wick_result->size() == 7);
          } else {
            REQUIRE(wick_result->size() == 544);
          }

          // multiply tensor factors and expand
          auto wick_result_2 =
              ex<Constant>(rational{1, 256}) *
              ex<Tensor>(L"A", IndexList{L"i_1", L"i_2"},
                         IndexList{{L"a_1", {L"i_1", L"i_2"}},
                                   {L"a_2", {L"i_1", L"i_2"}}},
                         Symmetry::antisymm) *
              ex<Tensor>(L"g", WstrList{L"p_1", L"p_2"},
                         WstrList{L"p_3", L"p_4"}, Symmetry::antisymm) *
              ex<Tensor>(L"t",
                         IndexList{{L"a_3", {L"i_3", L"i_4"}},
                                   {L"a_4", {L"i_3", L"i_4"}}},
                         IndexList{L"i_3", L"i_4"}, Symmetry::antisymm) *
              ex<Tensor>(L"t",
                         IndexList{{L"a_5", {L"i_5", L"i_6"}},
                                   {L"a_6", {L"i_5", L"i_6"}}},
                         IndexList{L"i_5", L"i_6"}, Symmetry::antisymm) *
              wick_result;
          expand(wick_result_2);
          wick.reduce(wick_result_2);
          rapid_simplify(wick_result_2);
          TensorCanonicalizer::register_instance(
              std::make_shared<DefaultTensorCanonicalizer>());
          canonicalize(wick_result_2);
          canonicalize(wick_result_2);
          canonicalize(wick_result_2);
          rapid_simplify(wick_result_2);

          //        std::wcout << oss.str() << to_latex_align(wick_result_2, 20)
          //                   << std::endl;
          REQUIRE(wick_result_2->is<Sum>());
          REQUIRE(wick_result_2->size() == 4);
        }  // use_op_partitions
      }    // use_nop_partitions
    });

#if 1
    // 3-body ^ 2-body ^ 2-body ^ 3-body
    SEQUANT_PROFILE_SINGLE("wick(P3*H2*T2*T3)", {
      constexpr bool connected_only = true;
      constexpr bool topology = true;
      auto P3 =
          ex<Constant>(rational{1, 36}) *
          ex<Tensor>(L"A", WstrList{L"i_1", L"i_2", L"i_3"},
                     WstrList{L"a_1", L"a_2", L"a_3"}, Symmetry::antisymm) *
          ex<FNOperator>(WstrList{L"i_1", L"i_2", L"i_3"},
                         WstrList{L"a_1", L"a_2", L"a_3"});
      auto H2 =
          ex<Constant>(rational{1, 4}) *
          ex<Tensor>(L"g", WstrList{L"p_1", L"p_2"}, WstrList{L"p_3", L"p_4"},
                     Symmetry::antisymm) *
          ex<FNOperator>(WstrList{L"p_1", L"p_2"}, WstrList{L"p_3", L"p_4"});
      auto T2 =
          ex<Constant>(rational{1, 4}) *
          ex<Tensor>(L"t", WstrList{L"a_4", L"a_5"}, WstrList{L"i_4", L"i_5"},
                     Symmetry::antisymm) *
          ex<FNOperator>(WstrList{L"a_4", L"a_5"}, WstrList{L"i_4", L"i_5"});
      auto T3 =
          ex<Constant>(rational{1, 36}) *
          ex<Tensor>(L"t", WstrList{L"a_6", L"a_7", L"a_8"},
                     WstrList{L"i_6", L"i_7", L"i_8"}, Symmetry::antisymm) *
          ex<FNOperator>(WstrList{L"a_6", L"a_7", L"a_8"},
                         WstrList{L"i_6", L"i_7", L"i_8"});
      FWickTheorem wick{P3 * H2 * T2 * T3};
      wick.use_topology(topology);
      if (connected_only) wick.set_nop_connections({{1, 2}, {1, 3}});
      auto wick_result = wick.compute();

      std::wcout << "P3*H2*T2*T3 = " << to_latex_align(wick_result, 20)
                 << std::endl;
      REQUIRE(wick_result->is<Sum>());
      REQUIRE(
          wick_result->size() ==
          (connected_only ? 7 : 9));  // 9 = 2 disconnected + 7 connected terms
    });
#endif
  }

}  // TEST_CASE("WickTheorem")
#endif<|MERGE_RESOLUTION|>--- conflicted
+++ resolved
@@ -2,28 +2,11 @@
 // Created by Eduard Valeyev on 3/23/18.
 //
 
-<<<<<<< HEAD
 #include "SeQuant/core/timer.hpp"
 #include "SeQuant/core/utility/macros.hpp"
 #include "SeQuant/core/utility/nodiscard.hpp"
 #include "SeQuant/core/wick.hpp"
 #include "SeQuant/domain/mbpt/convention.hpp"
-=======
-#include <SeQuant/core/timer.hpp>
-#include <SeQuant/core/abstract_tensor.hpp>
-#include <SeQuant/core/attr.hpp>
-#include <SeQuant/core/context.hpp>
-#include <SeQuant/core/expr.hpp>
-#include <SeQuant/core/hash.hpp>
-#include <SeQuant/core/index.hpp>
-#include <SeQuant/core/latex.hpp>
-#include <SeQuant/core/op.hpp>
-#include <SeQuant/core/rational.hpp>
-#include <SeQuant/core/tensor.hpp>
-#include <SeQuant/core/utility/macros.hpp>
-#include <SeQuant/core/utility/nodiscard.hpp>
-#include <SeQuant/core/wick.hpp>
->>>>>>> 90de0146
 
 #include "catch.hpp"
 #include "test_config.hpp"
@@ -59,6 +42,7 @@
 #if 1
 TEST_CASE("WickTheorem", "[algorithms][wick]") {
   using namespace sequant;
+
   TensorCanonicalizer::register_instance(
       std::make_shared<DefaultTensorCanonicalizer>());
   Index::reset_tmp_index();
@@ -394,7 +378,40 @@
   SECTION("fermi vacuum") {
     // default vacuum is already spin-orbital Fermi vacuum
 
-<<<<<<< HEAD
+    auto switch_to_spinfree_context = detail::NoDiscard([&]() {
+      auto context_sf = get_default_context();
+      context_sf.set(SPBasis::spinfree);
+      return set_scoped_default_context(context_sf);
+    });
+
+    // two (pure qp) 1-body operators
+    {
+      auto opseq = FNOperatorSeq(
+          {FNOperator({L"i_1"}, {L"a_1"}), FNOperator({L"a_2"}, {L"i_2"})});
+      auto wick = FWickTheorem{opseq};
+      REQUIRE_NOTHROW(wick.compute());
+      auto result = wick.compute();
+      REQUIRE(result->is<Product>());
+      REQUIRE(result->size() == 2);  // product of 2 terms
+
+      // spin-free result is simply twice the spin-orbital result
+      auto raii_tmp = switch_to_spinfree_context();
+      auto result_sf = wick.compute();
+      REQUIRE(simplify(result_sf - result * ex<Constant>(2)) ==
+              ex<Constant>(0));
+    }
+
+    // two (pure qp) N-nonconserving 2-body operators
+    {
+      auto opseq = FNOperatorSeq({FNOperator({L"i_1", L"i_2"}, {L"a_1"}),
+                                  FNOperator({L"a_2"}, {L"i_3", L"i_4"})});
+      auto wick = FWickTheorem{opseq};
+      REQUIRE_NOTHROW(wick.compute());
+      auto result = wick.compute();
+      REQUIRE(result->is<Sum>());
+      REQUIRE(result->size() == 2);
+    }
+
   // two general 1-body operators
   {
     auto opseq = FNOperatorSeq(
@@ -430,77 +447,6 @@
         L"{{s^{{e_{109}}}_{{p_2}}}{s^{{p_3}}_{{e_{109}}}}{\\tilde{a}^{{p_1}}_"
         L"{{p_4}}}} + {{\\tilde{a}^{{p_1}{p_3}}_{{p_2}{p_4}}}}\\bigr) }");
   }
-=======
-    auto switch_to_spinfree_context = detail::NoDiscard([&]() {
-      auto context_sf = get_default_context();
-      context_sf.set(SPBasis::spinfree);
-      return set_scoped_default_context(context_sf);
-    });
->>>>>>> 90de0146
-
-    // two (pure qp) 1-body operators
-    {
-      auto opseq = FNOperatorSeq(
-          {FNOperator({L"i_1"}, {L"a_1"}), FNOperator({L"a_2"}, {L"i_2"})});
-      auto wick = FWickTheorem{opseq};
-      REQUIRE_NOTHROW(wick.compute());
-      auto result = wick.compute();
-      REQUIRE(result->is<Product>());
-      REQUIRE(result->size() == 2);  // product of 2 terms
-
-      // spin-free result is simply twice the spin-orbital result
-      auto raii_tmp = switch_to_spinfree_context();
-      auto result_sf = wick.compute();
-      REQUIRE(simplify(result_sf - result * ex<Constant>(2)) ==
-              ex<Constant>(0));
-    }
-
-    // two (pure qp) N-nonconserving 2-body operators
-    {
-      auto opseq = FNOperatorSeq({FNOperator({L"i_1", L"i_2"}, {L"a_1"}),
-                                  FNOperator({L"a_2"}, {L"i_3", L"i_4"})});
-      auto wick = FWickTheorem{opseq};
-      REQUIRE_NOTHROW(wick.compute());
-      auto result = wick.compute();
-      REQUIRE(result->is<Sum>());
-      REQUIRE(result->size() == 2);
-    }
-
-    // two general 1-body operators
-    {
-      auto opseq = FNOperatorSeq(
-          {FNOperator({L"p_1"}, {L"p_2"}), FNOperator({L"p_3"}, {L"p_4"})});
-      auto wick = FWickTheorem{opseq};
-      REQUIRE_NOTHROW(wick.compute());
-      auto result = wick.compute();
-      REQUIRE(result->is<Product>());
-      REQUIRE(result->size() ==
-              2 * 2);  // product of 4 terms (since each contraction of 2
-                       // *general* indices produces 2 overlaps)
-      REQUIRE(to_latex(result) ==
-              L"{{s^{{p_1}}_{{m_{102}}}}{s^{{m_{102}}}_{{p_4}}}{s^{{E_{103}}}_{"
-              L"{p_2}}}{s^{{p_3}}_{{E_{103}}}}}");
-    }
-    // two general 1-body operators, partial contractions: Eq. 21a of
-    // DOI 10.1063/1.474405
-    {
-      auto opseq = FNOperatorSeq(
-          {FNOperator({L"p_1"}, {L"p_2"}), FNOperator({L"p_3"}, {L"p_4"})});
-      auto wick = FWickTheorem{opseq};
-      REQUIRE_NOTHROW(wick.full_contractions(false).compute());
-      auto result = wick.full_contractions(false).compute();
-      REQUIRE(result->is<Sum>());
-      REQUIRE(result->size() == 4);
-      REQUIRE(
-          to_latex(result) ==
-          L"{ \\bigl( - "
-          L"{{s^{{p_1}}_{{m_{107}}}}{s^{{m_{107}}}_{{p_4}}}{\\tilde{a}^{{p_3}}_"
-          L"{{p_2}}}} + "
-          L"{{s^{{p_1}}_{{m_{107}}}}{s^{{m_{107}}}_{{p_4}}}{s^{{E_{108}}}_{{p_"
-          L"2}}}{s^{{p_3}}_{{E_{108}}}}} + "
-          L"{{s^{{E_{109}}}_{{p_2}}}{s^{{p_3}}_{{E_{109}}}}{\\tilde{a}^{{p_1}}_"
-          L"{{p_4}}}} + {{\\tilde{a}^{{p_1}{p_3}}_{{p_2}{p_4}}}}\\bigr) }");
-    }
 
     // two (pure qp) 2-body operators
     {
