//
// Created by Eduard Valeyev on 3/23/18.
//

#include <SeQuant/core/abstract_tensor.hpp>
#include <SeQuant/core/attr.hpp>
#include <SeQuant/core/context.hpp>
#include <SeQuant/core/expr.hpp>
#include <SeQuant/core/hash.hpp>
#include <SeQuant/core/index.hpp>
#include <SeQuant/core/latex.hpp>
#include <SeQuant/core/op.hpp>
#include <SeQuant/core/rational.hpp>
#include <SeQuant/core/tensor.hpp>
#include <SeQuant/core/timer.hpp>
#include <SeQuant/core/utility/macros.hpp>
#include <SeQuant/core/utility/nodiscard.hpp>
#include <SeQuant/core/wick.hpp>
#include <SeQuant/domain/mbpt/convention.hpp>

#include <catch2/catch_test_macros.hpp>
#include "test_config.hpp"
#include "utils.hpp"

#include <range/v3/all.hpp>

#include <algorithm>
#include <iostream>
#include <memory>
#include <stdexcept>
#include <string>
#include <type_traits>
#include <vector>

namespace sequant {
struct WickAccessor {};

template <>
template <>
struct WickTheorem<Statistics::FermiDirac>::template access_by<WickAccessor> {
  auto compute_nontensor_wick(WickTheorem<Statistics::FermiDirac>& wick) {
    return wick.compute_nontensor_wick(false);
  }
};

auto compute_nontensor_wick(WickTheorem<Statistics::FermiDirac>& wick) {
  return WickTheorem<Statistics::FermiDirac>::access_by<WickAccessor>{}
      .compute_nontensor_wick(wick);
}

}  // namespace sequant

#if 1
TEST_CASE("WickTheorem", "[algorithms][wick]") {
  using namespace sequant;

  TensorCanonicalizer::register_instance(
      std::make_shared<DefaultTensorCanonicalizer>());
  Index::reset_tmp_index();

  SECTION("Op contractions") {
    REQUIRE(FWickTheorem::can_contract(fann(L"i_1"), fcre(L"i_2"),
                                       Vacuum::Physical));
    REQUIRE(!FWickTheorem::can_contract(fcre(L"i_1"), fcre(L"i_2"),
                                        Vacuum::Physical));
    REQUIRE(!FWickTheorem::can_contract(fcre(L"i_1"), fann(L"i_2"),
                                        Vacuum::Physical));
    REQUIRE(!FWickTheorem::can_contract(fann(L"i_1"), fann(L"i_2"),
                                        Vacuum::Physical));

    REQUIRE(!FWickTheorem::can_contract(fann(L"i_1"), fcre(L"i_2"),
                                        Vacuum::SingleProduct));
    REQUIRE(!FWickTheorem::can_contract(fcre(L"i_1"), fcre(L"i_2"),
                                        Vacuum::SingleProduct));
    REQUIRE(FWickTheorem::can_contract(fcre(L"i_1"), fann(L"i_2"),
                                       Vacuum::SingleProduct));
    REQUIRE(!FWickTheorem::can_contract(fann(L"i_1"), fann(L"i_2"),
                                        Vacuum::SingleProduct));

    REQUIRE(!FWickTheorem::can_contract(fann(L"i_1"), fcre(L"a_2"),
                                        Vacuum::SingleProduct));
    REQUIRE(!FWickTheorem::can_contract(fcre(L"i_1"), fcre(L"a_2"),
                                        Vacuum::SingleProduct));
    REQUIRE(!FWickTheorem::can_contract(fcre(L"i_1"), fann(L"a_2"),
                                        Vacuum::SingleProduct));
    REQUIRE(!FWickTheorem::can_contract(fann(L"i_1"), fann(L"a_2"),
                                        Vacuum::SingleProduct));

    REQUIRE(!FWickTheorem::can_contract(fann(L"a_1"), fcre(L"i_2"),
                                        Vacuum::SingleProduct));
    REQUIRE(!FWickTheorem::can_contract(fcre(L"a_1"), fcre(L"i_2"),
                                        Vacuum::SingleProduct));
    REQUIRE(!FWickTheorem::can_contract(fcre(L"a_1"), fann(L"i_2"),
                                        Vacuum::SingleProduct));
    REQUIRE(!FWickTheorem::can_contract(fann(L"a_1"), fann(L"i_2"),
                                        Vacuum::SingleProduct));

    REQUIRE(FWickTheorem::can_contract(fann(L"a_1"), fcre(L"a_2"),
                                       Vacuum::SingleProduct));
    REQUIRE(!FWickTheorem::can_contract(fcre(L"a_1"), fcre(L"a_2"),
                                        Vacuum::SingleProduct));
    REQUIRE(!FWickTheorem::can_contract(fcre(L"a_1"), fann(L"a_2"),
                                        Vacuum::SingleProduct));
    REQUIRE(!FWickTheorem::can_contract(fann(L"a_1"), fann(L"a_2"),
                                        Vacuum::SingleProduct));

    REQUIRE(!FWickTheorem::can_contract(fann(L"p_1"), fcre(L"i_2"),
                                        Vacuum::SingleProduct));
    REQUIRE(!FWickTheorem::can_contract(fcre(L"p_1"), fcre(L"i_2"),
                                        Vacuum::SingleProduct));
    REQUIRE(FWickTheorem::can_contract(fcre(L"p_1"), fann(L"i_2"),
                                       Vacuum::SingleProduct));
    REQUIRE(!FWickTheorem::can_contract(fann(L"p_1"), fann(L"i_2"),
                                        Vacuum::SingleProduct));

    REQUIRE(BWickTheorem::can_contract(bann(L"i_1"), bcre(L"i_2"),
                                       Vacuum::Physical));
    REQUIRE(!BWickTheorem::can_contract(bcre(L"i_1"), bcre(L"i_2"),
                                        Vacuum::Physical));
    REQUIRE(!BWickTheorem::can_contract(bcre(L"i_1"), bann(L"i_2"),
                                        Vacuum::Physical));
    REQUIRE(!BWickTheorem::can_contract(bann(L"i_1"), bann(L"i_2"),
                                        Vacuum::Physical));
  }

  SECTION("constructors") {
    REQUIRE_NOTHROW(FWickTheorem{FNOperatorSeq{}});
    REQUIRE_NOTHROW(BWickTheorem{BNOperatorSeq{}});

    {
      auto opseq1 = ex<FNOperatorSeq>(FNOperator(cre({L"i_1"}), ann({L"i_2"})),
                                      FNOperator(cre({L"i_3"}), ann({L"i_4"})),
                                      FNOperator(cre({L"i_5"}), ann({L"i_6"})));
      REQUIRE_NOTHROW(FWickTheorem{opseq1});
      auto wick1 = FWickTheorem{opseq1};

      SEQUANT_PRAGMA_CLANG(diagnostic push)
      SEQUANT_PRAGMA_CLANG(diagnostic ignored "-Wdeprecated-declarations")
      SEQUANT_PRAGMA_GCC(diagnostic push)
      SEQUANT_PRAGMA_GCC(diagnostic ignored "-Wdeprecated-declarations")

      if (get_default_context().spbasis() == SPBasis::spinorbital) {
        REQUIRE_NOTHROW(wick1.spinfree(false));
        REQUIRE_THROWS_AS(wick1.spinfree(true), std::invalid_argument);
      }
      if (get_default_context().spbasis() == SPBasis::spinfree) {
        REQUIRE_NOTHROW(wick1.spinfree(true));
        REQUIRE_THROWS_AS(wick1.spinfree(false), std::invalid_argument);
      }

      SEQUANT_PRAGMA_GCC(diagnostic pop)
      SEQUANT_PRAGMA_CLANG(diagnostic pop)
    }

  }  // SECTION("constructors")

  SECTION("physical vacuum") {
    constexpr Vacuum V = Vacuum::Physical;
    auto raii_tmp = set_scoped_default_context(
        Context{sequant::mbpt::make_sr_spaces(), V, IndexSpaceMetric::Unit,
                BraKetSymmetry::conjugate, SPBasis::spinorbital});

    auto switch_to_spinfree_context = detail::NoDiscard([&]() {
      auto context_sf = get_default_context();
      context_sf.set(SPBasis::spinfree);
      return set_scoped_default_context(context_sf);
    });

    // number operator
    {
      {
        auto opseq1 = ex<FNOperatorSeq>(FNOperator(cre({L"i_1"}), ann()),
                                        FNOperator(cre(), ann({L"i_2"})));
        auto wick1 = FWickTheorem{opseq1};
        REQUIRE_NOTHROW(wick1.compute());
        // full contractions = null (N is already in normal form)
        auto full_contractions = FWickTheorem{opseq1}.compute();
        REQUIRE(full_contractions->is<Constant>());
        REQUIRE(full_contractions->as<Constant>().value<int>() == 0);
        // partial contractions = N
        auto partial_contractions =
            FWickTheorem{opseq1}.full_contractions(false).compute();
        // std::wcout << "partial_contractions=" <<
        // to_latex(partial_contractions)
        // << std::endl;
        REQUIRE(partial_contractions->is<Product>());
        REQUIRE(partial_contractions->as<Product>().size() == 1);
      }
      {
        auto opseq1 = ex<BNOperatorSeq>(BNOperator(cre({L"i_1"}), ann()),
                                        BNOperator(cre(), ann({L"i_2"})));
        auto wick1 = BWickTheorem{opseq1};
        REQUIRE_NOTHROW(wick1.compute());
        // full contractions = null
        auto full_contractions = BWickTheorem{opseq1}.compute();
        REQUIRE(full_contractions->is<Constant>());
        REQUIRE(full_contractions->as<Constant>().value<int>() == 0);
        // partial contractions = N
        auto partial_contractions =
            BWickTheorem{opseq1}.full_contractions(false).compute();
        // std::wcout << "partial_contractions=" <<
        // to_latex(partial_contractions)
        // << std::endl;
        REQUIRE(partial_contractions->is<Product>());
        REQUIRE(partial_contractions->as<Product>().size() == 1);
      }
    }

    // hole number operator
    {
      {
        auto opseq1 = ex<FNOperatorSeq>(FNOperator(cre({}), ann({L"i_1"})),
                                        FNOperator(cre({L"i_2"}), ann({})));
        auto wick1 = FWickTheorem{opseq1};
        REQUIRE_NOTHROW(wick1.compute());
        // full contractions = delta
        auto full_contractions = FWickTheorem{opseq1}.compute();
        REQUIRE(full_contractions->is<Product>());
        REQUIRE(full_contractions->as<Product>().size() == 1);
        // partial contractions = delta - N
        auto partial_contractions =
            FWickTheorem{opseq1}.full_contractions(false).compute();
        // std::wcout << "partial_contractions=" <<
        // to_latex(partial_contractions) << std::endl;
        REQUIRE(partial_contractions->is<Sum>());
        REQUIRE(partial_contractions->as<Sum>().size() == 2);
        REQUIRE(
            to_latex(partial_contractions) ==
            L"{ \\bigl({{s^{{i_2}}_{{i_1}}}} - {{a^{{i_2}}_{{i_1}}}}\\bigr) }");
      }
      {
        auto opseq1 = ex<BNOperatorSeq>(BNOperator(cre({}), ann({L"i_1"})),
                                        BNOperator(cre({L"i_2"}), ann({})));
        auto wick1 = BWickTheorem{opseq1};
        REQUIRE_NOTHROW(wick1.compute());
        // full contractions = delta
        auto full_contractions = BWickTheorem{opseq1}.compute();
        REQUIRE(full_contractions->is<Product>());
        REQUIRE(full_contractions->as<Product>().size() == 1);
        // partial contractions = delta + N
        auto partial_contractions =
            BWickTheorem{opseq1}.full_contractions(false).compute();
        // std::wcout << "partial_contractions=" <<
        // to_latex(partial_contractions) << std::endl;
        REQUIRE(partial_contractions->is<Sum>());
        REQUIRE(partial_contractions->as<Sum>().size() == 2);
        REQUIRE(
            to_latex(partial_contractions) ==
            L"{ \\bigl({{s^{{i_2}}_{{i_1}}}} + {{b^{{i_2}}_{{i_1}}}}\\bigr) }");
      }
    }

    // three 1-body operators
    {
      auto opseq1 = ex<FNOperatorSeq>(FNOperator(cre({L"i_1"}), ann({L"i_2"})),
                                      FNOperator(cre({L"i_3"}), ann({L"i_4"})),
                                      FNOperator(cre({L"i_5"}), ann({L"i_6"})));
      auto wick1 = FWickTheorem{opseq1};
      REQUIRE_NOTHROW(wick1.compute());
      auto result = FWickTheorem{opseq1}.compute();
      REQUIRE(result->is<Constant>());
      REQUIRE(result->as<Constant>().value<int>() == 0);
    }

    // two 2-body operators
    {
      auto opseq =
          ex<FNOperatorSeq>(FNOperator(cre({}), ann({L"i_1", L"i_2"})),
                            FNOperator(cre({L"i_3", L"i_4"}), ann({})));
      auto wick = FWickTheorem{opseq};
      REQUIRE_NOTHROW(wick.compute());
      auto result = wick.compute();
      REQUIRE(result->is<Sum>());
      REQUIRE(result->size() == 2);
    }

    // two 3-body operators
    {
      auto opseq =
          ex<FNOperatorSeq>(FNOperator(cre({}), ann({L"i_1", L"i_2", L"i_3"})),
                            FNOperator(cre({L"i_4", L"i_5", L"i_6"}), ann({})));
      auto wick = FWickTheorem{opseq};
      REQUIRE_NOTHROW(wick.compute());
      auto result = wick.compute();
      REQUIRE(result->is<Sum>());
      REQUIRE(result->size() == 6);
    }

    // two 4-body operators
    {
      auto opseq = ex<FNOperatorSeq>(
          FNOperator(cre({}), ann({L"i_1", L"i_2", L"i_3", L"i_4"})),
          FNOperator(cre({L"i_5", L"i_6", L"i_7", L"i_8"}), ann({})));
      auto wick = FWickTheorem{opseq};
      REQUIRE_NOTHROW(wick.compute());
      auto result = wick.compute();
      REQUIRE(result->is<Sum>());
      REQUIRE(result->size() == 24);
    }

    // 1/2 * 1 * 1/2 body ops, full contraction
    {
      auto opseq = ex<FNOperatorSeq>(FNOperator(cre({}), ann({L"i_1"})),
                                     FNOperator(cre({L"i_2"}), ann({L"i_3"})),
                                     FNOperator(cre({L"i_4"}), ann({})));
      auto wick = FWickTheorem{opseq};
      REQUIRE_NOTHROW(wick.compute());
      auto result = wick.compute();
      REQUIRE(result->is<Product>());
      REQUIRE(result->size() == 2);  // product of 2 terms
    }

    // 1/2 * 1 * 1/2 body ops, partial contraction
    {
      auto opseq = ex<FNOperatorSeq>(FNOperator(cre({}), ann({L"i_1"})),
                                     FNOperator(cre({L"i_2"}), ann({L"i_3"})),
                                     FNOperator(cre({L"i_4"}), ann({})));
      auto wick = FWickTheorem{opseq};
      REQUIRE_NOTHROW(wick.full_contractions(false).compute());
      auto result = wick.full_contractions(false).compute();
      REQUIRE(result->is<Sum>());
      REQUIRE(result->size() == 5);  // sum of 4 terms
      REQUIRE(to_latex(result) ==
              L"{ \\bigl( - {{s^{{i_2}}_{{i_1}}}{a^{{i_4}}_{{i_3}}}} + "
              L"{{s^{{i_2}}_{{i_1}}}{s^{{i_4}}_{{i_3}}}} + "
              L"{{s^{{i_4}}_{{i_1}}}{a^{{i_2}}_{{i_3}}}} - "
              L"{{s^{{i_4}}_{{i_3}}}{a^{{i_2}}_{{i_1}}}} - "
              L"{{a^{{i_2}{i_4}}_{{i_3}{i_1}}}}\\bigr) }");
    }

    // three 1-body operators, partial contraction
    {
      auto opseq1 = ex<FNOperatorSeq>(FNOperator(cre({L"i_1"}), ann({L"i_2"})),
                                      FNOperator(cre({L"i_3"}), ann({L"i_4"})),
                                      FNOperator(cre({L"i_5"}), ann({L"i_6"})));
      auto wick1 = FWickTheorem{opseq1};
      REQUIRE_NOTHROW(wick1.full_contractions(false).compute());
      auto result = FWickTheorem{opseq1}.full_contractions(false).compute();
      REQUIRE(result->is<Sum>());
      REQUIRE(result->size() == 5);
      REQUIRE(to_latex(result) ==
              L"{ \\bigl({{s^{{i_3}}_{{i_2}}}{a^{{i_1}{i_5}}_{{i_4}{i_6}}}} + "
              L"{{s^{{i_3}}_{{i_2}}}{s^{{i_5}}_{{i_4}}}{a^{{i_1}}_{{i_6}}}} + "
              L"{{s^{{i_5}}_{{i_2}}}{a^{{i_1}{i_3}}_{{i_6}{i_4}}}} + "
              L"{{s^{{i_5}}_{{i_4}}}{a^{{i_1}{i_3}}_{{i_2}{i_6}}}} + "
              L"{{a^{{i_1}{i_3}{i_5}}_{{i_2}{i_4}{i_6}}}}\\bigr) }");
    }

    // two 2-body operators, partial contraction: Eq. 9b of DOI 10.1063/1.474405
    {
      auto opseq = ex<FNOperatorSeq>(
          FNOperator(cre({L"i_1", L"i_2"}), ann({L"i_3", L"i_4"})),
          FNOperator(cre({L"i_5", L"i_6"}), ann({L"i_7", L"i_8"})));
      auto wick = FWickTheorem{opseq};
      REQUIRE_NOTHROW(wick.full_contractions(false).compute());
      auto result = wick.full_contractions(false).compute();
      auto result_latex = to_latex(result);
      REQUIRE(result->is<Sum>());
      REQUIRE(result->size() == 7);
      REQUIRE(
          result_latex ==
          L"{ "
          L"\\bigl({{s^{{i_5}}_{{i_4}}}{a^{{i_1}{i_2}{i_6}}_{{i_3}{i_7}{i_8}}}}"
          L" + "
          L"{{s^{{i_5}}_{{i_4}}}{s^{{i_6}}_{{i_3}}}{a^{{i_1}{i_2}}_{{i_8}{i_7}}"
          L"}} + {{s^{{i_6}}_{{i_4}}}{a^{{i_1}{i_2}{i_5}}_{{i_3}{i_8}{i_7}}}} "
          L"+ "
          L"{{s^{{i_6}}_{{i_4}}}{s^{{i_5}}_{{i_3}}}{a^{{i_1}{i_2}}_{{i_7}{i_8}}"
          L"}} + {{s^{{i_5}}_{{i_3}}}{a^{{i_1}{i_2}{i_6}}_{{i_7}{i_4}{i_8}}}} "
          L"+ {{s^{{i_6}}_{{i_3}}}{a^{{i_1}{i_2}{i_5}}_{{i_8}{i_4}{i_7}}}} + "
          L"{{a^{{i_1}{i_2}{i_5}{i_6}}_{{i_3}{i_4}{i_7}{i_8}}}}\\bigr) }");

      // if Wick's theorem's result is in "canonical" (columns-matching-inputs
      // ... this is what Kutzelnigg calls generalized Wick's theorem) it works
      // same for spinorbital and spinfree basis for physical vacuum
      auto raii_tmp = switch_to_spinfree_context();
      REQUIRE_NOTHROW(wick.full_contractions(false).compute());
      auto result_sf = wick.full_contractions(false).compute();
      auto result_sf_latex = to_latex(result_sf);
      // std::wcout << "result_sf: " << to_latex(result_sf) << std::endl;
      REQUIRE(result->is<Sum>());
      REQUIRE(result->size() == 7);
      auto result_sf_latex_with_E_replaced_by_a =
          result_sf_latex | ranges::views::replace(L'E', L'a') |
          ranges::to<std::wstring>();
      REQUIRE(result_latex == result_sf_latex_with_E_replaced_by_a);
    }

  }  // SECTION("physical vacuum")

  SECTION("fermi vacuum") {
    // default vacuum is already spin-orbital Fermi vacuum

    auto switch_to_spinfree_context = detail::NoDiscard([&]() {
      auto context_sf = get_default_context();
      context_sf.set(SPBasis::spinfree);
      return set_scoped_default_context(context_sf);
    });

    // two (pure qp) 1-body operators
    {
      auto opseq = ex<FNOperatorSeq>(FNOperator(cre({L"i_1"}), ann({L"a_1"})),
                                     FNOperator(cre({L"a_2"}), ann({L"i_2"})));
      auto wick = FWickTheorem{opseq};
      REQUIRE_NOTHROW(wick.compute());
      auto result = wick.compute();
      REQUIRE(result->is<Product>());
      REQUIRE(result->size() == 2);  // product of 2 terms

      // spin-free result is simply twice the spin-orbital result
      auto raii_tmp = switch_to_spinfree_context();
      auto result_sf = wick.compute();
      REQUIRE(simplify(result_sf - result * ex<Constant>(2)) ==
              ex<Constant>(0));
    }

    // two (pure qp) N-nonconserving 2-body operators
    {
      auto opseq =
          ex<FNOperatorSeq>(FNOperator(cre({L"i_1", L"i_2"}), ann({L"a_1"})),
                            FNOperator(cre({L"a_2"}), ann({L"i_3", L"i_4"})));
      auto wick = FWickTheorem{opseq};
      REQUIRE_NOTHROW(wick.compute());
      auto result = wick.compute();
      REQUIRE(result->is<Sum>());
      REQUIRE(result->size() == 2);
    }

    // two general 1-body operators
    {
      auto opseq = ex<FNOperatorSeq>(FNOperator(cre({L"p_1"}), ann({L"p_2"})),
                                     FNOperator(cre({L"p_3"}), ann({L"p_4"})));
      auto wick = FWickTheorem{opseq};
      REQUIRE_NOTHROW(wick.compute());
      auto result = wick.compute();
      REQUIRE(result->is<Product>());
      REQUIRE(result->size() ==
              2 * 2);  // product of 4 terms (since each contraction of 2
                       // *general* indices produces 2 overlaps)
      REQUIRE(to_latex(result) ==
              L"{{s^{{p_1}}_{{m_{102}}}}{s^{{m_{102}}}_{{p_4}}}{s^{{e_{103}}}_{"
              L"{p_2}}}{s^{{p_3}}_{{e_{103}}}}}");
    }
    // two general 1-body operators, partial contractions: Eq. 21a of
    // DOI 10.1063/1.474405
    {
      auto opseq = ex<FNOperatorSeq>(FNOperator(cre({L"p_1"}), ann({L"p_2"})),
                                     FNOperator(cre({L"p_3"}), ann({L"p_4"})));
      auto wick = FWickTheorem{opseq};
      REQUIRE_NOTHROW(wick.full_contractions(false).compute());
      auto result = wick.full_contractions(false).compute();
      REQUIRE(result->is<Sum>());
      REQUIRE(result->size() == 4);
      REQUIRE(
          to_latex(result) ==
          L"{ \\bigl( - "
          L"{{s^{{p_1}}_{{m_{107}}}}{s^{{m_{107}}}_{{p_4}}}{\\tilde{a}^{{p_3}}_"
          L"{{p_2}}}} + "
          L"{{s^{{p_1}}_{{m_{107}}}}{s^{{m_{107}}}_{{p_4}}}{s^{{e_{108}}}_{{p_"
          L"2}}}{s^{{p_3}}_{{e_{108}}}}} + "
          L"{{s^{{e_{109}}}_{{p_2}}}{s^{{p_3}}_{{e_{109}}}}{\\tilde{a}^{{p_1}}_"
          L"{{p_4}}}} + {{\\tilde{a}^{{p_1}{p_3}}_{{p_2}{p_4}}}}\\bigr) }");
    }

    // two (pure qp) 2-body operators
    {
      auto opseq = ex<FNOperatorSeq>(
          FNOperator(cre({L"i_1", L"i_2"}), ann({L"a_1", L"a_2"})),
          FNOperator(cre({L"a_3", L"a_4"}), ann({L"i_3", L"i_4"})));
      auto wick = FWickTheorem{opseq};
      REQUIRE_NOTHROW(wick.compute());
      auto result = wick.compute();
      auto result_latex = to_latex(result);
      // std::wcout << "<" << to_latex(opseq) << "> = " << result_latex <<
      // std::endl;
      REQUIRE(result->is<Sum>());
      REQUIRE(result->size() == 4);
      REQUIRE(
          result_latex ==
          L"{ "
          L"\\bigl({{s^{{i_4}}_{{i_1}}}{s^{{i_3}}_{{i_2}}}{s^{{a_3}}_{{a_2}}}"
          L"{s^{{a_4}}_{{a_1}}}} - "
          L"{{s^{{i_4}}_{{i_1}}}{s^{{i_3}}_{{i_2}}}{s^{{a_4}}_{{a_2}}}{s^{{a_"
          L"3}}_{{a_1}}}} - "
          L"{{s^{{i_3}}_{{i_1}}}{s^{{i_4}}_{{i_2}}}{s^{{a_3}}_{{a_2}}}{s^{{a_"
          L"4}}_{{a_1}}}} + "
          L"{{s^{{i_3}}_{{i_1}}}{s^{{i_4}}_{{i_2}}}{s^{{a_4}}_{{a_2}}}{s^{{a_"
          L"3}}_{{a_1}}}}\\bigr) }");

      // in spin-free result first and fourth terms are multiplied by 4, second
      // and third terms multiplied by 2
      auto raii_tmp = switch_to_spinfree_context();
      auto result_sf = wick.compute();
      auto result_sf_latex = to_latex(result_sf);
      //     std::wcout << "<" << to_latex(opseq) << "> = " <<
      //     to_latex(result_sf)
      //     << std::endl;
      REQUIRE(result_sf->is<Sum>());
      REQUIRE(result_sf->size() == 4);
      REQUIRE(
          result_sf_latex ==
          L"{ "
          L"\\bigl({{{4}}{s^{{i_4}}_{{i_1}}}{s^{{i_3}}_{{i_2}}}{s^{{a_3}}_{{"
          L"a_2}}}{s^{{a_4}}_{{a_1}}}} - "
          L"{{{2}}{s^{{i_4}}_{{i_1}}}{s^{{i_3}}_{{i_2}}}{s^{{a_4}}_{{a_2}}}{"
          L"s^{{a_3}}_{{a_1}}}} - "
          L"{{{2}}{s^{{i_3}}_{{i_1}}}{s^{{i_4}}_{{i_2}}}{s^{{a_3}}_{{a_2}}}{"
          L"s^{{a_4}}_{{a_1}}}} + "
          L"{{{4}}{s^{{i_3}}_{{i_1}}}{s^{{i_4}}_{{i_2}}}{s^{{a_4}}_{{a_2}}}{"
          L"s^{{a_3}}_{{a_1}}}}\\bigr) }");
    }
    // two (pure qp) 3-body operators
    {
      auto opseq = ex<FNOperatorSeq>(FNOperator(cre({L"i_1", L"i_2", L"i_3"}),
                                                ann({L"a_1", L"a_2", L"a_3"})),
                                     FNOperator(cre({L"a_4", L"a_5", L"a_6"}),
                                                ann({L"i_4", L"i_5", L"i_6"})));
      auto wick = FWickTheorem{opseq};
      REQUIRE_NOTHROW(wick.compute());
      auto result = wick.compute();
      REQUIRE(result->is<Sum>());
      REQUIRE(result->size() == 36);
    }

    // one general 1-body operator + one general 2-body operator, partial
    // contraction: Eq. 9 of DOI 10.1063/1.474405
    {
      auto opseq = ex<FNOperatorSeq>(
          FNOperator(cre({L"p_1"}), ann({L"p_2"})),
          FNOperator(cre({L"p_3", L"p_4"}), ann({L"p_5", L"p_6"})));
      auto wick = FWickTheorem{opseq};
      REQUIRE_NOTHROW(wick.full_contractions(false).compute());
      auto result = wick.full_contractions(false).compute();
      REQUIRE(result->is<Sum>());
      REQUIRE(result->size() == 9);
    }

    // two general 2-body operators
    {
      auto opseq = ex<FNOperatorSeq>(
          FNOperator(cre({L"p_1", L"p_2"}), ann({L"p_3", L"p_4"})),
          FNOperator(cre({L"p_5", L"p_6"}), ann({L"p_7", L"p_8"})));
      auto wick = FWickTheorem{opseq};
      REQUIRE_NOTHROW(wick.compute());
      auto result = wick.compute();
      REQUIRE(result->is<Sum>());
      REQUIRE(result->size() == 4);
    }
    // two general 2-body operators, partial contractions: Eqs. 22 of
    // DOI 10.1063/1.474405
    {
      auto opseq = ex<FNOperatorSeq>(
          FNOperator(cre({L"p_1", L"p_2"}), ann({L"p_3", L"p_4"})),
          FNOperator(cre({L"p_5", L"p_6"}), ann({L"p_7", L"p_8"})));
      auto wick = FWickTheorem{opseq};
      REQUIRE_NOTHROW(wick.full_contractions(false).compute());
      auto result = wick.full_contractions(false).compute();
      REQUIRE(result->is<Sum>());
      REQUIRE(result->size() == 49);  // the MK paper only gives 47 terms,
                                      // misses the 2 double-hole contractions
    }
    // one general 2-body operator and one 2-body excitation operator
    {
      auto opseq = ex<FNOperatorSeq>(
          FNOperator(cre({L"p_1", L"p_2"}), ann({L"p_3", L"p_4"})),
          FNOperator(cre({L"a_3", L"a_4"}), ann({L"i_3", L"i_4"})));
      auto wick = FWickTheorem{opseq};
      REQUIRE_NOTHROW(wick.compute());
      auto result = wick.compute();
      std::wcout << "<" << to_latex(opseq) << "> = " << to_latex(result)
                 << std::endl;
      REQUIRE(result->is<Sum>());
      REQUIRE(result->size() == 4);
      REQUIRE(
          to_latex(result) ==
          L"{ "
          L"\\bigl({{s^{{p_1}}_{{i_4}}}{s^{{p_2}}_{{i_3}}}{s^{{a_3}}_{{p_4}}}"
          L"{s^{{a_4}}_{{p_3}}}} - "
          L"{{s^{{p_1}}_{{i_4}}}{s^{{p_2}}_{{i_3}}}{s^{{a_4}}_{{p_4}}}{s^{{a_"
          L"3}}_{{p_3}}}} - "
          L"{{s^{{p_1}}_{{i_3}}}{s^{{p_2}}_{{i_4}}}{s^{{a_3}}_{{p_4}}}{s^{{a_"
          L"4}}_{{p_3}}}} + "
          L"{{s^{{p_1}}_{{i_3}}}{s^{{p_2}}_{{i_4}}}{s^{{a_4}}_{{p_4}}}{s^{{a_"
          L"3}}_{{p_3}}}}\\bigr) }");

      // in spin-free result first and fourth terms are multiplied by 4, second
      // and third terms multiplied by 2
      auto raii_tmp = switch_to_spinfree_context();
      auto result_sf = wick.compute();
      auto result_sf_latex = to_latex(result_sf);
      //     std::wcout << "<" << to_latex(opseq) << "> = " <<
      //     to_latex(result_sf)
      //     << std::endl;
      REQUIRE(result_sf->is<Sum>());
      REQUIRE(result_sf->size() == 4);
      REQUIRE(
          to_latex(result_sf) ==
          L"{ "
          L"\\bigl({{{4}}{s^{{p_1}}_{{i_4}}}{s^{{p_2}}_{{i_3}}}{s^{{a_3}}_{{"
          L"p_4}}}{s^{{a_4}}_{{p_3}}}} - "
          L"{{{2}}{s^{{p_1}}_{{i_4}}}{s^{{p_2}}_{{i_3}}}{s^{{a_4}}_{{p_4}}}{"
          L"s^{{a_3}}_{{p_3}}}} - "
          L"{{{2}}{s^{{p_1}}_{{i_3}}}{s^{{p_2}}_{{i_4}}}{s^{{a_3}}_{{p_4}}}{"
          L"s^{{a_4}}_{{p_3}}}} + "
          L"{{{4}}{s^{{p_1}}_{{i_3}}}{s^{{p_2}}_{{i_4}}}{s^{{a_4}}_{{p_4}}}{"
          L"s^{{a_3}}_{{p_3}}}}\\bigr) }");
    }

    // two general 3-body operators
    {
      auto opseq =
          ex<FNOperatorSeq>(FNOperator(cre({L"p_1", L"p_2", L"p_3"}),
                                       ann({L"p_4", L"p_5", L"p_6"})),
                            FNOperator(cre({L"p_7", L"p_8", L"p_9"}),
                                       ann({L"p_10", L"p_11", L"p_12"})));
      auto wick = FWickTheorem{opseq};
      REQUIRE_NOTHROW(wick.compute());
      auto result = wick.compute();
      REQUIRE(result->is<Sum>());
      REQUIRE(result->size() == 36);
    }

    // two N-nonconserving operators
    {
      auto opseq = ex<FNOperatorSeq>(
          FNOperator(cre({L"p_1", L"p_2", L"p_3"}), ann({L"p_4", L"p_5"})),
          FNOperator(cre({L"p_7", L"p_8"}), ann({L"p_10", L"p_11", L"p_12"})));
      auto wick = FWickTheorem{opseq};
      REQUIRE_NOTHROW(wick.compute());
      auto result = wick.compute();
      REQUIRE(result->is<Sum>());
      REQUIRE(result->size() == 12);
    }

    // more N-nonconserving operators
    {
      auto input =
          ex<FNOperator>(cre({L"i_1"}), ann(L"a_3", L"a_4")) *
          (ex<Constant>(rational{1, 4}) *
<<<<<<< HEAD
           ex<Tensor>(L"g", WstrList{L"p_1", L"p_2"}, WstrList{L"p_3", L"p_4"},
                      WstrList{}, Symmetry::antisymm) *
           ex<FNOperator>(WstrList{L"p_1", L"p_2"}, WstrList{L"p_3", L"p_4"})) *
          ex<FNOperator>(WstrList{L"a_2"}, WstrList{});
=======
           ex<Tensor>(L"g", bra{L"p_1", L"p_2"}, ket{L"p_3", L"p_4"},
                      Symmetry::antisymm) *
           ex<FNOperator>(cre({L"p_1", L"p_2"}), ann({L"p_3", L"p_4"}))) *
          ex<FNOperator>(cre({L"a_2"}), ann({}));
>>>>>>> a9206a58
      auto wick = FWickTheorem{input};
      wick.set_external_indices(IndexList{L"i_1", L"a_3", L"a_4", L"a_2"})
          .use_topology(true);
      ExprPtr result;
      REQUIRE_NOTHROW(result = wick.compute());
      // std::wcout << "result = " << to_latex(result) << std::endl;
      REQUIRE(to_latex(result) ==
              L"{{{-1}}{\\bar{g}^{{i_1}{a_2}}_{{a_3}{a_4}}}}");
    }

    // odd number of ops -> full contraction is 0
    {
      auto opseq = ex<FNOperatorSeq>(
          FNOperator(cre({L"p_1", L"p_2"}), ann({L"p_4", L"p_5"})),
          FNOperator(cre({L"p_7", L"p_8"}), ann({L"p_10", L"p_11", L"p_12"})));
      auto wick = FWickTheorem{opseq};
      REQUIRE_NOTHROW(wick.compute());
      auto result = wick.compute();
      REQUIRE(result->is<Constant>());
      REQUIRE(result->as<Constant>().value<int>() == 0);
    }

    // 4-body ^ 4-body
    SEQUANT_PROFILE_SINGLE(
        "wick(4^4)",
        {
          auto opseq = ex<FNOperatorSeq>(
              FNOperator(cre({L"p_1", L"p_2", L"p_3", L"p_4"}),
                         ann({L"p_5", L"p_6", L"p_7", L"p_8"})),
              FNOperator(cre({L"p_21", L"p_22", L"p_23", L"p_24"}),
                         ann({L"p_25", L"p_26", L"p_27", L"p_28"})));
          auto wick = FWickTheorem{opseq};
          auto result = wick.compute(true);
          REQUIRE(result->is<Constant>());
          REQUIRE(result->as<Constant>().value<int>() == 576);
        })

    // three general 1-body operators
    {
      auto opseq = ex<FNOperatorSeq>(FNOperator(cre({L"p_1"}), ann({L"p_2"})),
                                     FNOperator(cre({L"p_3"}), ann({L"p_4"})),
                                     FNOperator(cre({L"p_5"}), ann({L"p_6"})));
      auto wick = FWickTheorem{opseq};
      REQUIRE_NOTHROW(wick.compute());
      auto result = wick.compute();
      REQUIRE(result->is<Sum>());
      REQUIRE(result->size() == 2);
    }

    // 4 general 1-body operators
    {
      auto opseq = ex<FNOperatorSeq>(FNOperator(cre({L"p_1"}), ann({L"p_2"})),
                                     FNOperator(cre({L"p_3"}), ann({L"p_4"})),
                                     FNOperator(cre({L"p_5"}), ann({L"p_6"})),
                                     FNOperator(cre({L"p_7"}), ann({L"p_8"})));
      auto ext_indices = make_indices<std::vector<Index>>(WstrList{
          L"p_1", L"p_2", L"p_3", L"p_4", L"p_5", L"p_6", L"p_7", L"p_8"});
      auto wick1 = FWickTheorem{opseq};
      auto result1 = wick1.set_external_indices(ext_indices).compute();
      REQUIRE(result1->is<Sum>());
      REQUIRE(result1->size() == 9);
      auto wick2 = FWickTheorem{opseq};
      auto result2 = wick2.set_external_indices(ext_indices)
                         .set_nop_connections({{1, 2}, {1, 3}})
                         .compute();
      REQUIRE(result2->is<Sum>());
      REQUIRE(result2->size() == 2);
    }

    // 4-body ^ 2-body ^ 2-body
    {
      auto opseq = ex<FNOperatorSeq>(
          FNOperator(cre({L"p_1", L"p_2", L"p_3", L"p_4"}),
                     ann({L"p_5", L"p_6", L"p_7", L"p_8"})),
          FNOperator(cre({L"p_9", L"p_10"}), ann({L"p_11", L"p_12"})),
          FNOperator(cre({L"p_13", L"p_14"}), ann({L"p_15", L"p_16"})));
      auto wick = FWickTheorem{opseq};
      auto result = wick.compute();
      REQUIRE(result->is<Sum>());
      REQUIRE(result->size() == 576);
    }

    // 2-body ^ 2-body ^ 2-body
    {
      auto opseq = ex<FNOperatorSeq>(
          FNOperator(cre({L"p_1", L"p_2"}), ann({L"p_5", L"p_6"})),
          FNOperator(cre({L"p_9", L"p_10"}), ann({L"p_11", L"p_12"})),
          FNOperator(cre({L"p_17", L"p_18"}), ann({L"p_19", L"p_20"})));
      auto wick = FWickTheorem{opseq};
      auto result = wick.compute();
      REQUIRE(result->is<Sum>());
      REQUIRE(result->size() == 80);
    }

    // 2-body ^ 2-body ^ 2-body ^ 2-body
    SEQUANT_PROFILE_SINGLE("wick(2^2^2^2)", {
      auto opseq = ex<FNOperatorSeq>(
          FNOperator(cre({L"p_1", L"p_2"}), ann({L"p_5", L"p_6"})),
          FNOperator(cre({L"p_9", L"p_10"}), ann({L"p_11", L"p_12"})),
          FNOperator(cre({L"p_13", L"p_14"}), ann({L"p_15", L"p_16"})),
          FNOperator(cre({L"p_17", L"p_18"}), ann({L"p_19", L"p_20"})));
      auto wick = FWickTheorem{opseq};
      auto result = wick.compute(true);
      REQUIRE(result->is<Constant>());
      REQUIRE(result->as<Constant>().value<int>() == 4752);
    })

#ifndef SEQUANT_SKIP_LONG_TESTS
    // 4-body ^ 2-body ^ 2-body ^ 2-body
    SEQUANT_PROFILE_SINGLE("wick(4^2^2^2)", {
      auto opseq = ex<FNOperatorSeq>(
          FNOperator(cre({L"p_1", L"p_2", L"p_3", L"p_4"}),
                     ann({L"p_5", L"p_6", L"p_7", L"p_8"})),
          FNOperator(cre({L"p_9", L"p_10"}), ann({L"p_11", L"p_12"})),
          FNOperator(cre({L"p_13", L"p_14"}), ann({L"p_15", L"p_16"})),
          FNOperator(cre({L"p_17", L"p_18"}), ann({L"p_19", L"p_20"})));
      auto wick = FWickTheorem{opseq};
      auto result = wick.use_topology(true).compute(true);
      REQUIRE(result->is<Constant>());
      REQUIRE(result->as<Constant>().value<int>() == 2088);
    })

    // 3-body ^ 2-body ^ 2-body ^ 3-body
    SEQUANT_PROFILE_SINGLE("wick(3^2^2^3)", {
      auto opseq = ex<FNOperatorSeq>(
          FNOperator(cre({L"p_1", L"p_2", L"p_3"}),
                     ann({L"p_5", L"p_6", L"p_7"})),
          FNOperator(cre({L"p_9", L"p_10"}), ann({L"p_11", L"p_12"})),
          FNOperator(cre({L"p_13", L"p_14"}), ann({L"p_15", L"p_16"})),
          FNOperator(cre({L"p_17", L"p_18", L"p_19"}),
                     ann({L"p_20", L"p_21", L"p_22"}), V));
      auto wick = FWickTheorem{opseq};
      auto result = wick.use_topology(true).compute(true);
      REQUIRE(result->is<Constant>());
      REQUIRE(result->as<Constant>().value<int>() == 694);
    })

    // 4-body ^ 2-body ^ 4-body
    SEQUANT_PROFILE_SINGLE("wick(4^2^4)", {
      auto opseq = ex<FNOperatorSeq>(
          FNOperator(cre({L"p_1", L"p_2", L"p_3", L"p_4"}),
                     ann({L"p_5", L"p_6", L"p_7", L"p_8"})),
          FNOperator(cre({L"p_9", L"p_10"}), ann({L"p_11", L"p_12"})),
          FNOperator(cre({L"p_21", L"p_22", L"p_23", L"p_24"}),
                     ann({L"p_25", L"p_26", L"p_27", L"p_28"})));
      auto wick = FWickTheorem{opseq};
      auto result = wick.use_topology(true).compute(true);
      REQUIRE(result->is<Constant>());
      REQUIRE(result->as<Constant>().value<int>() == 28);
    })

    // 4-body ^ 4-body ^ 4-body
    SEQUANT_PROFILE_SINGLE("wick(4^4^4)", {
      auto opseq = ex<FNOperatorSeq>(
          FNOperator(cre({L"p_1", L"p_2", L"p_3", L"p_4"}),
                     ann({L"p_5", L"p_6", L"p_7", L"p_8"})),
          FNOperator(cre({L"p_11", L"p_12", L"p_13", L"p_14"}),
                     ann({L"p_15", L"p_16", L"p_17", L"p_18"})),
          FNOperator(cre({L"p_21", L"p_22", L"p_23", L"p_24"}),
                     ann({L"p_25", L"p_26", L"p_27", L"p_28"})));
      auto wick = FWickTheorem{opseq};
      auto result = wick.use_topology(true).compute(true);
      REQUIRE(result->is<Constant>());
      REQUIRE(result->as<Constant>().value<int>() == 70);
    })
#endif

#if 0
    // impossible: 4-body ^ 4-body ^ 4-body ^ 4-body ^ 4-body ^ 4-body
    {
      auto opseq =
          ex<FNOperatorSeq>(FNOperator(cre({L"p_1", L"p_2", L"p_3", L"p_4"}), ann({L"p_5", L"p_6", L"p_7", L"p_8"})),
                         FNOperator(cre({L"p_11", L"p_12", L"p_13", L"p_14"}), ann({L"p_15", L"p_16", L"p_17", L"p_18"})),
                         FNOperator(cre({L"p_21", L"p_22", L"p_23", L"p_24"}), ann({L"p_25", L"p_26", L"p_27", L"p_28"})),
                         FNOperator(cre({L"p_31", L"p_32", L"p_33", L"p_34"}), ann({L"p_35", L"p_36", L"p_37", L"p_38"})),
                         FNOperator(cre({L"p_41", L"p_42", L"p_43", L"p_44"}), ann({L"p_45", L"p_46", L"p_47", L"p_48"})),
                         FNOperator(cre({L"p_51", L"p_52", L"p_53", L"p_54"}), ann({L"p_55", L"p_56", L"p_57", L"p_58"}))
                        );
      auto wick = FWickTheorem{opseq};
      auto result = wick.use_topology(true).compute(true);
    }
#endif
  }  // SECTION("fermi vacuum")

  SECTION("Expression Reduction") {
    constexpr Vacuum V = Vacuum::SingleProduct;
    // default vacuum is already spin-orbital Fermi vacuum

    auto switch_to_spinfree_context = detail::NoDiscard([&]() {
      auto context_sf = get_default_context();
      context_sf.set(SPBasis::spinfree);
      return set_scoped_default_context(context_sf);
    });

    // 2-body ^ 2-body
    SEQUANT_PROFILE_SINGLE("wick(H2*T2)", {
      auto opseq = ex<FNOperatorSeq>(
          FNOperator(cre({L"p_1", L"p_2"}), ann({L"p_3", L"p_4"})),
          FNOperator(cre({L"a_4", L"a_5"}), ann({L"i_4", L"i_5"})));
      auto wick = FWickTheorem{opseq};
      auto wick_result = wick.compute();
      REQUIRE(wick_result->is<Sum>());
      REQUIRE(wick_result->size() == 4);

      // multiply tensor factors and expand
<<<<<<< HEAD
      auto wick_result_2 =
          ex<Tensor>(L"g", WstrList{L"p_1", L"p_2"}, WstrList{L"p_3", L"p_4"},
                     WstrList{}, Symmetry::antisymm) *
          ex<Tensor>(L"t", WstrList{L"a_4", L"a_5"}, WstrList{L"i_4", L"i_5"},
                     WstrList{}, Symmetry::antisymm) *
          wick_result;
=======
      auto wick_result_2 = ex<Tensor>(L"g", bra{L"p_1", L"p_2"},
                                      ket{L"p_3", L"p_4"}, Symmetry::antisymm) *
                           ex<Tensor>(L"t", bra{L"a_4", L"a_5"},
                                      ket{L"i_4", L"i_5"}, Symmetry::antisymm) *
                           wick_result;
>>>>>>> a9206a58
      expand(wick_result_2);
      REQUIRE(to_latex(wick_result_2) ==
              L"{ "
              L"\\bigl({{\\bar{g}^{{p_3}{p_4}}_{{p_1}{p_2}}}{\\bar{t}^{{i_4}{i_"
              L"5}}_{{a_4}{a_"
              L"5}}}{s^{{p_1}}_{{i_5}}}{s^{{p_2}}_{{i_4}}}{s^{{a_4}}_{{p_4}}}{"
              L"s^{{a_5}}_{{p_3}}}} - {"
              L"{\\bar{g}^{{p_3}{p_4}}_{{p_1}{p_2}}}{\\bar{t}^{{i_4}{i_5}}_{{a_"
              L"4}{a_5}}}{s^{{"
              L"p_1}}_{{i_5}}}{s^{{p_2}}_{{i_4}}}{s^{{a_5}}_{{p_4}}}{s^{{a_4}}_"
              L"{{p_3}}}} - {"
              L"{\\bar{g}^{{p_3}{p_4}}_{{p_1}{p_2}}}{\\bar{t}^{{i_4}{i_5}}_{{a_"
              L"4}{a_5}}}{s^{{"
              L"p_1}}_{{i_4}}}{s^{{p_2}}_{{i_5}}}{s^{{a_4}}_{{p_4}}}{s^{{a_5}}_"
              L"{{p_3}}}} + "
              L"{{\\bar{g}^{{p_3}{p_4}}_{{p_1}{p_2}}}{\\bar{t}^{{i_4}{i_5}}_{{"
              L"a_4}{a_5}}}{s^{"
              L"{p_1}}_{{i_4}}}{s^{{p_2}}_{{i_5}}}{s^{{a_5}}_{{p_4}}}{s^{{a_4}}"
              L"_{{p_3}}}}\\bigr) }");
      wick.reduce(wick_result_2);
      rapid_simplify(wick_result_2);
      TensorCanonicalizer::register_instance(
          std::make_shared<DefaultTensorCanonicalizer>());
      canonicalize(wick_result_2);
      rapid_simplify(wick_result_2);

      std::wcout << L"H2*T2 = " << to_latex(wick_result_2) << std::endl;
      // std::wcout << L"H2*T2 = " << to_wolfram(wick_result_2) << std::endl;
      REQUIRE(to_latex(wick_result_2) ==
              L"{{{4}}"
              L"{\\bar{g}^{{a_1}{a_2}}_{{i_1}{i_2}}}{\\bar{t}^{{i_1}{i_2}}_{{a_"
              L"1}{a_2}}}}");

      // spin-free case will produce 2 terms
      {
        auto raii_tmp = switch_to_spinfree_context();

        auto wick = FWickTheorem{opseq};
        auto wick_result = wick.compute();
        REQUIRE(wick_result->is<Sum>());
        REQUIRE(wick_result->size() == 4);

        // multiply tensor factors and expand
        auto wick_result_2 =
<<<<<<< HEAD
            ex<Tensor>(L"g", WstrList{L"p_1", L"p_2"}, WstrList{L"p_3", L"p_4"},
                       WstrList{}, Symmetry::nonsymm) *
            ex<Tensor>(L"t", WstrList{L"a_4", L"a_5"}, WstrList{L"i_4", L"i_5"},
                       WstrList{}, Symmetry::nonsymm) *
=======
            ex<Tensor>(L"g", bra{L"p_1", L"p_2"}, ket{L"p_3", L"p_4"},
                       Symmetry::nonsymm) *
            ex<Tensor>(L"t", bra{L"a_4", L"a_5"}, ket{L"i_4", L"i_5"},
                       Symmetry::nonsymm) *
>>>>>>> a9206a58
            wick_result;
        expand(wick_result_2);
        REQUIRE(wick_result_2->size() == 4);  // still 4 terms

        wick.reduce(wick_result_2);
        rapid_simplify(wick_result_2);
        TensorCanonicalizer::register_instance(
            std::make_shared<DefaultTensorCanonicalizer>());
        canonicalize(wick_result_2);
        rapid_simplify(wick_result_2);
        REQUIRE(wick_result_2->size() == 2);  // now 2 terms

        std::wcout << L"spinfree H2*T2 = " << to_latex(wick_result_2)
                   << std::endl;
        REQUIRE_SUM_EQUAL(
            wick_result_2,
            L"{ \\bigl( - "
            L"{{{4}}{g^{{a_1}{a_2}}_{{i_1}{i_2}}}{t^{{i_2}{i_1}}_{{a_1}{a_2}}"
            L"}} + "
            L"{{{8}}{g^{{a_1}{a_2}}_{{i_1}{i_2}}}{t^{{i_1}{i_2}}_{{a_1}{a_2}}"
            L"}}\\bigr) }");
      }
    });

    // 2-body ^ 1-body ^ 1-body, with/without using topology
    SEQUANT_PROFILE_SINGLE("wick(H2*T1*T1)", {
      for (auto&& use_nop_partitions : {false}) {
        for (auto&& use_op_partitions : {true, false}) {
          std::wostringstream oss;
          oss << "use_op_partitions=" << use_op_partitions << "}: H2*T1*T1 = ";

          auto opseq = ex<FNOperatorSeq>(
              FNOperator(cre({L"p_1", L"p_2"}), ann({L"p_3", L"p_4"})),
              FNOperator(cre({L"a_4"}), ann({L"i_4"})),
              FNOperator(cre({L"a_5"}), ann({L"i_5"})));
          auto wick = FWickTheorem{opseq};
          wick.use_topology(use_nop_partitions || use_op_partitions);
          // if (use_nop_partitions) wick.set_nop_partitions({{1, 2}});
          if (use_op_partitions) wick.set_op_partitions({{0, 1}, {2, 3}});
          auto wick_result = wick.compute();
          // print(oss.str() + L" (nopseq only) ", wick_result);
          if (use_op_partitions) {
            REQUIRE(wick_result->is<Product>());
            REQUIRE(wick_result->size() == 4 /* factors */);
          } else {
            REQUIRE(wick_result->is<Sum>());
            REQUIRE(wick_result->size() == 4 /* summands */);
          }

          // multiply tensor factors and expand
          auto wick_result_2 =
<<<<<<< HEAD
              ex<Tensor>(L"g", WstrList{L"p_1", L"p_2"},
                         WstrList{L"p_3", L"p_4"}, WstrList{},
                         Symmetry::antisymm) *
              ex<Tensor>(L"t", WstrList{L"a_4"}, WstrList{L"i_4"}, WstrList{},
                         Symmetry::antisymm) *
              ex<Tensor>(L"t", WstrList{L"a_5"}, WstrList{L"i_5"}, WstrList{},
=======
              ex<Tensor>(L"g", bra{L"p_1", L"p_2"}, ket{L"p_3", L"p_4"},
>>>>>>> a9206a58
                         Symmetry::antisymm) *
              ex<Tensor>(L"t", bra{L"a_4"}, ket{L"i_4"}, Symmetry::antisymm) *
              ex<Tensor>(L"t", bra{L"a_5"}, ket{L"i_5"}, Symmetry::antisymm) *
              wick_result;
          expand(wick_result_2);
          wick.reduce(wick_result_2);
          rapid_simplify(wick_result_2);
          TensorCanonicalizer::register_instance(
              std::make_shared<DefaultTensorCanonicalizer>(
                  std::vector<Index>{}));
          canonicalize(wick_result_2);
          rapid_simplify(wick_result_2);

          // print(oss.str(), wick_result_2);
          REQUIRE(wick_result_2->size() == 3 /* factors */);
          REQUIRE(to_latex(wick_result_2) ==
                  L"{{{4}}"
                  L"{\\bar{g}^{{a_1}{a_2}}_{{i_1}{i_2}}}{t^{{i_1}}_{{a_1}}}{"
                  L"t^{{i_"
                  L"2}}_{{a_"
                  L"2}}}}");
        }  // use_op_partitions
      }    // use_nop_partitions
    });

    // 2=body ^ 1-body ^ 2-body with dependent (PNO) indices
    SEQUANT_PROFILE_SINGLE("wick(P2*H1*T2)", {
      auto opseq =
          ex<FNOperatorSeq>(FNOperator(cre({L"i_1", L"i_2"}),
                                       ann({Index(L"a_1", {L"i_1", L"i_2"}),
                                            Index(L"a_2", {L"i_1", L"i_2"})}),
                                       V),
                            FNOperator(cre({L"p_1"}), ann({L"p_2"})),
                            FNOperator(cre({Index(L"a_3", {L"i_3", L"i_4"}),
                                            Index(L"a_4", {L"i_3", L"i_4"})}),
                                       ann({L"i_3", L"i_4"})));
      auto wick = FWickTheorem{opseq};
      auto wick_result = wick.compute();
      REQUIRE(wick_result->is<Sum>());
      REQUIRE(wick_result->size() == 16);

      // multiply tensor factors and expand
      auto wick_result_2 =
<<<<<<< HEAD
          ex<Tensor>(
              L"A", IndexList{L"i_1", L"i_2"},
              IndexList{{L"a_1", {L"i_1", L"i_2"}}, {L"a_2", {L"i_1", L"i_2"}}},
              IndexList{}, Symmetry::antisymm) *
          ex<Tensor>(L"f", WstrList{L"p_1"}, WstrList{L"p_2"}, WstrList{},
                     Symmetry::antisymm) *
          ex<Tensor>(
              L"t",
              IndexList{{L"a_3", {L"i_3", L"i_4"}}, {L"a_4", {L"i_3", L"i_4"}}},
              IndexList{L"i_3", L"i_4"}, IndexList{}, Symmetry::antisymm) *
=======
          ex<Tensor>(L"A", bra{L"i_1", L"i_2"},
                     ket{Index{L"a_1", {L"i_1", L"i_2"}},
                         Index{L"a_2", {L"i_1", L"i_2"}}},
                     Symmetry::antisymm) *
          ex<Tensor>(L"f", bra{L"p_1"}, ket{L"p_2"}, Symmetry::antisymm) *
          ex<Tensor>(L"t",
                     bra{Index{L"a_3", {L"i_3", L"i_4"}},
                         Index{L"a_4", {L"i_3", L"i_4"}}},
                     ket{L"i_3", L"i_4"}, Symmetry::antisymm) *
>>>>>>> a9206a58
          wick_result;
      expand(wick_result_2);
      wick.reduce(wick_result_2);
      rapid_simplify(wick_result_2);
      TensorCanonicalizer::register_instance(
          std::make_shared<DefaultTensorCanonicalizer>());
      canonicalize(wick_result_2);
      rapid_simplify(wick_result_2);

      //    std::wcout << L"P2*H1*T2(PNO) = " << to_latex_align(wick_result_2)
      //               << std::endl;
      // it appears that the two terms are swapped when using gcc 8 on linux
      // TODO investigate why sum canonicalization seems to produce
      // platform-dependent results.
      //      REQUIRE(to_latex(wick_result_2) ==
      //              L"{ \\bigl( - {{{8}}"
      //              L"{A^{{a_1^{{i_1}{i_2}}}{a_2^{{i_1}{i_2}}}}_{{i_1}{i_2}}}{f^{{a_"
      //              L"3^{{i_1}{i_2}}}}_{{a_1^{{i_1}{i_2}}}}}{t^{{i_1}{i_2}}_{{a_2^{{"
      //              L"i_1}{i_2}}}{a_3^{{i_1}{i_2}}}}}} + {{{8}}"
      //              L"{A^{{a_1^{{i_1}{i_2}}}{a_2^{{i_1}{i_2}}}}_{{i_1}{i_2}}}{f^{{i_"
      //              L"1}}_{{i_3}}}{t^{{i_2}{i_3}}_{{a_3^{{i_2}{i_3}}}{a_4^{{i_2}{i_3}"
      //              L"}}}}{s^{{a_3^{{i_2}{i_3}}}}_{{a_1^{{i_1}{i_2}}}}}{s^{{a_4^{{i_"
      //              L"2}{i_3}}}}_{{a_2^{{i_1}{i_2}}}}}}\\bigr) }");
    });

    // 2=body ^ 2-body ^ 2-body ^ 2-body with dependent (PNO) indices
    SEQUANT_PROFILE_SINGLE("wick(P2*H2*T2*T2)", {
      for (auto&& use_nop_partitions : {false}) {
        for (auto&& use_op_partitions : {true, false}) {
          std::wostringstream oss;
          oss << "use_{nop,op}_partitions={" << use_nop_partitions << ","
              << use_op_partitions << "}: P2*H2*T2*T2(PNO) = ";

          auto opseq = ex<FNOperatorSeq>(
              FNOperator(cre({L"i_1", L"i_2"}),
                         ann({Index(L"a_1", {L"i_1", L"i_2"}),
                              Index(L"a_2", {L"i_1", L"i_2"})}),
                         V),
              FNOperator(cre({L"p_1", L"p_2"}), ann({L"p_3", L"p_4"})),
              FNOperator(cre({Index(L"a_3", {L"i_3", L"i_4"}),
                              Index(L"a_4", {L"i_3", L"i_4"})}),
                         ann({L"i_3", L"i_4"})),
              FNOperator(cre({Index(L"a_5", {L"i_5", L"i_6"}),
                              Index(L"a_6", {L"i_5", L"i_6"})}),
                         ann({L"i_5", L"i_6"})));
          auto wick = FWickTheorem{opseq};
          wick.set_nop_connections({{1, 2}, {1, 3}}).use_topology(true);

          if (use_nop_partitions) wick.set_nop_partitions({{2, 3}});
          if (use_op_partitions)
            wick.set_op_partitions({{0, 1},
                                    {2, 3},
                                    {4, 5},
                                    {6, 7},
                                    {8, 9},
                                    {10, 11},
                                    {12, 13},
                                    {14, 15}});
          auto wick_result = wick.compute();
          REQUIRE(wick_result->is<Sum>());
          if (use_op_partitions) {
            REQUIRE(wick_result->size() == 7);
          } else {
            REQUIRE(wick_result->size() == 544);
          }

          // multiply tensor factors and expand
<<<<<<< HEAD
          auto wick_result_2 = ex<Constant>(rational{1, 256}) *
                               ex<Tensor>(L"A", IndexList{L"i_1", L"i_2"},
                                          IndexList{{L"a_1", {L"i_1", L"i_2"}},
                                                    {L"a_2", {L"i_1", L"i_2"}}},
                                          IndexList{}, Symmetry::antisymm) *
                               ex<Tensor>(L"g", WstrList{L"p_1", L"p_2"},
                                          WstrList{L"p_3", L"p_4"}, IndexList{},
                                          Symmetry::antisymm) *
                               ex<Tensor>(L"t",
                                          IndexList{{L"a_3", {L"i_3", L"i_4"}},
                                                    {L"a_4", {L"i_3", L"i_4"}}},
                                          IndexList{L"i_3", L"i_4"},
                                          IndexList{}, Symmetry::antisymm) *
                               ex<Tensor>(L"t",
                                          IndexList{{L"a_5", {L"i_5", L"i_6"}},
                                                    {L"a_6", {L"i_5", L"i_6"}}},
                                          IndexList{L"i_5", L"i_6"},
                                          IndexList{}, Symmetry::antisymm) *
                               wick_result;
=======
          auto wick_result_2 =
              ex<Constant>(rational{1, 256}) *
              ex<Tensor>(L"A", bra{L"i_1", L"i_2"},
                         ket{Index{L"a_1", {L"i_1", L"i_2"}},
                             Index{L"a_2", {L"i_1", L"i_2"}}},
                         Symmetry::antisymm) *
              ex<Tensor>(L"g", bra{L"p_1", L"p_2"}, ket{L"p_3", L"p_4"},
                         Symmetry::antisymm) *
              ex<Tensor>(L"t",
                         bra{Index{L"a_3", {L"i_3", L"i_4"}},
                             Index{L"a_4", {L"i_3", L"i_4"}}},
                         ket{L"i_3", L"i_4"}, Symmetry::antisymm) *
              ex<Tensor>(L"t",
                         bra{Index{L"a_5", {L"i_5", L"i_6"}},
                             Index{L"a_6", {L"i_5", L"i_6"}}},
                         ket{L"i_5", L"i_6"}, Symmetry::antisymm) *
              wick_result;
>>>>>>> a9206a58
          expand(wick_result_2);
          wick.reduce(wick_result_2);
          rapid_simplify(wick_result_2);
          TensorCanonicalizer::register_instance(
              std::make_shared<DefaultTensorCanonicalizer>());
          canonicalize(wick_result_2);
          canonicalize(wick_result_2);
          canonicalize(wick_result_2);
          rapid_simplify(wick_result_2);

          //        std::wcout << oss.str() << to_latex_align(wick_result_2, 20)
          //                   << std::endl;
          REQUIRE(wick_result_2->is<Sum>());
          REQUIRE(wick_result_2->size() == 4);
        }  // use_op_partitions
      }    // use_nop_partitions
    });

#if 1
    // 3-body ^ 2-body ^ 2-body ^ 3-body
    SEQUANT_PROFILE_SINGLE("wick(P3*H2*T2*T3)", {
      constexpr bool connected_only = true;
      constexpr bool topology = true;
      auto P3 = ex<Constant>(rational{1, 36}) *
<<<<<<< HEAD
                ex<Tensor>(L"A", WstrList{L"i_1", L"i_2", L"i_3"},
                           WstrList{L"a_1", L"a_2", L"a_3"}, WstrList{},
                           Symmetry::antisymm) *
                ex<FNOperator>(WstrList{L"i_1", L"i_2", L"i_3"},
                               WstrList{L"a_1", L"a_2", L"a_3"});
      auto H2 =
          ex<Constant>(rational{1, 4}) *
          ex<Tensor>(L"g", WstrList{L"p_1", L"p_2"}, WstrList{L"p_3", L"p_4"},
                     WstrList{}, Symmetry::antisymm) *
          ex<FNOperator>(WstrList{L"p_1", L"p_2"}, WstrList{L"p_3", L"p_4"});
      auto T2 =
          ex<Constant>(rational{1, 4}) *
          ex<Tensor>(L"t", WstrList{L"a_4", L"a_5"}, WstrList{L"i_4", L"i_5"},
                     WstrList{}, Symmetry::antisymm) *
          ex<FNOperator>(WstrList{L"a_4", L"a_5"}, WstrList{L"i_4", L"i_5"});
      auto T3 = ex<Constant>(rational{1, 36}) *
                ex<Tensor>(L"t", WstrList{L"a_6", L"a_7", L"a_8"},
                           WstrList{L"i_6", L"i_7", L"i_8"}, WstrList{},
                           Symmetry::antisymm) *
                ex<FNOperator>(WstrList{L"a_6", L"a_7", L"a_8"},
                               WstrList{L"i_6", L"i_7", L"i_8"});
=======
                ex<Tensor>(L"A", bra{L"i_1", L"i_2", L"i_3"},
                           ket{L"a_1", L"a_2", L"a_3"}, Symmetry::antisymm) *
                ex<FNOperator>(cre{L"i_1", L"i_2", L"i_3"},
                               ann{L"a_1", L"a_2", L"a_3"});
      auto H2 = ex<Constant>(rational{1, 4}) *
                ex<Tensor>(L"g", bra{L"p_1", L"p_2"}, ket{L"p_3", L"p_4"},
                           Symmetry::antisymm) *
                ex<FNOperator>(cre{L"p_1", L"p_2"}, ann{L"p_3", L"p_4"});
      auto T2 = ex<Constant>(rational{1, 4}) *
                ex<Tensor>(L"t", bra{L"a_4", L"a_5"}, ket{L"i_4", L"i_5"},
                           Symmetry::antisymm) *
                ex<FNOperator>(cre{L"a_4", L"a_5"}, ann{L"i_4", L"i_5"});
      auto T3 = ex<Constant>(rational{1, 36}) *
                ex<Tensor>(L"t", bra{L"a_6", L"a_7", L"a_8"},
                           ket{L"i_6", L"i_7", L"i_8"}, Symmetry::antisymm) *
                ex<FNOperator>(cre{L"a_6", L"a_7", L"a_8"},
                               ann{L"i_6", L"i_7", L"i_8"});
>>>>>>> a9206a58
      FWickTheorem wick{P3 * H2 * T2 * T3};
      wick.use_topology(topology);
      if (connected_only) wick.set_nop_connections({{1, 2}, {1, 3}});
      auto wick_result = wick.compute();

      std::wcout << "P3*H2*T2*T3 = " << to_latex_align(wick_result, 20)
                 << std::endl;
      REQUIRE(wick_result->is<Sum>());
      REQUIRE(
          wick_result->size() ==
          (connected_only ? 7 : 9));  // 9 = 2 disconnected + 7 connected terms
    });
#endif
  }

}  // TEST_CASE("WickTheorem")
#endif<|MERGE_RESOLUTION|>--- conflicted
+++ resolved
@@ -637,17 +637,10 @@
       auto input =
           ex<FNOperator>(cre({L"i_1"}), ann(L"a_3", L"a_4")) *
           (ex<Constant>(rational{1, 4}) *
-<<<<<<< HEAD
-           ex<Tensor>(L"g", WstrList{L"p_1", L"p_2"}, WstrList{L"p_3", L"p_4"},
-                      WstrList{}, Symmetry::antisymm) *
-           ex<FNOperator>(WstrList{L"p_1", L"p_2"}, WstrList{L"p_3", L"p_4"})) *
-          ex<FNOperator>(WstrList{L"a_2"}, WstrList{});
-=======
            ex<Tensor>(L"g", bra{L"p_1", L"p_2"}, ket{L"p_3", L"p_4"},
                       Symmetry::antisymm) *
            ex<FNOperator>(cre({L"p_1", L"p_2"}), ann({L"p_3", L"p_4"}))) *
           ex<FNOperator>(cre({L"a_2"}), ann({}));
->>>>>>> a9206a58
       auto wick = FWickTheorem{input};
       wick.set_external_indices(IndexList{L"i_1", L"a_3", L"a_4", L"a_2"})
           .use_topology(true);
@@ -853,20 +846,11 @@
       REQUIRE(wick_result->size() == 4);
 
       // multiply tensor factors and expand
-<<<<<<< HEAD
-      auto wick_result_2 =
-          ex<Tensor>(L"g", WstrList{L"p_1", L"p_2"}, WstrList{L"p_3", L"p_4"},
-                     WstrList{}, Symmetry::antisymm) *
-          ex<Tensor>(L"t", WstrList{L"a_4", L"a_5"}, WstrList{L"i_4", L"i_5"},
-                     WstrList{}, Symmetry::antisymm) *
-          wick_result;
-=======
       auto wick_result_2 = ex<Tensor>(L"g", bra{L"p_1", L"p_2"},
                                       ket{L"p_3", L"p_4"}, Symmetry::antisymm) *
                            ex<Tensor>(L"t", bra{L"a_4", L"a_5"},
                                       ket{L"i_4", L"i_5"}, Symmetry::antisymm) *
                            wick_result;
->>>>>>> a9206a58
       expand(wick_result_2);
       REQUIRE(to_latex(wick_result_2) ==
               L"{ "
@@ -911,17 +895,10 @@
 
         // multiply tensor factors and expand
         auto wick_result_2 =
-<<<<<<< HEAD
-            ex<Tensor>(L"g", WstrList{L"p_1", L"p_2"}, WstrList{L"p_3", L"p_4"},
-                       WstrList{}, Symmetry::nonsymm) *
-            ex<Tensor>(L"t", WstrList{L"a_4", L"a_5"}, WstrList{L"i_4", L"i_5"},
-                       WstrList{}, Symmetry::nonsymm) *
-=======
             ex<Tensor>(L"g", bra{L"p_1", L"p_2"}, ket{L"p_3", L"p_4"},
                        Symmetry::nonsymm) *
             ex<Tensor>(L"t", bra{L"a_4", L"a_5"}, ket{L"i_4", L"i_5"},
                        Symmetry::nonsymm) *
->>>>>>> a9206a58
             wick_result;
         expand(wick_result_2);
         REQUIRE(wick_result_2->size() == 4);  // still 4 terms
@@ -973,16 +950,7 @@
 
           // multiply tensor factors and expand
           auto wick_result_2 =
-<<<<<<< HEAD
-              ex<Tensor>(L"g", WstrList{L"p_1", L"p_2"},
-                         WstrList{L"p_3", L"p_4"}, WstrList{},
-                         Symmetry::antisymm) *
-              ex<Tensor>(L"t", WstrList{L"a_4"}, WstrList{L"i_4"}, WstrList{},
-                         Symmetry::antisymm) *
-              ex<Tensor>(L"t", WstrList{L"a_5"}, WstrList{L"i_5"}, WstrList{},
-=======
               ex<Tensor>(L"g", bra{L"p_1", L"p_2"}, ket{L"p_3", L"p_4"},
->>>>>>> a9206a58
                          Symmetry::antisymm) *
               ex<Tensor>(L"t", bra{L"a_4"}, ket{L"i_4"}, Symmetry::antisymm) *
               ex<Tensor>(L"t", bra{L"a_5"}, ket{L"i_5"}, Symmetry::antisymm) *
@@ -1026,18 +994,6 @@
 
       // multiply tensor factors and expand
       auto wick_result_2 =
-<<<<<<< HEAD
-          ex<Tensor>(
-              L"A", IndexList{L"i_1", L"i_2"},
-              IndexList{{L"a_1", {L"i_1", L"i_2"}}, {L"a_2", {L"i_1", L"i_2"}}},
-              IndexList{}, Symmetry::antisymm) *
-          ex<Tensor>(L"f", WstrList{L"p_1"}, WstrList{L"p_2"}, WstrList{},
-                     Symmetry::antisymm) *
-          ex<Tensor>(
-              L"t",
-              IndexList{{L"a_3", {L"i_3", L"i_4"}}, {L"a_4", {L"i_3", L"i_4"}}},
-              IndexList{L"i_3", L"i_4"}, IndexList{}, Symmetry::antisymm) *
-=======
           ex<Tensor>(L"A", bra{L"i_1", L"i_2"},
                      ket{Index{L"a_1", {L"i_1", L"i_2"}},
                          Index{L"a_2", {L"i_1", L"i_2"}}},
@@ -1047,7 +1003,6 @@
                      bra{Index{L"a_3", {L"i_3", L"i_4"}},
                          Index{L"a_4", {L"i_3", L"i_4"}}},
                      ket{L"i_3", L"i_4"}, Symmetry::antisymm) *
->>>>>>> a9206a58
           wick_result;
       expand(wick_result_2);
       wick.reduce(wick_result_2);
@@ -1115,27 +1070,6 @@
           }
 
           // multiply tensor factors and expand
-<<<<<<< HEAD
-          auto wick_result_2 = ex<Constant>(rational{1, 256}) *
-                               ex<Tensor>(L"A", IndexList{L"i_1", L"i_2"},
-                                          IndexList{{L"a_1", {L"i_1", L"i_2"}},
-                                                    {L"a_2", {L"i_1", L"i_2"}}},
-                                          IndexList{}, Symmetry::antisymm) *
-                               ex<Tensor>(L"g", WstrList{L"p_1", L"p_2"},
-                                          WstrList{L"p_3", L"p_4"}, IndexList{},
-                                          Symmetry::antisymm) *
-                               ex<Tensor>(L"t",
-                                          IndexList{{L"a_3", {L"i_3", L"i_4"}},
-                                                    {L"a_4", {L"i_3", L"i_4"}}},
-                                          IndexList{L"i_3", L"i_4"},
-                                          IndexList{}, Symmetry::antisymm) *
-                               ex<Tensor>(L"t",
-                                          IndexList{{L"a_5", {L"i_5", L"i_6"}},
-                                                    {L"a_6", {L"i_5", L"i_6"}}},
-                                          IndexList{L"i_5", L"i_6"},
-                                          IndexList{}, Symmetry::antisymm) *
-                               wick_result;
-=======
           auto wick_result_2 =
               ex<Constant>(rational{1, 256}) *
               ex<Tensor>(L"A", bra{L"i_1", L"i_2"},
@@ -1153,7 +1087,6 @@
                              Index{L"a_6", {L"i_5", L"i_6"}}},
                          ket{L"i_5", L"i_6"}, Symmetry::antisymm) *
               wick_result;
->>>>>>> a9206a58
           expand(wick_result_2);
           wick.reduce(wick_result_2);
           rapid_simplify(wick_result_2);
@@ -1178,29 +1111,6 @@
       constexpr bool connected_only = true;
       constexpr bool topology = true;
       auto P3 = ex<Constant>(rational{1, 36}) *
-<<<<<<< HEAD
-                ex<Tensor>(L"A", WstrList{L"i_1", L"i_2", L"i_3"},
-                           WstrList{L"a_1", L"a_2", L"a_3"}, WstrList{},
-                           Symmetry::antisymm) *
-                ex<FNOperator>(WstrList{L"i_1", L"i_2", L"i_3"},
-                               WstrList{L"a_1", L"a_2", L"a_3"});
-      auto H2 =
-          ex<Constant>(rational{1, 4}) *
-          ex<Tensor>(L"g", WstrList{L"p_1", L"p_2"}, WstrList{L"p_3", L"p_4"},
-                     WstrList{}, Symmetry::antisymm) *
-          ex<FNOperator>(WstrList{L"p_1", L"p_2"}, WstrList{L"p_3", L"p_4"});
-      auto T2 =
-          ex<Constant>(rational{1, 4}) *
-          ex<Tensor>(L"t", WstrList{L"a_4", L"a_5"}, WstrList{L"i_4", L"i_5"},
-                     WstrList{}, Symmetry::antisymm) *
-          ex<FNOperator>(WstrList{L"a_4", L"a_5"}, WstrList{L"i_4", L"i_5"});
-      auto T3 = ex<Constant>(rational{1, 36}) *
-                ex<Tensor>(L"t", WstrList{L"a_6", L"a_7", L"a_8"},
-                           WstrList{L"i_6", L"i_7", L"i_8"}, WstrList{},
-                           Symmetry::antisymm) *
-                ex<FNOperator>(WstrList{L"a_6", L"a_7", L"a_8"},
-                               WstrList{L"i_6", L"i_7", L"i_8"});
-=======
                 ex<Tensor>(L"A", bra{L"i_1", L"i_2", L"i_3"},
                            ket{L"a_1", L"a_2", L"a_3"}, Symmetry::antisymm) *
                 ex<FNOperator>(cre{L"i_1", L"i_2", L"i_3"},
@@ -1218,7 +1128,6 @@
                            ket{L"i_6", L"i_7", L"i_8"}, Symmetry::antisymm) *
                 ex<FNOperator>(cre{L"a_6", L"a_7", L"a_8"},
                                ann{L"i_6", L"i_7", L"i_8"});
->>>>>>> a9206a58
       FWickTheorem wick{P3 * H2 * T2 * T3};
       wick.use_topology(topology);
       if (connected_only) wick.set_nop_connections({{1, 2}, {1, 3}});
