//
// Created by Nakul Teke on 12/20/19.
//

#include <SeQuant/core/abstract_tensor.hpp>
#include <SeQuant/core/attr.hpp>
#include <SeQuant/core/container.hpp>
#include <SeQuant/core/expr.hpp>
#include <SeQuant/core/hash.hpp>
#include <SeQuant/core/index.hpp>
#include <SeQuant/core/latex.hpp>
#include <SeQuant/core/parse_expr.hpp>
#include <SeQuant/core/rational.hpp>
#include <SeQuant/core/space.hpp>
#include <SeQuant/core/tensor.hpp>
#include <SeQuant/domain/mbpt/spin.hpp>
<<<<<<< HEAD
#include "SeQuant/core/parse_expr.hpp"
#include "SeQuant/domain/mbpt/convention.hpp"
#include "SeQuant/domain/mbpt/spin.hpp"
=======
>>>>>>> 5993ba56

#include <catch2/catch_test_macros.hpp>
#include "test_config.hpp"

#include <cassert>
#include <cstddef>
#include <initializer_list>
#include <memory>
#include <stdexcept>
#include <string>
#include <string_view>
#include <type_traits>
#include <vector>

#include <range/v3/all.hpp>

TEST_CASE("Spin", "[spin]") {
  using namespace sequant;

  TensorCanonicalizer::register_instance(
      std::make_shared<DefaultTensorCanonicalizer>());

  auto reset_idx_tags = [](ExprPtr& expr) {
    if (expr->is<Tensor>())
      ranges::for_each(expr->as<Tensor>().const_braket(),
                       [](const Index& idx) { idx.reset_tag(); });
  };

  SECTION("protoindices supported") {
    auto index_registry = get_default_context().index_space_registry();
    Index i1(L"i_1", index_registry->retrieve(L"i"));
    Index a1(L"a_1", index_registry->retrieve(L"a"), {i1});

    const auto expr = ex<Tensor>(L"t", IndexList{i1}, IndexList{a1}) *
                      ex<Tensor>(L"F", IndexList{a1}, IndexList{i1});
    REQUIRE_NOTHROW(spintrace(expr));
    {  // assume spin-free spaces
      auto expr_st = spintrace(expr);
      simplify(expr_st);
      REQUIRE(expr_st->to_latex() ==
              L"{{{2}}{t^{{a_1^{{i_1}}}}_{{i_1}}}{F^{{i_1}}_{{a_1^{{i_1}}}}}}");
    }
    {  // assume spin-dependent spaces
      auto expr_st = spintrace(expr, {}, /* assume_spin_free_spaces */ false);
      simplify(expr_st);
      std::wcout << expr_st->to_latex() << std::endl;
      REQUIRE(expr_st->to_latex() ==
              L"{ "
              L"\\bigl({{t^{{a↓_1^{{i↓_1}}}}_{{i↓_1}}}{F^{{i↓_1}}_{{a↓_1^{{i↓_"
              L"1}}}}}}"
              L" + "
              L"{{t^{{a↑_1^{{i↑_1}}}}_{{i↑_1}}}{F^{{i↑_1}}_{{a↑_1^{{i↑_1}}}}}}"
              L"\\bigr) }");
    }
  }

  SECTION("ASCII label") {
    IndexSpace pup(L"p", {0b011}, IndexSpace::alpha);
    IndexSpace pdown(L"p", {0b011}, IndexSpace::beta);
    IndexSpace alphaup(L"α", {0b110}, IndexSpace::alpha);

    auto p1 = Index(L"p↑_1", pup);
    auto p2 = Index(L"p↓_2", pdown);
    auto p3 = Index(L"p↑_3", pup);
    auto p4 = Index(L"p↓_4", pdown);
    auto alpha1 = Index(L"α↑_1", alphaup);

    SEQUANT_PRAGMA_CLANG(diagnostic push)
    SEQUANT_PRAGMA_CLANG(diagnostic ignored "-Wdeprecated-declarations")
    SEQUANT_PRAGMA_GCC(diagnostic push)
    SEQUANT_PRAGMA_GCC(diagnostic ignored "-Wdeprecated-declarations")
    REQUIRE(p1.ascii_label() == "pa_1");
    REQUIRE(p2.ascii_label() == "pb_2");
    REQUIRE(p3.ascii_label() == "pa_3");
    REQUIRE(p4.ascii_label() == "pb_4");
    REQUIRE(alpha1.ascii_label() == "alphaa_1");
    SEQUANT_PRAGMA_GCC(diagnostic pop)
    SEQUANT_PRAGMA_CLANG(diagnostic pop)
  }

  SECTION("Index: add/remove spin") {
    auto i = Index(L"i", {L"i", {0b01}, IndexSpace::nullqns});
    auto i1 = Index(L"i_1", {L"i", {0b01}, IndexSpace::nullqns});
    auto p = Index(L"p", {L"p", {0b11}, IndexSpace::nullqns});
    auto p1 = Index(L"p_1", {L"p", {0b11}, IndexSpace::nullqns});
    auto p1_a = Index(L"p↑_1", {L"p", {0b11}, IndexSpace::alpha});
    auto p2 = Index(L"p_2", {L"p", {0b11}, IndexSpace::nullqns});
    auto p2_b = Index(L"p↓_2", {L"p", {0b11}, IndexSpace::beta});

    auto p_i = Index(L"p", {L"p", {0b11}, IndexSpace::nullqns}, {i});
    auto p1_i = Index(L"p_1", {L"p", {0b11}, IndexSpace::nullqns}, {i});
    auto p_i1 = Index(L"p", {L"p", {0b11}, IndexSpace::nullqns}, {i1});
    auto p1_i1 = Index(L"p_1", {L"p", {0b11}, IndexSpace::nullqns}, {i1});

    // make_spinalpha
    {
      // plain
      REQUIRE_NOTHROW(make_spinalpha(p));
      REQUIRE(make_spinalpha(p).label() == L"p↑");
      IndexSpace p_a(L"p", {0b11}, IndexSpace::alpha);
      REQUIRE(make_spinalpha(p).space() == p_a);
      REQUIRE_NOTHROW(make_spinalpha(p1));
      REQUIRE(make_spinalpha(p1) == p1_a);
      // idempotent
      REQUIRE_NOTHROW(make_spinalpha(p1_a));
      REQUIRE(make_spinalpha(p1_a) == p1_a);
      // can flip spin
      REQUIRE_NOTHROW(make_spinalpha(p2_b));
      REQUIRE(make_spinalpha(p2_b) == make_spinalpha(p2));

      // proto
      REQUIRE_NOTHROW(make_spinalpha(p_i));
      REQUIRE(make_spinalpha(p_i).label() == L"p↑");
      REQUIRE(make_spinalpha(p_i).full_label() == L"p↑i↑");
      REQUIRE(make_spinalpha(p_i).to_latex() == L"{p↑^{{i↑}}}");
      REQUIRE_NOTHROW(make_spinalpha(p1_i));
      REQUIRE(make_spinalpha(p1_i).label() == L"p↑_1");
      REQUIRE(make_spinalpha(p1_i).full_label() == L"p↑_1i↑");
      REQUIRE(make_spinalpha(p1_i).to_latex() == L"{p↑_1^{{i↑}}}");
      REQUIRE_NOTHROW(make_spinalpha(p_i1));
      REQUIRE(make_spinalpha(p_i1).label() == L"p↑");
      REQUIRE(make_spinalpha(p_i1).full_label() == L"p↑i↑_1");
      REQUIRE(make_spinalpha(p_i1).to_latex() == L"{p↑^{{i↑_1}}}");
      REQUIRE_NOTHROW(make_spinalpha(p1_i1));
      REQUIRE(make_spinalpha(p1_i1).label() == L"p↑_1");
      REQUIRE(make_spinalpha(p1_i1).full_label() == L"p↑_1i↑_1");
      REQUIRE(make_spinalpha(p1_i1).to_latex() == L"{p↑_1^{{i↑_1}}}");
    }

    // make_spinbeta
    {
      REQUIRE_NOTHROW(make_spinbeta(p1));
      REQUIRE(make_spinbeta(p2) == p2_b);
      // idempotent
      REQUIRE_NOTHROW(make_spinbeta(p2_b));
      REQUIRE(make_spinbeta(p2_b) == p2_b);
      // can flip spin
      REQUIRE_NOTHROW(make_spinbeta(p1_a));
      REQUIRE(make_spinbeta(p1_a) == make_spinbeta(p1));

      // proto
      // N.B. only test spin flip
      REQUIRE_NOTHROW(make_spinbeta(make_spinalpha(p1_i1)));
      REQUIRE(make_spinbeta(make_spinalpha(p1_i1)) == make_spinbeta((p1_i1)));
      REQUIRE(make_spinbeta(make_spinalpha(p1_i1)) ==
              make_spinbeta(make_spinbeta((p1_i1))));
    }

    // make spinnull
    {
      // plain
      REQUIRE_NOTHROW(make_spinnull(p1_a));
      REQUIRE(make_spinnull(p1_a) == p1);
      REQUIRE_NOTHROW(make_spinnull(p2_b));
      REQUIRE(make_spinnull(p2_b) == p2);
      REQUIRE_NOTHROW(make_spinnull(p1));
      REQUIRE(make_spinnull(p1) == p1);
      // idempotent
      REQUIRE_NOTHROW(make_spinnull(p2));
      REQUIRE(make_spinnull(p2) == p2);

      // proto
      REQUIRE_NOTHROW(make_spinnull(make_spinalpha(p1_i1)));
      REQUIRE(make_spinnull(make_spinalpha(p1_i1)) == p1_i1);
      REQUIRE(make_spinnull(make_spinalpha(p1_i1)) == make_spinnull(p1_i1));
    }
  }

  SECTION("Tensor: can_expand, spin_symm_tensor, remove_spin") {
    IndexSpace pup(L"p", {0b011}, IndexSpace::alpha);
    IndexSpace pdown(L"p", {0b011}, IndexSpace::beta);
    IndexSpace pnull(L"p", {0b011});
    IndexSpaceRegistry pspin;
    pspin.add(pup);
    pspin.add(pdown);
    pspin.add(pnull);
    Context new_cxt(Vacuum::SingleProduct, pspin);
    auto cxt_resetter = set_scoped_default_context(new_cxt);
    auto p1 = Index(L"p↑_1", pup);
    auto p2 = Index(L"p↓_2", pdown);
    auto p3 = Index(L"p↑_3", pup);
    auto p4 = Index(L"p↓_4", pdown);

    auto input = ex<Tensor>(L"t", IndexList{p1, p2}, IndexList{p3, p4});
    REQUIRE(can_expand(input->as<Tensor>()) == true);
    REQUIRE(spin_symm_tensor(input->as<Tensor>()) == true);

    auto spin_swap_tensor = swap_spin(input->as<Tensor>());
    REQUIRE(to_latex(spin_swap_tensor) == L"{t^{{p↓_3}{p↑_4}}_{{p↓_1}{p↑_2}}}");

    auto result = remove_spin(input);
    for (auto& i : result->as<Tensor>().const_braket())
      REQUIRE(i.space() == pnull);

    input = ex<Tensor>(L"t", IndexList{p1, p3}, IndexList{p2, p4});
    REQUIRE(to_latex(swap_spin(input)) == L"{t^{{p↑_2}{p↑_4}}_{{p↓_1}{p↓_3}}}");
    REQUIRE(can_expand(input->as<Tensor>()) == false);
    REQUIRE(spin_symm_tensor(input->as<Tensor>()) == false);
  }

  SECTION("Tensor: expand_antisymm") {
    // 1-body
    auto input = ex<Tensor>(L"t", WstrList{L"a_1"}, WstrList{L"i_1"});
    auto result = expand_antisymm(input->as<Tensor>());
    REQUIRE(input->as<Tensor>() == result->as<Tensor>());
    REQUIRE(!result->is<Sum>());
    REQUIRE(to_latex(result) == L"{t^{{i_1}}_{{a_1}}}");

    // 1-body
    input = ex<Tensor>(L"t", WstrList{L"a_1"}, WstrList{L"i_1"},
                       Symmetry::antisymm);
    result = expand_antisymm(input->as<Tensor>());
    REQUIRE(input->as<Tensor>().symmetry() == Symmetry::antisymm);
    REQUIRE(result->as<Tensor>().symmetry() == Symmetry::nonsymm);
    REQUIRE(to_latex(result) == L"{t^{{i_1}}_{{a_1}}}");

    // 2-body
    input = ex<Tensor>(L"g", WstrList{L"i_1", L"i_2"}, WstrList{L"a_1", L"a_2"},
                       Symmetry::antisymm);
    result = expand_antisymm(input->as<Tensor>());
    REQUIRE(to_latex(result) ==
            L"{ \\bigl({{g^{{a_1}{a_2}}_{{i_1}{i_2}}}} - "
            L"{{g^{{a_1}{a_2}}_{{i_2}{i_1}}}}\\bigr) }");

    // 3-body
    input = ex<Tensor>(L"t", WstrList{L"a_1", L"a_2", L"a_3"},
                       WstrList{L"i_1", L"i_2", L"i_3"}, Symmetry::antisymm);
    result = expand_antisymm(input->as<Tensor>());
    REQUIRE(to_latex(result) ==
            L"{ \\bigl({{t^{{i_1}{i_2}{i_3}}_{{a_1}{a_2}{a_3}}}} - "
            L"{{t^{{i_1}{i_2}{i_3}}_{{a_1}{a_3}{a_2}}}} - "
            L"{{t^{{i_1}{i_2}{i_3}}_{{a_2}{a_1}{a_3}}}} + "
            L"{{t^{{i_1}{i_2}{i_3}}_{{a_2}{a_3}{a_1}}}} + "
            L"{{t^{{i_1}{i_2}{i_3}}_{{a_3}{a_1}{a_2}}}} - "
            L"{{t^{{i_1}{i_2}{i_3}}_{{a_3}{a_2}{a_1}}}}\\bigr) }");
  }

  SECTION("Constant") {
    auto exprPtr = ex<Constant>(rational{1, 4});
    auto result = spintrace(exprPtr);
    REQUIRE(result->is<Constant>());
    REQUIRE(result->is_atom());
    REQUIRE(to_latex(result) == L"{{{\\frac{1}{4}}}}");
    REQUIRE(to_latex(swap_spin(exprPtr)) == L"{{{\\frac{1}{4}}}}");
  }

  SECTION("Tensor") {
    const auto expr = ex<Constant>(rational{1, 4}) *
                      ex<Tensor>(L"g", WstrList{L"p_1", L"p_2"},
                                 WstrList{L"p_3", L"p_4"}, Symmetry::antisymm);
    auto result = spintrace(expr);
    REQUIRE(result->is<Sum>());
    canonicalize(result);
    REQUIRE(to_latex(result) ==
            L"{ \\bigl( - {{g^{{p_4}{p_3}}_{{p_1}{p_2}}}} + "
            L"{{g^{{p_3}{p_4}}_{{p_1}{p_2}}}}\\bigr) }");
  }

  SECTION("Product") {
    const auto expr = ex<Tensor>(L"f", WstrList{L"i_1"}, WstrList{L"a_1"}) *
                      ex<Tensor>(L"t", WstrList{L"a_1"}, WstrList{L"i_1"});
    auto result = spintrace(expr, {{L"i_1", L"a_1"}});
    canonicalize(result);
    REQUIRE(to_latex(result) ==
            L"{ \\bigl({{{2}}{f^{{a_1}}_{{i_1}}}{t^{{i_1}}_{{a_1}}}}\\bigr) }");
  }

  SECTION("Scaled Product") {
    {
      // 1/2 * g * t1 * t1
      const auto expr =
          ex<Constant>(rational{1, 2}) *
          ex<Tensor>(L"g", WstrList{L"i_1", L"i_2"}, WstrList{L"a_1", L"a_2"},
                     Symmetry::antisymm) *
          ex<Tensor>(L"t", WstrList{L"a_1"}, WstrList{L"i_1"}) *
          ex<Tensor>(L"t", WstrList{L"a_2"}, WstrList{L"i_2"});
      auto result = spintrace(expr, {{L"i_1", L"a_1"}});
      canonicalize(result);
      REQUIRE(
          to_latex(result) ==
          L"{ \\bigl( - "
          L"{{g^{{a_1}{a_2}}_{{i_1}{i_2}}}{t^{{i_2}}_{{a_1}}}{t^{{i_1}}_{"
          L"{a_2}}}} + "
          L"{{{2}}{g^{{a_1}{a_2}}_{{i_1}{i_2}}}{t^{{i_1}}_{{a_1}}}{t^{{i_2}}_{"
          L"{a_2}}}}\\bigr) }");
    }
  }

  SECTION("Sum") {
    // f * t1 + 1/2 * g * t1 * t1 + 1/4 * g * t2
    const auto ex1 = ex<Tensor>(L"f", WstrList{L"i_1"}, WstrList{L"a_1"}) *
                     ex<Tensor>(L"t", WstrList{L"a_1"}, WstrList{L"i_1"});
    const auto ex2 = ex<Constant>(rational{1, 2}) *
                     ex<Tensor>(L"g", WstrList{L"i_1", L"i_2"},
                                WstrList{L"a_1", L"a_2"}, Symmetry::antisymm) *
                     ex<Tensor>(L"t", WstrList{L"a_1"}, WstrList{L"i_1"}) *
                     ex<Tensor>(L"t", WstrList{L"a_2"}, WstrList{L"i_2"});
    const auto ex3 = ex<Constant>(rational{1, 4}) *
                     ex<Tensor>(L"g", WstrList{L"i_1", L"i_2"},
                                WstrList{L"a_1", L"a_2"}, Symmetry::antisymm) *
                     ex<Tensor>(L"t", WstrList{L"a_1", L"a_2"},
                                WstrList{L"i_1", L"i_2"}, Symmetry::antisymm);

    auto expr = ex1 + ex2 + ex3;
    auto result = ex<Constant>(rational{1, 2}) * spintrace(expr);
    expand(result);
    rapid_simplify(result);
    canonicalize(result);
    REQUIRE(to_latex(result) ==
            L"{ \\bigl({{f^{{a_1}}_{{i_1}}}{t^{{i_1}}_{{a_1}}}} + "
            L"{{g^{{a_1}{a_2}}_{{i_1}{i_2}}}{t^{{i_1}{i_2}}_{{a_1}{a_2}}}} - "
            L"{{{\\frac{1}{2}}}{g^{{a_1}{a_2}}_{{i_1}{i_2}}}{t^{{i_2}{i_1}}_{{"
            L"a_1}{a_2}}}} - "
            L"{{{\\frac{1}{2}}}{g^{{a_1}{a_2}}_{{i_1}{i_2}}}{t^{{i_2}}_{{a_1}}}"
            L"{t^{{i_1}}_{{a_2}}}} + "
            L"{{g^{{a_1}{a_2}}_{{i_1}{i_2}}}{t^{{i_1}}_{{a_1}}}{t^{{i_2}}_{{a_"
            L"2}}}}\\bigr) }");
  }  // Sum

  SECTION("Expand Antisymmetrizer") {  // 0-body
    {
      auto input = ex<Constant>(1);
      auto result = expand_A_op(input);
      REQUIRE(result->size() == 0);
      REQUIRE(result->is_atom());

      input =
          ex<Constant>(1) * ex<Tensor>(L"A", WstrList{L"i_1"}, WstrList{L"a_1"},
                                       Symmetry::antisymm);
      result = expand_A_op(input);
      REQUIRE(result->size() == 0);
      REQUIRE(result->is_atom());
    }

    // 1-body
    {
      auto input = ex<Tensor>(L"A", WstrList{L"i_1"}, WstrList{L"a_1"},
                              Symmetry::antisymm) *
                   ex<Tensor>(L"t", WstrList{L"a_1"}, WstrList{L"i_1"},
                              Symmetry::antisymm);
      auto result = expand_A_op(input);
      REQUIRE(result->size() == 1);
      REQUIRE(!result->is<Sum>());
    }

    // 2-body
    {
      auto input = ex<Constant>(rational{1, 4}) *
                   ex<Tensor>(L"g", WstrList{L"i_1", L"i_2"},
                              WstrList{L"a_1", L"a_2"}, Symmetry::antisymm);
      auto result = expand_A_op(input);
      REQUIRE(to_latex(result) ==
              L"{{{\\frac{1}{4}}}{\\bar{g}^{{a_1}{a_2}}_{{i_1}{i_2}}}}");

      input = ex<Constant>(rational{1, 4}) *
              ex<Tensor>(L"A", WstrList{L"a_1", L"a_2"},
                         WstrList{L"i_1", L"i_2"}, Symmetry::antisymm) *
              ex<Tensor>(L"g", WstrList{L"i_1", L"i_2"},
                         WstrList{L"a_1", L"a_2"}, Symmetry::antisymm);
      result = expand_A_op(input);
      REQUIRE(
          to_latex(result) ==
          L"{ \\bigl({{{\\frac{1}{4}}}{\\bar{g}^{{a_1}{a_2}}_{{i_1}{i_2}}}} - "
          L"{{{\\frac{1}{4}}}{\\bar{g}^{{a_2}{a_1}}_{{i_1}{i_2}}}} - "
          L"{{{\\frac{1}{4}}}{\\bar{g}^{{a_1}{a_2}}_{{i_2}{i_1}}}} + "
          L"{{{\\frac{1}{4}}}{\\bar{g}^{{a_2}{a_1}}_{{i_2}{i_1}}}}\\bigr) }");

      // 1/4 * A * g * t1 * t1
      input = ex<Constant>(rational{1, 4}) *
              ex<Tensor>(L"A", WstrList{L"a_1", L"a_2"},
                         WstrList{L"i_1", L"i_2"}, Symmetry::antisymm) *
              ex<Tensor>(L"g", WstrList{L"a_1", L"a_2"},
                         WstrList{L"a_3", L"a_4"}, Symmetry::antisymm) *
              ex<Tensor>(L"t", WstrList{L"a_3"}, WstrList{L"i_1"}) *
              ex<Tensor>(L"t", WstrList{L"a_4"}, WstrList{L"i_2"});
      result = expand_A_op(input);
      REQUIRE(result->is<Sum>());
      REQUIRE(result->size() == 4);
      REQUIRE(to_latex(result) ==
              L"{ "
              L"\\bigl({{{\\frac{1}{4}}}{\\bar{g}^{{a_3}{a_4}}_{{a_1}{a_2}}}{t^"
              L"{{i_1}}_{{a_3}}}{t^{{i_2}}_{{a_4}}}} - "
              L"{{{\\frac{1}{4}}}{\\bar{g}^{{a_3}{a_4}}_{{a_2}{a_1}}}{t^{{i_1}}"
              L"_{{a_3}}}{t^{{i_2}}_{{a_4}}}} - "
              L"{{{\\frac{1}{4}}}{\\bar{g}^{{a_3}{a_4}}_{{a_1}{a_2}}}{t^{{i_2}}"
              L"_{{a_3}}}{t^{{i_1}}_{{a_4}}}} + "
              L"{{{\\frac{1}{4}}}{\\bar{g}^{{a_3}{a_4}}_{{a_2}{a_1}}}{t^{{i_2}}"
              L"_{{a_3}}}{t^{{i_1}}_{{a_4}}}}\\bigr) }");

      // 1/4 * A * g * t1 * t1 * t1 * t1
      input = ex<Constant>(rational{1, 4}) *
              ex<Tensor>(L"A", WstrList{L"i_1", L"i_2"},
                         WstrList{L"a_1", L"a_2"}, Symmetry::antisymm) *
              ex<Tensor>(L"g", WstrList{L"i_3", L"i_4"},
                         WstrList{L"a_3", L"a_4"}, Symmetry::antisymm) *
              ex<Tensor>(L"t", WstrList{L"a_3"}, WstrList{L"i_1"}) *
              ex<Tensor>(L"t", WstrList{L"a_4"}, WstrList{L"i_2"}) *
              ex<Tensor>(L"t", WstrList{L"a_1"}, WstrList{L"i_3"}) *
              ex<Tensor>(L"t", WstrList{L"a_2"}, WstrList{L"i_4"});
      result = expand_A_op(input);
      REQUIRE(
          to_latex(result) ==
          L"{ "
          L"\\bigl({{{\\frac{1}{4}}}{\\bar{g}^{{a_3}{a_4}}_{{i_3}{i_4}}}{t^{{i_"
          L"1}}_{{a_3}}}{t^{{i_2}}_{{a_4}}}{t^{{i_3}}_{{a_1}}}{t^{{i_4}}_{{a_2}"
          L"}}} - "
          L"{{{\\frac{1}{4}}}{\\bar{g}^{{a_3}{a_4}}_{{i_3}{i_4}}}{t^{{i_2}}_{{"
          L"a_3}}}{t^{{i_1}}_{{a_4}}}{t^{{i_3}}_{{a_1}}}{t^{{i_4}}_{{a_2}}}} - "
          L"{{{\\frac{1}{4}}}{\\bar{g}^{{a_3}{a_4}}_{{i_3}{i_4}}}{t^{{i_1}}_{{"
          L"a_3}}}{t^{{i_2}}_{{a_4}}}{t^{{i_3}}_{{a_2}}}{t^{{i_4}}_{{a_1}}}} + "
          L"{{{\\frac{1}{4}}}{\\bar{g}^{{a_3}{a_4}}_{{i_3}{i_4}}}{t^{{i_2}}_{{"
          L"a_3}}}{t^{{i_1}}_{{a_4}}}{t^{{i_3}}_{{a_2}}}{t^{{i_4}}_{{a_1}}}}"
          L"\\bigr) }");
    }

    // 3-body
    {
      auto input =
          ex<Tensor>(L"t", WstrList{L"a_1", L"a_2", L"a_3"},
                     WstrList{L"i_1", L"i_2", L"i_3"}, Symmetry::antisymm);
      auto result = expand_A_op(input);
      REQUIRE(to_latex(result) ==
              L"{\\bar{t}^{{i_1}{i_2}{i_3}}_{{a_1}{a_2}{a_3}}}");

      input = ex<Tensor>(L"A", WstrList{L"i_1", L"i_2", L"i_3"},
                         WstrList{L"a_1", L"a_2", L"a_3"}, Symmetry::antisymm) *
              ex<Tensor>(L"t", WstrList{L"a_1", L"a_2", L"a_3"},
                         WstrList{L"i_1", L"i_2", L"i_3"}, Symmetry::antisymm);
      result = expand_A_op(input);
      REQUIRE(result->is<Sum>());
      REQUIRE(result->size() == 36);
    }

    {  // 4-body
      const auto input =
          ex<Tensor>(L"A", WstrList{L"i_1", L"i_2", L"i_3", L"i_4"},
                     WstrList{L"a_1", L"a_2", L"a_3", L"a_4"},
                     Symmetry::antisymm) *
          ex<Tensor>(L"t", WstrList{L"a_1", L"a_2", L"a_3", L"a_4"},
                     WstrList{L"i_1", L"i_2", L"i_3", L"i_4"},
                     Symmetry::antisymm);
      auto asm_input = expand_A_op(input);
      REQUIRE(asm_input->size() == 576);
      REQUIRE(asm_input->is<Sum>());
    }

#ifndef SEQUANT_SKIP_LONG_TESTS
    {  // 5-body
      const auto input =
          ex<Tensor>(L"A", WstrList{L"i_1", L"i_2", L"i_3", L"i_4", L"i_5"},
                     WstrList{L"a_1", L"a_2", L"a_3", L"a_4", L"a_5"},
                     Symmetry::antisymm) *
          ex<Tensor>(L"t", WstrList{L"a_1", L"a_2", L"a_3", L"a_4", L"a_5"},
                     WstrList{L"i_1", L"i_2", L"i_3", L"i_4", L"i_5"},
                     Symmetry::antisymm);
      auto asm_input = expand_A_op(input);
      REQUIRE(asm_input->size() == 14400);
      REQUIRE(asm_input->is<Sum>());
    }
#endif
  }

  SECTION("Expand Symmetrizer") {
    {  // 2-body
      const auto input =
          ex<Tensor>(L"S", WstrList{L"i_1", L"i_2"}, WstrList{L"a_1", L"a_2"},
                     Symmetry::nonsymm) *
          ex<Tensor>(L"t", WstrList{L"a_1", L"a_2"}, WstrList{L"i_1", L"i_2"},
                     Symmetry::antisymm);
      auto result = S_maps(input);
      REQUIRE(result->size() == 2);
      REQUIRE(result->is<Sum>());
      REQUIRE(to_latex(result) ==
              L"{ \\bigl({{\\bar{t}^{{i_1}{i_2}}_{{a_1}{a_2}}}} + "
              L"{{\\bar{t}^{{i_2}{i_1}}_{{a_2}{a_1}}}}\\bigr) }");
    }

    {  // 3-body
      const auto input =
          ex<Tensor>(L"S", WstrList{L"i_1", L"i_2", L"i_3"},
                     WstrList{L"a_1", L"a_2", L"a_3"}, Symmetry::nonsymm) *
          ex<Tensor>(L"t", WstrList{L"a_1", L"a_2", L"a_3"},
                     WstrList{L"i_1", L"i_2", L"i_3"}, Symmetry::antisymm);
      auto result = S_maps(input);
      REQUIRE(to_latex(result) ==
              L"{ \\bigl({{\\bar{t}^{{i_1}{i_2}{i_3}}_{{a_1}{a_2}{a_3}}}} + "
              L"{{\\bar{t}^{{i_1}{i_3}{i_2}}_{{a_1}{a_3}{a_2}}}} + "
              L"{{\\bar{t}^{{i_2}{i_1}{i_3}}_{{a_2}{a_1}{a_3}}}} + "
              L"{{\\bar{t}^{{i_2}{i_3}{i_1}}_{{a_2}{a_3}{a_1}}}} + "
              L"{{\\bar{t}^{{i_3}{i_1}{i_2}}_{{a_3}{a_1}{a_2}}}} + "
              L"{{\\bar{t}^{{i_3}{i_2}{i_1}}_{{a_3}{a_2}{a_1}}}}\\bigr) }");
    }

    {  // 4-body
      const auto input =
          ex<Tensor>(L"S", WstrList{L"i_1", L"i_2", L"i_3", L"i_4"},
                     WstrList{L"a_1", L"a_2", L"a_3", L"a_4"},
                     Symmetry::nonsymm) *
          ex<Tensor>(L"t", WstrList{L"a_1", L"a_2", L"a_3", L"a_4"},
                     WstrList{L"i_1", L"i_2", L"i_3", L"i_4"},
                     Symmetry::antisymm);
      auto result = S_maps(input);
      REQUIRE(to_latex(result) ==
              L"{ "
              L"\\bigl({{\\bar{t}^{{i_1}{i_2}{i_3}{i_4}}_{{a_1}{a_2}{a_3}{a_4}}"
              L"}} + "
              L"{{\\bar{t}^{{i_1}{i_2}{i_4}{i_3}}_{{a_1}{a_2}{a_4}{a_3}}}} + "
              L"{{\\bar{t}^{{i_1}{i_3}{i_2}{i_4}}_{{a_1}{a_3}{a_2}{a_4}}}} + "
              L"{{\\bar{t}^{{i_1}{i_3}{i_4}{i_2}}_{{a_1}{a_3}{a_4}{a_2}}}} + "
              L"{{\\bar{t}^{{i_1}{i_4}{i_2}{i_3}}_{{a_1}{a_4}{a_2}{a_3}}}} + "
              L"{{\\bar{t}^{{i_1}{i_4}{i_3}{i_2}}_{{a_1}{a_4}{a_3}{a_2}}}} + "
              L"{{\\bar{t}^{{i_2}{i_1}{i_3}{i_4}}_{{a_2}{a_1}{a_3}{a_4}}}} + "
              L"{{\\bar{t}^{{i_2}{i_1}{i_4}{i_3}}_{{a_2}{a_1}{a_4}{a_3}}}} + "
              L"{{\\bar{t}^{{i_2}{i_3}{i_1}{i_4}}_{{a_2}{a_3}{a_1}{a_4}}}} + "
              L"{{\\bar{t}^{{i_2}{i_3}{i_4}{i_1}}_{{a_2}{a_3}{a_4}{a_1}}}} + "
              L"{{\\bar{t}^{{i_2}{i_4}{i_1}{i_3}}_{{a_2}{a_4}{a_1}{a_3}}}} + "
              L"{{\\bar{t}^{{i_2}{i_4}{i_3}{i_1}}_{{a_2}{a_4}{a_3}{a_1}}}} + "
              L"{{\\bar{t}^{{i_3}{i_1}{i_2}{i_4}}_{{a_3}{a_1}{a_2}{a_4}}}} + "
              L"{{\\bar{t}^{{i_3}{i_1}{i_4}{i_2}}_{{a_3}{a_1}{a_4}{a_2}}}} + "
              L"{{\\bar{t}^{{i_3}{i_2}{i_1}{i_4}}_{{a_3}{a_2}{a_1}{a_4}}}} + "
              L"{{\\bar{t}^{{i_3}{i_2}{i_4}{i_1}}_{{a_3}{a_2}{a_4}{a_1}}}} + "
              L"{{\\bar{t}^{{i_3}{i_4}{i_1}{i_2}}_{{a_3}{a_4}{a_1}{a_2}}}} + "
              L"{{\\bar{t}^{{i_3}{i_4}{i_2}{i_1}}_{{a_3}{a_4}{a_2}{a_1}}}} + "
              L"{{\\bar{t}^{{i_4}{i_1}{i_2}{i_3}}_{{a_4}{a_1}{a_2}{a_3}}}} + "
              L"{{\\bar{t}^{{i_4}{i_1}{i_3}{i_2}}_{{a_4}{a_1}{a_3}{a_2}}}} + "
              L"{{\\bar{t}^{{i_4}{i_2}{i_1}{i_3}}_{{a_4}{a_2}{a_1}{a_3}}}} + "
              L"{{\\bar{t}^{{i_4}{i_2}{i_3}{i_1}}_{{a_4}{a_2}{a_3}{a_1}}}} + "
              L"{{\\bar{t}^{{i_4}{i_3}{i_1}{i_2}}_{{a_4}{a_3}{a_1}{a_2}}}} + "
              L"{{\\bar{t}^{{i_4}{i_3}{i_2}{i_1}}_{{a_4}{a_3}{a_2}{a_1}}}}"
              L"\\bigr) }");
    }

    {
      const auto input =
          ex<Constant>(4) *
          ex<Tensor>(L"S", WstrList{L"i_1", L"i_2", L"i_3"},
                     WstrList{L"a_1", L"a_2", L"a_3"}, Symmetry::nonsymm) *
          ex<Tensor>(L"g", WstrList{L"i_4", L"i_5"}, WstrList{L"a_4", L"a_5"},
                     Symmetry::nonsymm) *
          ex<Tensor>(L"t", WstrList{L"a_3"}, WstrList{L"i_4"}) *
          ex<Tensor>(L"t", WstrList{L"a_5"}, WstrList{L"i_1"}) *
          ex<Tensor>(L"t", WstrList{L"a_4"}, WstrList{L"i_2"}) *
          ex<Tensor>(L"t", WstrList{L"a_1", L"a_2"}, WstrList{L"i_5", L"i_3"});
      auto result = S_maps(input);
      REQUIRE(result->is<Sum>());
      REQUIRE(result->size() == 6);
      result->canonicalize();
      rapid_simplify(result);
      REQUIRE(
          to_latex(result) ==
          L"{ "
          L"\\bigl({{{4}}{g^{{a_4}{a_5}}_{{i_4}{i_5}}}{t^{{i_4}}_{{a_2}}}{t^{{"
          L"i_3}}_{{a_4}}}{t^{{i_1}}_{{a_5}}}{t^{{i_5}{i_2}}_{{a_1}{a_3}}}} + "
          L"{{{4}}{g^{{a_4}{a_5}}_{{i_4}{i_5}}}{t^{{i_4}}_{{a_1}}}{t^{{i_2}}_{{"
          L"a_4}}}{t^{{i_3}}_{{a_5}}}{t^{{i_1}{i_5}}_{{a_2}{a_3}}}} + "
          L"{{{4}}{g^{{a_4}{a_5}}_{{i_4}{i_5}}}{t^{{i_4}}_{{a_1}}}{t^{{i_3}}_{{"
          L"a_4}}}{t^{{i_2}}_{{a_5}}}{t^{{i_5}{i_1}}_{{a_2}{a_3}}}} + "
          L"{{{4}}{g^{{a_4}{a_5}}_{{i_4}{i_5}}}{t^{{i_5}}_{{a_3}}}{t^{{i_2}}_{{"
          L"a_4}}}{t^{{i_1}}_{{a_5}}}{t^{{i_3}{i_4}}_{{a_1}{a_2}}}} + "
          L"{{{4}}{g^{{a_4}{a_5}}_{{i_4}{i_5}}}{t^{{i_4}}_{{a_3}}}{t^{{i_2}}_{{"
          L"a_4}}}{t^{{i_1}}_{{a_5}}}{t^{{i_5}{i_3}}_{{a_1}{a_2}}}} + "
          L"{{{4}}{g^{{a_4}{a_5}}_{{i_4}{i_5}}}{t^{{i_5}}_{{a_2}}}{t^{{i_3}}_{{"
          L"a_4}}}{t^{{i_1}}_{{a_5}}}{t^{{i_2}{i_4}}_{{a_1}{a_3}}}}\\bigr) }");
    }
  }

  SECTION("Symmetrize expression") {
    auto new_cxt =
        Context(Vacuum::SingleProduct, sequant::mbpt::make_legacy_subspaces());
    auto cxt_restter = set_scoped_default_context(new_cxt);
    {
      // g * t1 + g * t1
      auto input = ex<Tensor>(L"g", WstrList{L"a_1", L"a_2"},
                              WstrList{L"i_1", L"a_3"}, Symmetry::symm) *
                       ex<Tensor>(L"t", WstrList{L"a_3"}, WstrList{L"i_2"}) +
                   ex<Tensor>(L"g", WstrList{L"a_2", L"a_1"},
                              WstrList{L"i_2", L"a_3"}, Symmetry::symm) *
                       ex<Tensor>(L"t", WstrList{L"a_3"}, WstrList{L"i_1"});
      auto result =
          factorize_S(input, {{L"i_1", L"a_1"}, {L"i_2", L"a_2"}}, true);
      REQUIRE(to_latex(result) ==
              L"{{S^{{a_1}{a_2}}_{{i_1}{i_2}}}{g^{{i_2}{a_3}}_{{a_1}{a_2}}}{t^{"
              L"{i_1}}_{{a_3}}}}");
    }

    {
      // g * t1 * t1 * t1 + g * t1 * t1 * t1
      auto input = ex<Tensor>(L"g", WstrList{L"i_3", L"i_4"},
                              WstrList{L"i_1", L"a_3"}, Symmetry::symm) *
                       ex<Tensor>(L"t", WstrList{L"a_1"}, WstrList{L"i_3"}) *
                       ex<Tensor>(L"t", WstrList{L"a_2"}, WstrList{L"i_4"}) *
                       ex<Tensor>(L"t", WstrList{L"a_3"}, WstrList{L"i_2"}) +
                   ex<Tensor>(L"g", WstrList{L"i_3", L"i_4"},
                              WstrList{L"i_2", L"a_3"}, Symmetry::symm) *
                       ex<Tensor>(L"t", WstrList{L"a_2"}, WstrList{L"i_3"}) *
                       ex<Tensor>(L"t", WstrList{L"a_1"}, WstrList{L"i_4"}) *
                       ex<Tensor>(L"t", WstrList{L"a_3"}, WstrList{L"i_1"});
      auto result = factorize_S(input, {{L"i_1", L"a_1"}, {L"i_2", L"a_2"}});
      REQUIRE(to_latex(result) ==
              L"{{S^{{a_2}{a_1}}_{{i_3}{i_4}}}{g^{{i_4}{a_3}}_{{i_1}{i_2}}}{t^{"
              L"{i_1}}_{{a_1}}}{t^{{i_2}}_{{a_2}}}{t^{{i_3}}_{{a_3}}}}");
    }

    {
      // g * t1 * t1 * t2 + g * t1 * t1 * t2
      auto input = ex<Constant>(2) *
                       ex<Tensor>(L"g", WstrList{L"i_3", L"i_4"},
                                  WstrList{L"a_3", L"a_4"}, Symmetry::symm) *
                       ex<Tensor>(L"t", WstrList{L"a_3"}, WstrList{L"i_3"}) *
                       ex<Tensor>(L"t", WstrList{L"a_2"}, WstrList{L"i_4"}) *
                       ex<Tensor>(L"t", WstrList{L"a_1", L"a_4"},
                                  WstrList{L"i_1", L"i_2"}) +
                   ex<Constant>(2) *
                       ex<Tensor>(L"g", WstrList{L"i_3", L"i_4"},
                                  WstrList{L"a_3", L"a_4"}, Symmetry::symm) *
                       ex<Tensor>(L"t", WstrList{L"a_3"}, WstrList{L"i_3"}) *
                       ex<Tensor>(L"t", WstrList{L"a_1"}, WstrList{L"i_4"}) *
                       ex<Tensor>(L"t", WstrList{L"a_2", L"a_4"},
                                  WstrList{L"i_2", L"i_1"});
      auto result =
          factorize_S(input, {{L"i_1", L"a_1"}, {L"i_2", L"a_2"}}, true);
      REQUIRE(
          to_latex(result) ==
          L"{{{2}}{S^{{a_1}{a_2}}_{{i_1}{i_2}}}{g^{{a_3}{a_4}}_{{i_3}{i_4}}}{t^"
          L"{{i_3}}_{{a_4}}}{t^{{i_4}}_{{a_2}}}{t^{{i_1}{i_2}}_{{a_1}{a_3}}}}");
    }
  }

  SECTION("Transform expression") {
    // - A * g * t1
    const auto input =
        ex<Constant>(-1) *
        ex<Tensor>(L"A", WstrList{L"i_1"}, WstrList{L"a_1"}) *
        ex<Tensor>(L"g", WstrList{L"i_2", L"a_1"}, WstrList{L"i_1", L"a_2"},
                   Symmetry::antisymm) *
        ex<Tensor>(L"t", WstrList{L"a_2"}, WstrList{L"i_2"});
    auto result =
        ex<Constant>(rational{1, 2}) * spintrace(input, {{L"i_1", L"a_1"}});
    expand(result);
    rapid_simplify(result);
    canonicalize(result);
    REQUIRE(
        to_latex(result) ==
        L"{ \\bigl( - {{g^{{a_2}{i_1}}_{{a_1}{i_2}}}{t^{{i_2}}_{{a_2}}}} + "
        L"{{{2}}{g^{{i_1}{a_2}}_{{a_1}{i_2}}}{t^{{i_2}}_{{a_2}}}}\\bigr) }");

    container::map<Index, Index> idxmap = {{Index{L"i_1"}, Index{L"i_2"}},
                                           {Index{L"i_2"}, Index{L"i_1"}}};
    auto transformed_result = transform_expr(result, idxmap);
    REQUIRE(
        to_latex(transformed_result) ==
        L"{ \\bigl( - {{g^{{a_2}{i_2}}_{{a_1}{i_1}}}{t^{{i_1}}_{{a_2}}}} + "
        L"{{{2}}{g^{{i_2}{a_2}}_{{a_1}{i_1}}}{t^{{i_1}}_{{a_2}}}}\\bigr) }");
  }

  SECTION("Swap bra kets") {
    // Constant
    {
      auto input = ex<Constant>(rational{1, 2});
      auto result = swap_bra_ket(input);
      REQUIRE(result->to_latex() == L"{{{\\frac{1}{2}}}}");
    }

    // Tensor
    {
      auto input = ex<Tensor>(L"g", WstrList{L"i_1", L"i_2"},
                              WstrList{L"a_1", L"a_2"}, Symmetry::nonsymm);
      auto result = swap_bra_ket(input);
      REQUIRE(result->to_latex() == L"{g^{{i_1}{i_2}}_{{a_1}{a_2}}}");
    }

    // Product
    {
      auto input = ex<Tensor>(L"g", WstrList{L"a_5", L"a_6"},
                              WstrList{L"i_5", L"i_6"}, Symmetry::nonsymm) *
                   ex<Tensor>(L"t", WstrList{L"i_2"}, WstrList{L"a_6"});
      auto result = swap_bra_ket(input);
      REQUIRE(result->to_latex() ==
              L"{{g^{{a_5}{a_6}}_{{i_5}{i_6}}}{t^{{i_2}}_{{a_6}}}}");
    }

    // Sum
    {
      auto input = ex<Tensor>(L"f", WstrList{L"i_1"}, WstrList{L"i_5"}) +
                   ex<Tensor>(L"g", WstrList{L"a_5", L"a_6"},
                              WstrList{L"i_5", L"i_6"}, Symmetry::nonsymm) *
                       ex<Tensor>(L"t", WstrList{L"i_2"}, WstrList{L"a_6"});
      auto result = swap_bra_ket(input);
      REQUIRE(result->to_latex() ==
              L"{ \\bigl({f^{{i_1}}_{{i_5}}} + "
              L"{{g^{{a_5}{a_6}}_{{i_5}{i_6}}}{t^{{i_2}}_{{a_6}}}}\\bigr) }");
    }
  }

  SECTION("Closed-shell spintrace CCD") {
    // Energy expression
    {
      {  // standard
        const auto input = ex<Sum>(ExprPtrList{parse_expr(
            L"1/4 g{i_1,i_2;a_1,a_2} t{a_1,a_2;i_1,i_2}", Symmetry::antisymm)});
        auto result = closed_shell_CC_spintrace(input);
        REQUIRE(result ==
                parse_expr(L"2 g{i_1,i_2;a_1,a_2} t{a_1,a_2;i_1,i_2} - "
                           L"g{i_1,i_2;a_1,a_2} t{a_1,a_2;i_2,i_1}",
                           Symmetry::nonsymm));
      }
      {  // CSV (aka PNO)
        Index i1(L"i_1", {L"i", {0b01}});
        Index i2(L"i_2", {L"i", {0b01}});
        Index a1(L"a_1", {L"a", {0b10}}, {i1, i2});
        Index a2(L"a_2", {L"a", {0b10}}, {i1, i2});
        const auto pno_ccd_energy_so =
            ex<Constant>(rational(1, 4)) *
            ex<Tensor>(L"g", IndexList{a1, a2}, IndexList{i1, i2},
                       Symmetry::antisymm) *
            ex<Tensor>(L"t", IndexList{i1, i2}, IndexList{a1, a2},
                       Symmetry::antisymm);

        // why???
        const auto pno_ccd_energy_so_as_sum =
            ex<Sum>(ExprPtrList{pno_ccd_energy_so});
        auto pno_ccd_energy_sf =
            closed_shell_CC_spintrace(pno_ccd_energy_so_as_sum);
        REQUIRE(pno_ccd_energy_sf.to_latex() ==
                L"{ "
                L"\\bigl({{{2}}{g^{{i_1}{i_2}}_{{a_1^{{i_1}{i_2}}}{a_2^{{i_1}{"
                L"i_2}}}}"
                L"}{t^{{a_1^{{i_1}{i_2}}}{a_2^{{i_1}{i_2}}}}_{{i_1}{i_2}}}} - "
                L"{{g^{{i_1}{i_2}}_{{a_1^{{i_1}{i_2}}}{a_2^{{i_1}{i_2}}}}}{t^{{"
                L"a_2^{{"
                L"i_1}{i_2}}}{a_1^{{i_1}{i_2}}}}_{{i_1}{i_2}}}}\\bigr) }");
      }
    }
  }

  SECTION("Closed-shell spintrace CCSD") {
    // These terms from CCSD R1 equations
    {
      // A * f
      const auto input = ex<Tensor>(L"A", WstrList{L"i_1"}, WstrList{L"a_1"}) *
                         ex<Tensor>(L"f", WstrList{L"a_1"}, WstrList{L"i_1"});
      auto result =
          ex<Constant>(rational{1, 2}) * spintrace(input, {{L"i_1", L"a_1"}});
      expand(result);
      rapid_simplify(result);
      canonicalize(result);
      REQUIRE(to_latex(result) == L"{ \\bigl({{f^{{i_1}}_{{a_1}}}}\\bigr) }");
    }

    {
      // Transform indices in an expression
      // - A * g * t1
      const auto input =
          ex<Constant>(-1) *
          ex<Tensor>(L"A", WstrList{L"i_1"}, WstrList{L"a_1"}) *
          ex<Tensor>(L"g", WstrList{L"i_2", L"a_1"}, WstrList{L"i_1", L"a_2"},
                     Symmetry::antisymm) *
          ex<Tensor>(L"t", WstrList{L"a_2"}, WstrList{L"i_2"});
      auto result =
          ex<Constant>(rational{1, 2}) * spintrace(input, {{L"i_1", L"a_1"}});
      simplify(result);

      REQUIRE(
          to_latex(result) ==
          L"{ \\bigl( - {{g^{{a_2}{i_1}}_{{a_1}{i_2}}}{t^{{i_2}}_{{a_2}}}} + "
          L"{{{2}}{g^{{i_1}{a_2}}_{{a_1}{i_2}}}{t^{{i_2}}_{{a_2}}}}\\bigr) }");

      container::map<Index, Index> idxmap = {{Index{L"i_1"}, Index{L"i_2"}},
                                             {Index{L"i_2"}, Index{L"i_1"}}};
      auto transformed_result = transform_expr(result, idxmap);
      REQUIRE(
          to_latex(transformed_result) ==
          L"{ \\bigl( - {{g^{{a_2}{i_2}}_{{a_1}{i_1}}}{t^{{i_1}}_{{a_2}}}} + "
          L"{{{2}}{g^{{i_2}{a_2}}_{{a_1}{i_1}}}{t^{{i_1}}_{{a_2}}}}\\bigr) }");
    }

    {
      // - A * f * t1
      const auto input = ex<Constant>(-1) *
                         ex<Tensor>(L"A", WstrList{L"i_1"}, WstrList{L"a_1"}) *
                         ex<Tensor>(L"f", WstrList{L"i_2"}, WstrList{L"i_1"}) *
                         ex<Tensor>(L"t", WstrList{L"a_1"}, WstrList{L"i_2"});
      auto result =
          ex<Constant>(rational{1, 2}) * spintrace(input, {{L"i_1", L"a_1"}});
      expand(result);
      rapid_simplify(result);
      canonicalize(result);
      REQUIRE(to_latex(result) ==
              L"{ \\bigl( - {{f^{{i_1}}_{{i_2}}}{t^{{i_2}}_{{a_1}}}}\\bigr) }");
    }

    {
      // A * f * t1
      const auto input = ex<Tensor>(L"A", WstrList{L"i_1"}, WstrList{L"a_1"}) *
                         ex<Tensor>(L"f", WstrList{L"a_1"}, WstrList{L"a_2"}) *
                         ex<Tensor>(L"t", WstrList{L"a_2"}, WstrList{L"i_1"});
      auto result =
          ex<Constant>(rational{1, 2}) * spintrace(input, {{L"i_1", L"a_1"}});
      expand(result);
      rapid_simplify(result);
      canonicalize(result);
      REQUIRE(to_latex(result) ==
              L"{ \\bigl({{f^{{a_2}}_{{a_1}}}{t^{{i_1}}_{{a_2}}}}\\bigr) }");
    }

    {
      // -1/2 * A * g * t2
      const auto input =
          ex<Constant>(rational{-1, 2}) *
          ex<Tensor>(L"A", WstrList{L"i_1"}, WstrList{L"a_1"}) *
          ex<Tensor>(L"g", WstrList{L"i_2", L"i_3"}, WstrList{L"i_1", L"a_2"},
                     Symmetry::antisymm) *
          ex<Tensor>(L"t", WstrList{L"a_1", L"a_2"}, WstrList{L"i_2", L"i_3"},
                     Symmetry::antisymm);
      auto result =
          ex<Constant>(rational{1, 2}) * spintrace(input, {{L"i_1", L"a_1"}});
      expand(result);
      rapid_simplify(result);
      canonicalize(result);
      REQUIRE(to_latex(result) ==
              L"{ \\bigl( - "
              L"{{{2}}{g^{{a_2}{i_1}}_{{i_2}{i_3}}}{t^{{i_3}{i_2}}_{{a_1}{a_2}}"
              L"}} + "
              L"{{g^{{a_2}{i_1}}_{{i_2}{i_3}}}{t^{{i_2}{i_3}}_{{a_1}{a_2}}}}"
              L"\\bigr) }");
    }

    {
      // -1/2 * A * g * t2
      const auto input =
          ex<Constant>(rational{-1, 2}) *
          ex<Tensor>(L"A", WstrList{L"i_1"}, WstrList{L"a_1"}) *
          ex<Tensor>(L"g", WstrList{L"i_2", L"a_1"}, WstrList{L"a_2", L"a_3"},
                     Symmetry::antisymm) *
          ex<Tensor>(L"t", WstrList{L"a_2", L"a_3"}, WstrList{L"i_1", L"i_2"},
                     Symmetry::antisymm);
      auto result =
          ex<Constant>(rational{1, 2}) * spintrace(input, {{L"i_1", L"a_1"}});
      expand(result);
      rapid_simplify(result);
      canonicalize(result);

      REQUIRE(to_latex(result) ==
              L"{ \\bigl( - "
              L"{{g^{{a_3}{a_2}}_{{a_1}{i_2}}}{t^{{i_1}{i_2}}_{{a_2}{a_3}}}} + "
              L"{{{2}}{g^{{a_3}{a_2}}_{{a_1}{i_2}}}{t^{{i_2}{i_1}}_{{a_2}{a_3}}"
              L"}}\\bigr) }");
    }

    {
      // A * f * t2
      const auto input =
          ex<Tensor>(L"A", WstrList{L"i_1"}, WstrList{L"a_1"}) *
          ex<Tensor>(L"f", WstrList{L"i_2"}, WstrList{L"a_2"},
                     Symmetry::antisymm) *
          ex<Tensor>(L"t", WstrList{L"a_1", L"a_2"}, WstrList{L"i_1", L"i_2"},
                     Symmetry::antisymm);
      auto result =
          ex<Constant>(rational{1, 2}) * spintrace(input, {{L"i_1", L"a_1"}});
      expand(result);
      rapid_simplify(result);
      canonicalize(result);
      REQUIRE(
          to_latex(result) ==
          L"{ \\bigl( - {{f^{{a_2}}_{{i_2}}}{t^{{i_2}{i_1}}_{{a_1}{a_2}}}} + "
          L"{{{2}}{f^{{a_2}}_{{i_2}}}{t^{{i_1}{i_2}}_{{a_1}{a_2}}}}\\bigr) }");
    }

    {
      // A * g * t1 * t1
      const auto input =
          ex<Tensor>(L"A", WstrList{L"i_1"}, WstrList{L"a_1"}) *
          ex<Tensor>(L"g", WstrList{L"i_2", L"a_1"}, WstrList{L"a_2", L"a_3"},
                     Symmetry::antisymm) *
          ex<Tensor>(L"t", WstrList{L"a_2"}, WstrList{L"i_2"}) *
          ex<Tensor>(L"t", WstrList{L"a_3"}, WstrList{L"i_1"});
      auto result =
          ex<Constant>(rational{1, 2}) * spintrace(input, {{L"i_1", L"a_1"}});
      expand(result);
      rapid_simplify(result);
      canonicalize(result);
      REQUIRE(to_latex(result) ==
              L"{ "
              L"\\bigl({{{2}}{g^{{a_3}{a_2}}_{{a_1}{i_2}}}{t^{{i_2}}_{{a_2}}}{"
              L"t^{{i_1}}_{{a_3}}}} - "
              L"{{g^{{a_3}{a_2}}_{{a_1}{i_2}}}{t^{{i_2}}_{{a_3}}}{t^{{i_1}}_{{"
              L"a_2}}}}\\bigr) }");
    }

    {
      // A * g * t2 * t2
      const auto input =
          ex<Tensor>(L"A", WstrList{L"i_1"}, WstrList{L"a_1"}) *
          ex<Tensor>(L"g", WstrList{L"i_2", L"i_3"}, WstrList{L"i_1", L"a_2"},
                     Symmetry::antisymm) *
          ex<Tensor>(L"t", WstrList{L"a_2"}, WstrList{L"i_2"}) *
          ex<Tensor>(L"t", WstrList{L"a_1"}, WstrList{L"i_3"});
      auto result =
          ex<Constant>(rational{1, 2}) * spintrace(input, {{L"i_1", L"a_1"}});
      expand(result);
      rapid_simplify(result);
      canonicalize(result);
      REQUIRE(to_latex(result) ==
              L"{ "
              L"\\bigl({{g^{{a_2}{i_1}}_{{i_2}{i_3}}}{t^{{i_2}}_{{a_1}}}{t^{{i_"
              L"3}}_{{a_2}}}} - "
              L"{{{2}}{g^{{a_2}{i_1}}_{{i_2}{i_3}}}{t^{{i_3}}_{{a_1}}}{t^{{i_2}"
              L"}_{{a_2}}}}\\bigr) }");
    }

    {
      // A * f * t1 * t1
      const auto input = ex<Constant>(-1) *
                         ex<Tensor>(L"A", WstrList{L"i_1"}, WstrList{L"a_1"}) *
                         ex<Tensor>(L"f", WstrList{L"i_2"}, WstrList{L"a_2"}) *
                         ex<Tensor>(L"t", WstrList{L"a_2"}, WstrList{L"i_1"}) *
                         ex<Tensor>(L"t", WstrList{L"a_1"}, WstrList{L"i_2"});
      auto result =
          ex<Constant>(rational{1, 2}) * spintrace(input, {{L"i_1", L"a_1"}});
      expand(result);
      rapid_simplify(result);
      canonicalize(result);
      REQUIRE(to_latex(result) ==
              L"{ \\bigl( - "
              L"{{f^{{a_2}}_{{i_2}}}{t^{{i_2}}_{{a_1}}}{t^{{i_1}}_{{a_2}}}}"
              L"\\bigr) }");
    }

    {
      // -1/2 * A * g * t1 * t2
      const auto input =
          ex<Constant>(rational{-1, 2}) *
          ex<Tensor>(L"A", WstrList{L"i_1"}, WstrList{L"a_1"}) *
          ex<Tensor>(L"g", WstrList{L"i_2", L"i_3"}, WstrList{L"a_2", L"a_3"},
                     Symmetry::antisymm) *
          ex<Tensor>(L"t", WstrList{L"a_1"}, WstrList{L"i_2"}) *
          ex<Tensor>(L"t", WstrList{L"a_2", L"a_3"}, WstrList{L"i_1", L"i_3"},
                     Symmetry::antisymm);
      auto result =
          ex<Constant>(rational{1, 2}) * spintrace(input, {{L"i_1", L"a_1"}});
      expand(result);
      rapid_simplify(result);
      canonicalize(result);
      REQUIRE(to_latex(result) ==
              L"{ \\bigl( - "
              L"{{{2}}{g^{{a_2}{a_3}}_{{i_2}{i_3}}}{t^{{i_3}}_{{a_1}}}{t^{{"
              L"i_2}{i_1}}_{{a_2}{a_3}}}} + "
              L"{{g^{{a_2}{a_3}}_{{i_2}{i_3}}}{t^{{i_2}}_{{a_1}}}{t^{{i_3}{"
              L"i_1}}_{{a_2}{a_3}}}}\\bigr) }");
    }

    {
      // -1/2 * A * g * t1 * t2
      const auto input =
          ex<Constant>(rational{-1, 2}) *
          ex<Tensor>(L"A", WstrList{L"i_1"}, WstrList{L"a_1"}) *
          ex<Tensor>(L"g", WstrList{L"i_2", L"i_3"}, WstrList{L"a_2", L"a_3"},
                     Symmetry::antisymm) *
          ex<Tensor>(L"t", WstrList{L"a_2"}, WstrList{L"i_1"}) *
          ex<Tensor>(L"t", WstrList{L"a_1", L"a_3"}, WstrList{L"i_2", L"i_3"},
                     Symmetry::antisymm);
      auto result =
          ex<Constant>(rational{1, 2}) * spintrace(input, {{L"i_1", L"a_1"}});
      expand(result);
      rapid_simplify(result);
      canonicalize(result);
      REQUIRE(to_latex(result) ==
              L"{ \\bigl( - "
              L"{{{2}}{g^{{a_2}{a_3}}_{{i_2}{i_3}}}{t^{{i_1}}_{{a_3}}}{t^{{i_3}"
              L"{i_2}}_{{a_1}{a_2}}}} + "
              L"{{g^{{a_2}{a_3}}_{{i_2}{i_3}}}{t^{{i_1}}_{{a_3}}}{t^{{i_2}{i_3}"
              L"}_{{a_1}{a_2}}}}\\bigr) }");
    }

    {
      // A * g * t1 * t2
      const auto input =
          ex<Constant>(1) *
          ex<Tensor>(L"A", WstrList{L"i_1"}, WstrList{L"a_1"}) *
          ex<Tensor>(L"g", WstrList{L"i_2", L"i_3"}, WstrList{L"a_2", L"a_3"},
                     Symmetry::antisymm) *
          ex<Tensor>(L"t", WstrList{L"a_2"}, WstrList{L"i_2"}) *
          ex<Tensor>(L"t", WstrList{L"a_1", L"a_3"}, WstrList{L"i_1", L"i_3"},
                     Symmetry::antisymm);
      auto result =
          ex<Constant>(rational{1, 2}) * spintrace(input, {{L"i_1", L"a_1"}});
      expand(result);
      rapid_simplify(result);
      canonicalize(result);
      REQUIRE(to_latex(result) ==
              L"{ \\bigl( - "
              L"{{{2}}{g^{{a_2}{a_3}}_{{i_2}{i_3}}}{t^{{i_2}}_{{a_3}}}{t^{{i_1}"
              L"{i_3}}_{{a_1}{a_2}}}} + "
              L"{{{4}}{g^{{a_2}{a_3}}_{{i_2}{i_3}}}{t^{{i_2}}_{{a_2}}}{t^{{i_1}"
              L"{i_3}}_{{a_1}{a_3}}}} - "
              L"{{{2}}{g^{{a_2}{a_3}}_{{i_2}{i_3}}}{t^{{i_2}}_{{a_2}}}{t^{{i_3}"
              L"{i_1}}_{{a_1}{a_3}}}} + "
              L"{{g^{{a_2}{a_3}}_{{i_2}{i_3}}}{t^{{i_3}}_{{a_2}}}{t^{{i_2}{i_1}"
              L"}_{{a_1}{a_3}}}}\\bigr) }");
    }

    {
      // - A * g * t1 * t1 * t1
      auto input = ex<Constant>(-1) *
                   ex<Tensor>(L"g", WstrList{L"i_2", L"i_3"},
                              WstrList{L"a_2", L"a_3"}, Symmetry::antisymm) *
                   ex<Tensor>(L"t", WstrList{L"a_2"}, WstrList{L"i_2"}) *
                   ex<Tensor>(L"t", WstrList{L"a_3"}, WstrList{L"i_1"}) *
                   ex<Tensor>(L"t", WstrList{L"a_1"}, WstrList{L"i_3"});
      auto result =
          ex<Constant>(rational{1, 2}) * spintrace(input, {{L"i_1", L"a_1"}});
      expand(result);
      rapid_simplify(result);
      canonicalize(result);
      REQUIRE(to_latex(result) ==
              L"{ \\bigl( - "
              L"{{{2}}{g^{{a_2}{a_3}}_{{i_2}{i_3}}}{t^{{i_3}}_{{a_1}}}{t^{{i_2}"
              L"}_{{a_2}}}{t^{{i_1}}_{{a_3}}}} + "
              L"{{g^{{a_2}{a_3}}_{{i_2}{i_3}}}{t^{{i_2}}_{{a_1}}}{t^{{i_3}}_{{"
              L"a_2}}}{t^{{i_1}}_{{a_3}}}}\\bigr) }");
    }
  }  // CCSD R1

  SECTION("Closed-shell spintrace CCSDT terms") {
    {  // A3 * f * t3
      auto input =
          ex<Constant>(rational{1, 12}) *
          ex<Tensor>(L"A", WstrList{L"i_1", L"i_2", L"i_3"},
                     WstrList{L"a_1", L"a_2", L"a_3"}, Symmetry::antisymm) *
          ex<Tensor>(L"f", WstrList{L"i_4"}, WstrList{L"i_1"}) *
          ex<Tensor>(L"t", WstrList{L"a_1", L"a_2", L"a_3"},
                     WstrList{L"i_2", L"i_3", L"i_4"}, Symmetry::antisymm);

      auto result = expand_A_op(input);
      REQUIRE(result->size() == 36);
      result = expand_antisymm(result);
      result = closed_shell_spintrace(
          input, {{L"i_1", L"a_1"}, {L"i_2", L"a_2"}, {L"i_3", L"a_3"}});
      simplify(result);
      REQUIRE(to_latex(result) ==
              L"{ \\bigl( - "
              L"{{{2}}{S^{{a_1}{a_2}{a_3}}_{{i_1}{i_2}{i_3}}}{f^{{i_3}}_{{i_4}}"
              L"}{t^{{i_2}{i_1}{i_4}}_{{a_1}{a_2}{a_3}}}} + "
              L"{{{4}}{S^{{a_1}{a_2}{a_3}}_{{i_1}{i_2}{i_3}}}{f^{{i_3}}_{{i_4}}"
              L"}{t^{{i_1}{i_2}{i_4}}_{{a_1}{a_2}{a_3}}}} + "
              L"{{{2}}{S^{{a_1}{a_2}{a_3}}_{{i_1}{i_2}{i_3}}}{f^{{i_3}}_{{i_4}}"
              L"}{t^{{i_4}{i_1}{i_2}}_{{a_1}{a_2}{a_3}}}} - "
              L"{{{4}}{S^{{a_1}{a_2}{a_3}}_{{i_1}{i_2}{i_3}}}{f^{{i_3}}_{{i_4}}"
              L"}{t^{{i_1}{i_4}{i_2}}_{{a_1}{a_2}{a_3}}}}\\bigr) }");
    }

    {  // f * t3
      auto input =
          ex<Tensor>(L"f", WstrList{L"i_4"}, WstrList{L"i_1"}) *
          ex<Tensor>(L"t", WstrList{L"a_1", L"a_2", L"a_3"},
                     WstrList{L"i_2", L"i_3", L"i_4"}, Symmetry::antisymm);

      auto result = expand_A_op(input);
      REQUIRE(result->size() == 2);
      result = expand_antisymm(result);
      result = closed_shell_spintrace(
          input, {{L"i_1", L"a_1"}, {L"i_2", L"a_2"}, {L"i_3", L"a_3"}});
      REQUIRE(result->size() == 6);
      simplify(result);
      REQUIRE(result->size() == 6);
    }

    {  // A * g * t3
      auto input =
          ex<Constant>(rational{-1, 4}) *
          ex<Tensor>(L"A", WstrList{L"i_1", L"i_2", L"i_3"},
                     WstrList{L"a_1", L"a_2", L"a_3"}, Symmetry::antisymm) *
          ex<Tensor>(L"g", WstrList{L"i_4", L"a_1"}, WstrList{L"i_1", L"a_4"},
                     Symmetry::antisymm) *
          ex<Tensor>(L"t", WstrList{L"a_2", L"a_3", L"a_4"},
                     WstrList{L"i_2", L"i_3", L"i_4"}, Symmetry::antisymm);
      auto result = expand_A_op(input);
      REQUIRE(result->size() == 36);
      result = expand_antisymm(result);
      result = closed_shell_spintrace(
          input, {{L"i_1", L"a_1"}, {L"i_2", L"a_2"}, {L"i_3", L"a_3"}});
      REQUIRE(result->size() == 20);
    }

    {  // g * t3
      auto input =
          ex<Tensor>(L"g", WstrList{L"i_4", L"a_1"}, WstrList{L"i_1", L"a_4"},
                     Symmetry::antisymm) *
          ex<Tensor>(L"t", WstrList{L"a_2", L"a_3", L"a_4"},
                     WstrList{L"i_2", L"i_3", L"i_4"}, Symmetry::antisymm);
      auto result = expand_A_op(input);
      REQUIRE(result->size() == 2);
      result = expand_antisymm(result);
      result = closed_shell_spintrace(
          input, {{L"i_1", L"a_1"}, {L"i_2", L"a_2"}, {L"i_3", L"a_3"}});
      REQUIRE(result->size() == 12);
      simplify(result);
      REQUIRE(result->size() == 12);
    }
  }

  SECTION("Merge P operators") {
    auto P1 = Tensor(L"P", WstrList{L"i_1", L"i_2"}, {});
    auto P2 = Tensor(L"P", {}, WstrList{L"a_1", L"a_2"});
    auto P3 = Tensor(L"P", WstrList{L"i_1", L"i_2"}, WstrList{L"a_1", L"a_2"});
    auto P4 = Tensor(L"P", {}, {});
    auto P12 = merge_tensors(P1, P2);
    auto P34 = merge_tensors(P3, P4);
    auto P11 = merge_tensors(P1, P1);
    REQUIRE(to_latex(P12) == L"{P^{{a_1}{a_2}}_{{i_1}{i_2}}}");
    REQUIRE(to_latex(P34) == L"{P^{{a_1}{a_2}}_{{i_1}{i_2}}}");
    REQUIRE(to_latex(P11) == L"{P^{}_{{i_1}{i_2}{i_1}{i_2}}}");
  }

  SECTION("Permutation operators") {
    auto A_12 = ex<Tensor>(L"A", WstrList{L"i_1", L"i_2"},
                           WstrList{L"a_1", L"a_2"}, Symmetry::antisymm);
    auto A_23 = ex<Tensor>(L"A", WstrList{L"i_2", L"i_3"},
                           WstrList{L"a_2", L"a_3"}, Symmetry::antisymm);
    auto A2 = ex<Tensor>(L"A", WstrList{L"i_1", L"i_2"},
                         WstrList{L"a_1", L"a_2"}, Symmetry::antisymm);
    auto A3 = ex<Tensor>(L"A", WstrList{L"i_1", L"i_2", L"i_3"},
                         WstrList{L"a_1", L"a_2", L"a_3"}, Symmetry::antisymm);
    auto A4 = ex<Tensor>(L"A", WstrList{L"i_1", L"i_2", L"i_3", L"i_4"},
                         WstrList{L"a_1", L"a_2", L"a_3", L"a_4"},
                         Symmetry::antisymm);
    auto A5 = ex<Tensor>(L"A", WstrList{L"i_1", L"i_2", L"i_3", L"i_4", L"i_5"},
                         WstrList{L"a_1", L"a_2", L"a_3", L"a_4", L"a_5"},
                         Symmetry::antisymm);

    auto Avec2 = open_shell_A_op(A2->as<Tensor>());
    auto P3 = open_shell_P_op_vector(A3->as<Tensor>());
    auto Avec3 = open_shell_A_op(A3->as<Tensor>());
    assert(P3[0]->size() == 0);
    assert(P3[1]->size() == 9);
    assert(P3[2]->size() == 9);
    assert(P3[3]->size() == 0);

    auto P4 = open_shell_P_op_vector(A4->as<Tensor>());
    auto Avec4 = open_shell_A_op(A4->as<Tensor>());
    assert(P4[0]->size() == 0);
    assert(P4[1]->size() == 16);
    assert(P4[2]->size() == 36);
    assert(P4[3]->size() == 16);
    assert(P4[4]->size() == 0);

    auto P5 = open_shell_P_op_vector(A5->as<Tensor>());
    auto Avec5 = open_shell_A_op(A5->as<Tensor>());
    assert(P5[0]->size() == 0);
    assert(P5[1]->size() == 25);
    assert(P5[2]->size() == 100);
    assert(P5[3]->size() == 100);
    assert(P5[4]->size() == 25);
    assert(P5[5]->size() == 0);
  }

  SECTION("Relation in spin P operators") {
    auto input = ex<Tensor>(L"g", WstrList{L"i_4", L"a_1"},
                            WstrList{L"i_1", L"i_2"}, Symmetry::antisymm) *
                 ex<Tensor>(L"t", WstrList{L"a_2", L"a_3"},
                            WstrList{L"i_3", L"i_4"}, Symmetry::antisymm);

    auto P13_b = ex<Tensor>(L"P", WstrList{}, WstrList{L"a_1", L"a_3"},
                            Symmetry::nonsymm);
    auto P13_k = ex<Tensor>(L"P", WstrList{L"i_1", L"i_3"}, WstrList{},
                            Symmetry::nonsymm);
    auto P12_b = ex<Tensor>(L"P", WstrList{}, WstrList{L"a_1", L"a_2"},
                            Symmetry::nonsymm);
    auto P12_k = ex<Tensor>(L"P", WstrList{L"i_1", L"i_2"}, WstrList{},
                            Symmetry::nonsymm);

    auto P23_b = ex<Tensor>(L"P", WstrList{}, WstrList{L"a_2", L"a_3"},
                            Symmetry::nonsymm);
    auto P23_k = ex<Tensor>(L"P", WstrList{L"i_2", L"i_3"}, WstrList{},
                            Symmetry::nonsymm);

    auto P4_1313 = ex<Tensor>(L"P", WstrList{L"i_1", L"i_3"},
                              WstrList{L"a_1", L"a_3"}, Symmetry::nonsymm);
    auto P4_1323 = ex<Tensor>(L"P", WstrList{L"i_1", L"i_3"},
                              WstrList{L"a_2", L"a_3"}, Symmetry::nonsymm);
    auto P4_2313 = ex<Tensor>(L"P", WstrList{L"i_2", L"i_3"},
                              WstrList{L"a_1", L"a_3"}, Symmetry::nonsymm);
    auto P4_2323 = ex<Tensor>(L"P", WstrList{L"i_2", L"i_3"},
                              WstrList{L"a_2", L"a_3"}, Symmetry::nonsymm);

    auto P4_1212 = ex<Tensor>(L"P", WstrList{L"i_1", L"i_2"},
                              WstrList{L"a_1", L"a_2"}, Symmetry::nonsymm);
    auto P4_1213 = ex<Tensor>(L"P", WstrList{L"i_1", L"i_2"},
                              WstrList{L"a_1", L"a_3"}, Symmetry::nonsymm);
    auto P4_1312 = ex<Tensor>(L"P", WstrList{L"i_1", L"i_3"},
                              WstrList{L"a_1", L"a_2"}, Symmetry::nonsymm);

    auto p_aab = ex<Constant>(1) - P13_b - P23_b - P13_k - P23_k + P4_1313 +
                 P4_1323 + P4_2313 + P4_2323;

    auto p_abb = ex<Constant>(1) - P13_b - P12_b - P13_k - P12_k + P4_1212 +
                 P4_1213 + P4_1312 + P4_1313;

    auto p6_input = p_aab * input;
    expand(p6_input);
    auto p6_result = expand_P_op(p6_input, false);
    p6_result->visit(reset_idx_tags);
    simplify(p6_result);

    auto A_12 = ex<Tensor>(L"A", WstrList{L"i_1", L"i_2"},
                           WstrList{L"a_1", L"a_2"}, Symmetry::antisymm);
    auto A_23 = ex<Tensor>(L"A", WstrList{L"i_2", L"i_3"},
                           WstrList{L"a_2", L"a_3"}, Symmetry::antisymm);
    auto A3 = ex<Tensor>(L"A", WstrList{L"i_1", L"i_2", L"i_3"},
                         WstrList{L"a_1", L"a_2", L"a_3"}, Symmetry::antisymm);

    p6_result = A_12 * p6_result;
    expand(p6_result);
    canonicalize(p6_result);
    p6_result = expand_A_op(p6_result);
    p6_result->visit(reset_idx_tags);
    simplify(p6_result);

    auto p7_input = p_abb * input;
    expand(p7_input);
    auto p7_result = expand_P_op(p7_input, false);
    p7_result->visit(reset_idx_tags);
    simplify(p7_result);

    p7_result = A_23 * p7_result;
    expand(p7_result);
    p7_result = expand_A_op(p7_result);
    p7_result->visit(reset_idx_tags);
    simplify(p7_result);

    auto expanded_A = A3 * input;
    expanded_A = expand_A_op(expanded_A);
    expanded_A->visit(reset_idx_tags);
    simplify(expanded_A);
    assert(to_latex(p6_result) == to_latex(p7_result));
    assert(to_latex(p6_result) == to_latex(expanded_A));
  }

  SECTION("Expand P operator pair-wise") {
    auto P1 = Tensor(L"P", WstrList{L"i_1", L"i_2"}, {});
    auto P2 = Tensor(L"P", WstrList{L"i_1", L"i_2", L"i_3", L"i_4"}, {});
    auto P3 = Tensor(L"P", {}, WstrList{L"a_1", L"a_2"});
    auto P4 = Tensor(L"P", WstrList{L"i_1", L"i_2"}, WstrList{L"a_1", L"a_2"});
    auto P5 = Tensor(L"P", WstrList{L"i_1", L"i_2", L"i_3", L"i_4"},
                     WstrList{L"a_1", L"a_2", L"a_3", L"a_4"});

    // g* t3
    auto input =
        ex<Tensor>(L"g", WstrList{L"i_4", L"a_1"}, WstrList{L"i_1", L"a_4"},
                   Symmetry::antisymm) *
        ex<Tensor>(L"t", WstrList{L"a_2", L"a_3", L"a_4"},
                   WstrList{L"i_2", L"i_3", L"i_4"}, Symmetry::antisymm);

    size_t n_p = 0;
    for (auto& P : {P1, P2, P3, P4, P5}) {
      auto term = ex<Tensor>(P) * input;
      expand(term);
      auto result = expand_P_op(term);
      switch (n_p) {
        case 0:
          REQUIRE(to_latex(result) ==
                  L"{ "
                  L"\\bigl({{\\bar{g}^{{i_2}{a_4}}_{{i_4}{a_1}}}{\\bar{t}^{{i_"
                  L"1}{i_3}{i_4}}_{{a_2}{a_3}{a_4}}}}\\bigr) }");
          break;
        case 1:
          REQUIRE(to_latex(result) ==
                  L"{ "
                  L"\\bigl({{\\bar{g}^{{i_2}{a_4}}_{{i_3}{a_1}}}{\\bar{t}^{{i_"
                  L"1}{i_4}{i_3}}_{{a_2}{a_3}{a_4}}}}\\bigr) }");
          break;
        case 2:
          REQUIRE(to_latex(result) ==
                  L"{ "
                  L"\\bigl({{\\bar{g}^{{i_1}{a_4}}_{{i_4}{a_2}}}{\\bar{t}^{{i_"
                  L"2}{i_3}{i_4}}_{{a_1}{a_3}{a_4}}}}\\bigr) }");
          break;
        case 3:
          REQUIRE(to_latex(result) ==
                  L"{ "
                  L"\\bigl({{\\bar{g}^{{i_2}{a_4}}_{{i_4}{a_2}}}{\\bar{t}^{{i_"
                  L"1}{i_3}{i_4}}_{{a_1}{a_3}{a_4}}}}\\bigr) }");
          break;
        case 4:
          REQUIRE(to_latex(result) ==
                  L"{ "
                  L"\\bigl({{\\bar{g}^{{i_2}{a_3}}_{{i_3}{a_2}}}{\\bar{t}^{{i_"
                  L"1}{i_4}{i_3}}_{{a_1}{a_4}{a_3}}}}\\bigr) }");
          break;
        default:
          break;
      }
      ++n_p;
    }

    auto input2 = ex<Tensor>(L"g", WstrList{L"a_1", L"a_2"},
                             WstrList{L"i_1", L"i_2"}, Symmetry::antisymm);
    auto term = ex<Tensor>(P2) * input2;
    expand(term);
    auto result = expand_P_op(term);
    REQUIRE(to_latex(result) ==
            L"{ \\bigl({{\\bar{g}^{{i_2}{i_1}}_{{a_1}{a_2}}}}\\bigr) }");
  }

  SECTION("Open-shell spin-tracing") {
    // make a minimal spinorbital indexregistry and change the context
    IndexSpace occA(L"i", {0b01}, IndexSpace::alpha);
    IndexSpace virA(L"a", {0b10}, IndexSpace::alpha);
    IndexSpace occB(L"i", {0b01}, IndexSpace::beta);
    IndexSpace virB(L"a", {0b10}, IndexSpace::beta);
    IndexSpace occN(L"i", {0b01}, IndexSpace::nullqns);
    IndexSpace virN(L"a", {0b10}, IndexSpace::nullqns);
    IndexSpaceRegistry minimal_spinorbit;
    minimal_spinorbit.add(occA);
    minimal_spinorbit.add(virA);
    minimal_spinorbit.add(occB);
    minimal_spinorbit.add(virB);
    minimal_spinorbit.add(occN);
    minimal_spinorbit.add(virN);
    Context new_cxt(Vacuum::SingleProduct, minimal_spinorbit);
    auto ctx_resetter = set_scoped_default_context(new_cxt);

    const auto i1A = Index(L"i↑_1", occA);
    const auto i2A = Index(L"i↑_2", occA);
    const auto i3A = Index(L"i↑_3", occA);
    const auto i4A = Index(L"i↑_4", occA);
    const auto i5A = Index(L"i↑_5", occA);
    const auto i1B = Index(L"i↓_1", occB);
    const auto i2B = Index(L"i↓_2", occB);
    const auto i3B = Index(L"i↓_3", occB);

    const auto a1A = Index(L"a↑_1", virA);
    const auto a2A = Index(L"a↑_2", virA);
    const auto a3A = Index(L"a↑_3", virA);
    const auto a1B = Index(L"a↓_1", virB);
    const auto a2B = Index(L"a↓_2", virB);
    const auto a3B = Index(L"a↓_3", virB);

    // Tensor canonicalize
    {
      auto t3 = ex<Tensor>(Tensor(L"t", {a3A, a2B, a2A}, {i1A, i2B, i3A}));
      auto f = ex<Tensor>(Tensor(L"f", {a1A}, {a2A}));
      auto ft3 = f * t3;
      ft3->canonicalize();
      REQUIRE(to_latex(ft3) ==
              L"{{f^{{a↑_2}}_{{a↑_1}}}{t^{{i↑_3}{i↑_1}{i↓_2}}_{{a↑_2}{a↑_3}{a↓_"
              L"2}}}}");
    }

    //  g
    {
      auto input = ex<Constant>(rational{1, 4}) *
                   ex<Tensor>(L"g", WstrList{L"a_1", L"a_2"},
                              WstrList{L"i_1", L"i_2"}, Symmetry::antisymm);
      auto result =
          open_shell_spintrace(input, {{L"i_1", L"a_1"}, {L"i_2", L"a_2"}});
      REQUIRE(result.size() == 3);
      REQUIRE(to_latex(result[0]) ==
              L"{{{\\frac{1}{4}}}{\\bar{g}^{{i↑_1}{i↑_2}}_{{a↑_1}{a↑_2}}}}");
      REQUIRE(to_latex(result[1]) ==
              L"{{{\\frac{1}{4}}}{g^{{i↑_1}{i↓_2}}_{{a↑_1}{a↓_2}}}}");
      REQUIRE(to_latex(result[2]) ==
              L"{{{\\frac{1}{4}}}{\\bar{g}^{{i↓_1}{i↓_2}}_{{a↓_1}{a↓_2}}}}");
    }

    // f_oo * t2
    {
      auto input = ex<Constant>(rational{1, 2}) *
                   ex<Tensor>(L"f", WstrList{L"i_3"}, WstrList{L"i_1"}) *
                   ex<Tensor>(L"t", WstrList{L"a_1", L"a_2"},
                              WstrList{L"i_2", L"i_3"}, Symmetry::antisymm);

      auto result =
          open_shell_spintrace(input, {{L"i_1", L"a_1"}, {L"i_2", L"a_2"}});
      REQUIRE(result.size() == 3);
      REQUIRE(to_latex(result[0]) ==
              L"{{{\\frac{1}{2}}}{f^{{i↑_1}}_{{i↑_3}}}{\\bar{t}^{{i↑_2}{i↑_3}}_"
              L"{{a↑_1}{a↑_2}}}}");
      REQUIRE(to_latex(result[1]) ==
              L"{{{-\\frac{1}{2}}}{f^{{i↑_1}}_{{i↑_2}}}{t^{{i↑_2}{i↓_2}}_{{a↑_"
              L"1}{a↓_2}}}}");
      REQUIRE(to_latex(result[2]) ==
              L"{{{\\frac{1}{2}}}{f^{{i↓_1}}_{{i↓_3}}}{\\bar{t}^{{i↓_2}{i↓_3}}_"
              L"{{a↓_1}{a↓_2}}}}");
    }

    // g * t1
    {
      auto input = ex<Constant>(rational{1, 2}) *
                   ex<Tensor>(L"g", WstrList{L"i_3", L"a_1"},
                              WstrList{L"i_1", L"i_2"}, Symmetry::antisymm) *
                   ex<Tensor>(L"t", WstrList{L"a_2"}, WstrList{L"i_3"},
                              Symmetry::nonsymm);
      auto result =
          open_shell_spintrace(input, {{L"i_1", L"a_1"}, {L"i_2", L"a_2"}});
      REQUIRE(result.size() == 3);
      REQUIRE(to_latex(result[0]) ==
              L"{{{\\frac{1}{2}}}{\\bar{g}^{{i↑_1}{i↑_2}}_{{i↑_3}{a↑_1}}}{t^{{"
              L"i↑_3}}_{{a↑_2}}}}");
      REQUIRE(to_latex(result[1]) ==
              L"{{{-\\frac{1}{2}}}{g^{{i↑_1}{i↓_2}}_{{a↑_1}{i↓_1}}}{t^{{i↓_1}}_"
              L"{{a↓_2}}}}");
      REQUIRE(to_latex(result[2]) ==
              L"{{{\\frac{1}{2}}}{\\bar{g}^{{i↓_1}{i↓_2}}_{{i↓_3}{a↓_1}}}{t^{{"
              L"i↓_3}}_{{a↓_2}}}}");
    }

    // f * t3
    {
      auto input =
          ex<Constant>(rational{1, 12}) *
          ex<Tensor>(L"f", WstrList{L"a_1"}, WstrList{L"a_4"}) *
          ex<Tensor>(L"t", WstrList{L"a_2", L"a_3", L"a_4"},
                     WstrList{L"i_1", L"i_2", L"i_3"}, Symmetry::antisymm);
      auto result = open_shell_spintrace(
          input, {{L"i_1", L"a_1"}, {L"i_2", L"a_2"}, {L"i_3", L"a_3"}});
      REQUIRE(result.size() == 4);
      REQUIRE(to_latex(result[0]) ==
              L"{{{\\frac{1}{12}}}{f^{{a↑_4}}_{{a↑_1}}}{\\bar{t}^{{i↑_1}{i↑_2}{"
              L"i↑_3}}_{{a↑_2}{a↑_3}{a↑_4}}}}");
      REQUIRE(to_latex(result[1]) ==
              L"{ \\bigl( - "
              L"{{{\\frac{1}{12}}}{f^{{a↑_3}}_{{a↑_1}}}{t^{{i↑_1}{i↑_2}{i↓_3}}_"
              L"{{a↑_2}{a↑_3}{a↓_3}}}} + "
              L"{{{\\frac{1}{12}}}{f^{{a↑_3}}_{{a↑_1}}}{t^{{i↑_2}{i↑_1}{i↓_3}}_"
              L"{{a↑_2}{a↑_3}{a↓_3}}}}\\bigr) }");
      REQUIRE(
          to_latex(result[2]) ==
          L"{ \\bigl( - "
          L"{{{\\frac{1}{12}}}{f^{{a↑_2}}_{{a↑_1}}}{t^{{i↑_1}{i↓_3}{i↓_2}}_"
          L"{{a↑_2}{a↓_2}{a↓_3}}}} + "
          L"{{{\\frac{1}{12}}}{f^{{a↑_2}}_{{a↑_1}}}{t^{{i↑_1}{i↓_2}{i↓_3}}_{{"
          L"a↑_2}{a↓_2}{a↓_3}}}}\\bigr) }");
      REQUIRE(to_latex(result[3]) ==
              L"{{{\\frac{1}{12}}}{f^{{a↓_4}}_{{a↓_1}}}{\\bar{t}^{{i↓_1}{i↓_2}{"
              L"i↓_3}}_{{a↓_2}{a↓_3}{a↓_4}}}}");
    }

    // aab: g*t3 (CCSDT R3 4)
    {
      auto A2_aab = Tensor(L"A", {i1A, i2A}, {a1A, a2A}, Symmetry::antisymm);
      auto A2_abb = Tensor(L"A", {i2B, i3B}, {a2B, a3B}, Symmetry::antisymm);

      auto g = Tensor(L"g", {i3A, i4A}, {i1A, i2A}, Symmetry::antisymm);
      auto t3 =
          Tensor(L"t", {a1A, a2A, a3B}, {i3A, i4A, i3B}, Symmetry::nonsymm);

      auto input = ex<Constant>(rational{1, 12}) * ex<Tensor>(A2_aab) *
                   ex<Tensor>(g) * ex<Tensor>(t3);
      auto result = expand_A_op(input);
      result->visit(reset_idx_tags);
      canonicalize(result);
      rapid_simplify(result);
      REQUIRE(to_latex(result) ==
              L"{{{\\frac{1}{3}}}{\\bar{g}^{{i↑_1}{i↑_2}}_{{i↑_3}{i↑_4}}}{t^{{"
              L"i↑_3}{i↑_4}{i↓_3}}_{{a↑_1}{a↑_2}{a↓_3}}}}");

      g = Tensor(L"g", {i4A, i5A}, {i1A, i2A}, Symmetry::antisymm);
      t3 = Tensor(L"t", {a1A, a2A, a3B}, {i4A, i5A, i3B}, Symmetry::nonsymm);

      input = ex<Constant>(rational{1, 12}) * ex<Tensor>(A2_aab) *
              ex<Tensor>(g) * ex<Tensor>(t3);
      result = expand_A_op(input);
      result->visit(reset_idx_tags);
      canonicalize(result);
      rapid_simplify(result);
      REQUIRE(to_latex(result) ==
              L"{{{\\frac{1}{3}}}{\\bar{g}^{{i↑_1}{i↑_2}}_{{i↑_3}{i↑_4}}}{t^{{"
              L"i↑_3}{i↑_4}{i↓_3}}_{{a↑_1}{a↑_2}{a↓_3}}}}");
    }

    // CCSDT R3 10 aaa, bbb
    {
      auto input =
          ex<Constant>(rational{1, 8}) *
          ex<Tensor>(L"g", WstrList{L"i_4", L"i_5"}, WstrList{L"a_4", L"a_5"},
                     Symmetry::antisymm) *
          ex<Tensor>(L"t", WstrList{L"a_1", L"a_4"}, WstrList{L"i_1", L"i_2"},
                     Symmetry::antisymm) *
          ex<Tensor>(L"t", WstrList{L"a_2", L"a_3", L"a_5"},
                     WstrList{L"i_3", L"i_4", L"i_5"}, Symmetry::antisymm);

      auto result = open_shell_spintrace(
          input, {{L"i_1", L"a_1"}, {L"i_2", L"a_2"}, {L"i_3", L"a_3"}});
      REQUIRE(result[0]->size() == 3);
      auto A3_aaa =
          Tensor(L"A", {i1A, i2A, i3A}, {a1A, a2A, a3A}, Symmetry::antisymm);
      auto result2 = ex<Tensor>(A3_aaa) * result[0];
      expand(result2);
      result2 = expand_A_op(result2);
      result2->visit(reset_idx_tags);
      canonicalize(result2);
      rapid_simplify(result2);
      REQUIRE(result2->size() == 27);

      auto A3_bbb =
          Tensor(L"A", {i1B, i2B, i3B}, {a1B, a2B, a3B}, Symmetry::antisymm);
      auto result3 = ex<Tensor>(A3_bbb) * result[3];
      expand(result3);
      result3 = expand_A_op(result3);
      result3->visit(reset_idx_tags);
      canonicalize(result3);
      rapid_simplify(result3);
      REQUIRE(result3->size() == 27);
    }

    // CCSDT R3 10 aab
    {
      auto input =
          ex<Constant>(rational{1, 8}) *
              ex<Tensor>(L"P", WstrList{L"i_1", L"i_3"},
                         WstrList{L"a_1", L"a_3"}, Symmetry::nonsymm) *
              ex<Tensor>(L"g", WstrList{L"i_4", L"i_5"},
                         WstrList{L"a_4", L"a_5"}, Symmetry::antisymm) *
              ex<Tensor>(L"t", WstrList{L"a_1", L"a_4"},
                         WstrList{L"i_1", L"i_2"}, Symmetry::antisymm) *
              ex<Tensor>(L"t", WstrList{L"a_2", L"a_3", L"a_5"},
                         WstrList{L"i_3", L"i_4", L"i_5"}, Symmetry::antisymm) +
          ex<Constant>(rational{1, 8}) *
              ex<Tensor>(L"P", WstrList{L"i_2", L"i_3"},
                         WstrList{L"a_2", L"a_3"}, Symmetry::nonsymm) *
              ex<Tensor>(L"g", WstrList{L"i_4", L"i_5"},
                         WstrList{L"a_4", L"a_5"}, Symmetry::antisymm) *
              ex<Tensor>(L"t", WstrList{L"a_1", L"a_4"},
                         WstrList{L"i_1", L"i_2"}, Symmetry::antisymm) *
              ex<Tensor>(L"t", WstrList{L"a_2", L"a_3", L"a_5"},
                         WstrList{L"i_3", L"i_4", L"i_5"}, Symmetry::antisymm);

      input = expand_P_op(input);
      input->visit(reset_idx_tags);
      auto result = open_shell_spintrace(
          input, {{L"i_1", L"a_1"}, {L"i_2", L"a_2"}, {L"i_3", L"a_3"}});

      auto result_aab =
          ex<Tensor>(Tensor(L"A", {i1A, i2A}, {a1A, a2A}, Symmetry::antisymm)) *
          result[1];
      expand(result_aab);
      result_aab = expand_A_op(result_aab);
      result_aab->visit(reset_idx_tags);
      canonicalize(result_aab);
      rapid_simplify(result_aab);
      REQUIRE(result_aab->size() == 18);

      auto input2 =
          ex<Constant>(rational{1, 8}) *
          ex<Tensor>(L"A", WstrList{L"i_1", L"i_2", L"i_3"},
                     WstrList{L"a_1", L"a_2", L"a_3"}, Symmetry::antisymm) *
          ex<Tensor>(L"g", WstrList{L"i_4", L"i_5"}, WstrList{L"a_4", L"a_5"},
                     Symmetry::antisymm) *
          ex<Tensor>(L"t", WstrList{L"a_1", L"a_4"}, WstrList{L"i_1", L"i_2"},
                     Symmetry::antisymm) *
          ex<Tensor>(L"t", WstrList{L"a_2", L"a_3", L"a_5"},
                     WstrList{L"i_3", L"i_4", L"i_5"}, Symmetry::antisymm);

      auto result2 = open_shell_spintrace(
          input2, {{L"i_1", L"a_1"}, {L"i_2", L"a_2"}, {L"i_3", L"a_3"}});
      REQUIRE(result2[1]->size() == 24);
    }
  }
}<|MERGE_RESOLUTION|>--- conflicted
+++ resolved
@@ -1,6 +1,9 @@
 //
 // Created by Nakul Teke on 12/20/19.
 //
+
+#include <catch2/catch_test_macros.hpp>
+#include "test_config.hpp"
 
 #include <SeQuant/core/abstract_tensor.hpp>
 #include <SeQuant/core/attr.hpp>
@@ -13,16 +16,8 @@
 #include <SeQuant/core/rational.hpp>
 #include <SeQuant/core/space.hpp>
 #include <SeQuant/core/tensor.hpp>
+#include <SeQuant/domain/mbpt/convention.hpp>
 #include <SeQuant/domain/mbpt/spin.hpp>
-<<<<<<< HEAD
-#include "SeQuant/core/parse_expr.hpp"
-#include "SeQuant/domain/mbpt/convention.hpp"
-#include "SeQuant/domain/mbpt/spin.hpp"
-=======
->>>>>>> 5993ba56
-
-#include <catch2/catch_test_macros.hpp>
-#include "test_config.hpp"
 
 #include <cassert>
 #include <cstddef>
@@ -339,89 +334,84 @@
             L"2}}}}\\bigr) }");
   }  // Sum
 
-  SECTION("Expand Antisymmetrizer") {  // 0-body
-    {
-      auto input = ex<Constant>(1);
-      auto result = expand_A_op(input);
-      REQUIRE(result->size() == 0);
-      REQUIRE(result->is_atom());
-
-      input =
-          ex<Constant>(1) * ex<Tensor>(L"A", WstrList{L"i_1"}, WstrList{L"a_1"},
+  SECTION("Expand Antisymmetrizer"){// 0-body
+                                    {auto input = ex<Constant>(1);
+  auto result = expand_A_op(input);
+  REQUIRE(result->size() == 0);
+  REQUIRE(result->is_atom());
+
+  input = ex<Constant>(1) * ex<Tensor>(L"A", WstrList{L"i_1"}, WstrList{L"a_1"},
                                        Symmetry::antisymm);
-      result = expand_A_op(input);
-      REQUIRE(result->size() == 0);
-      REQUIRE(result->is_atom());
-    }
-
-    // 1-body
-    {
-      auto input = ex<Tensor>(L"A", WstrList{L"i_1"}, WstrList{L"a_1"},
-                              Symmetry::antisymm) *
-                   ex<Tensor>(L"t", WstrList{L"a_1"}, WstrList{L"i_1"},
-                              Symmetry::antisymm);
-      auto result = expand_A_op(input);
-      REQUIRE(result->size() == 1);
-      REQUIRE(!result->is<Sum>());
-    }
-
-    // 2-body
-    {
-      auto input = ex<Constant>(rational{1, 4}) *
-                   ex<Tensor>(L"g", WstrList{L"i_1", L"i_2"},
-                              WstrList{L"a_1", L"a_2"}, Symmetry::antisymm);
-      auto result = expand_A_op(input);
-      REQUIRE(to_latex(result) ==
-              L"{{{\\frac{1}{4}}}{\\bar{g}^{{a_1}{a_2}}_{{i_1}{i_2}}}}");
-
-      input = ex<Constant>(rational{1, 4}) *
-              ex<Tensor>(L"A", WstrList{L"a_1", L"a_2"},
-                         WstrList{L"i_1", L"i_2"}, Symmetry::antisymm) *
-              ex<Tensor>(L"g", WstrList{L"i_1", L"i_2"},
-                         WstrList{L"a_1", L"a_2"}, Symmetry::antisymm);
-      result = expand_A_op(input);
-      REQUIRE(
-          to_latex(result) ==
+  result = expand_A_op(input);
+  REQUIRE(result->size() == 0);
+  REQUIRE(result->is_atom());
+}
+
+// 1-body
+{
+  auto input =
+      ex<Tensor>(L"A", WstrList{L"i_1"}, WstrList{L"a_1"}, Symmetry::antisymm) *
+      ex<Tensor>(L"t", WstrList{L"a_1"}, WstrList{L"i_1"}, Symmetry::antisymm);
+  auto result = expand_A_op(input);
+  REQUIRE(result->size() == 1);
+  REQUIRE(!result->is<Sum>());
+}
+
+// 2-body
+{
+  auto input = ex<Constant>(rational{1, 4}) *
+               ex<Tensor>(L"g", WstrList{L"i_1", L"i_2"},
+                          WstrList{L"a_1", L"a_2"}, Symmetry::antisymm);
+  auto result = expand_A_op(input);
+  REQUIRE(to_latex(result) ==
+          L"{{{\\frac{1}{4}}}{\\bar{g}^{{a_1}{a_2}}_{{i_1}{i_2}}}}");
+
+  input = ex<Constant>(rational{1, 4}) *
+          ex<Tensor>(L"A", WstrList{L"a_1", L"a_2"}, WstrList{L"i_1", L"i_2"},
+                     Symmetry::antisymm) *
+          ex<Tensor>(L"g", WstrList{L"i_1", L"i_2"}, WstrList{L"a_1", L"a_2"},
+                     Symmetry::antisymm);
+  result = expand_A_op(input);
+  REQUIRE(to_latex(result) ==
           L"{ \\bigl({{{\\frac{1}{4}}}{\\bar{g}^{{a_1}{a_2}}_{{i_1}{i_2}}}} - "
           L"{{{\\frac{1}{4}}}{\\bar{g}^{{a_2}{a_1}}_{{i_1}{i_2}}}} - "
           L"{{{\\frac{1}{4}}}{\\bar{g}^{{a_1}{a_2}}_{{i_2}{i_1}}}} + "
           L"{{{\\frac{1}{4}}}{\\bar{g}^{{a_2}{a_1}}_{{i_2}{i_1}}}}\\bigr) }");
 
-      // 1/4 * A * g * t1 * t1
-      input = ex<Constant>(rational{1, 4}) *
-              ex<Tensor>(L"A", WstrList{L"a_1", L"a_2"},
-                         WstrList{L"i_1", L"i_2"}, Symmetry::antisymm) *
-              ex<Tensor>(L"g", WstrList{L"a_1", L"a_2"},
-                         WstrList{L"a_3", L"a_4"}, Symmetry::antisymm) *
-              ex<Tensor>(L"t", WstrList{L"a_3"}, WstrList{L"i_1"}) *
-              ex<Tensor>(L"t", WstrList{L"a_4"}, WstrList{L"i_2"});
-      result = expand_A_op(input);
-      REQUIRE(result->is<Sum>());
-      REQUIRE(result->size() == 4);
-      REQUIRE(to_latex(result) ==
-              L"{ "
-              L"\\bigl({{{\\frac{1}{4}}}{\\bar{g}^{{a_3}{a_4}}_{{a_1}{a_2}}}{t^"
-              L"{{i_1}}_{{a_3}}}{t^{{i_2}}_{{a_4}}}} - "
-              L"{{{\\frac{1}{4}}}{\\bar{g}^{{a_3}{a_4}}_{{a_2}{a_1}}}{t^{{i_1}}"
-              L"_{{a_3}}}{t^{{i_2}}_{{a_4}}}} - "
-              L"{{{\\frac{1}{4}}}{\\bar{g}^{{a_3}{a_4}}_{{a_1}{a_2}}}{t^{{i_2}}"
-              L"_{{a_3}}}{t^{{i_1}}_{{a_4}}}} + "
-              L"{{{\\frac{1}{4}}}{\\bar{g}^{{a_3}{a_4}}_{{a_2}{a_1}}}{t^{{i_2}}"
-              L"_{{a_3}}}{t^{{i_1}}_{{a_4}}}}\\bigr) }");
-
-      // 1/4 * A * g * t1 * t1 * t1 * t1
-      input = ex<Constant>(rational{1, 4}) *
-              ex<Tensor>(L"A", WstrList{L"i_1", L"i_2"},
-                         WstrList{L"a_1", L"a_2"}, Symmetry::antisymm) *
-              ex<Tensor>(L"g", WstrList{L"i_3", L"i_4"},
-                         WstrList{L"a_3", L"a_4"}, Symmetry::antisymm) *
-              ex<Tensor>(L"t", WstrList{L"a_3"}, WstrList{L"i_1"}) *
-              ex<Tensor>(L"t", WstrList{L"a_4"}, WstrList{L"i_2"}) *
-              ex<Tensor>(L"t", WstrList{L"a_1"}, WstrList{L"i_3"}) *
-              ex<Tensor>(L"t", WstrList{L"a_2"}, WstrList{L"i_4"});
-      result = expand_A_op(input);
-      REQUIRE(
-          to_latex(result) ==
+  // 1/4 * A * g * t1 * t1
+  input = ex<Constant>(rational{1, 4}) *
+          ex<Tensor>(L"A", WstrList{L"a_1", L"a_2"}, WstrList{L"i_1", L"i_2"},
+                     Symmetry::antisymm) *
+          ex<Tensor>(L"g", WstrList{L"a_1", L"a_2"}, WstrList{L"a_3", L"a_4"},
+                     Symmetry::antisymm) *
+          ex<Tensor>(L"t", WstrList{L"a_3"}, WstrList{L"i_1"}) *
+          ex<Tensor>(L"t", WstrList{L"a_4"}, WstrList{L"i_2"});
+  result = expand_A_op(input);
+  REQUIRE(result->is<Sum>());
+  REQUIRE(result->size() == 4);
+  REQUIRE(to_latex(result) ==
+          L"{ "
+          L"\\bigl({{{\\frac{1}{4}}}{\\bar{g}^{{a_3}{a_4}}_{{a_1}{a_2}}}{t^"
+          L"{{i_1}}_{{a_3}}}{t^{{i_2}}_{{a_4}}}} - "
+          L"{{{\\frac{1}{4}}}{\\bar{g}^{{a_3}{a_4}}_{{a_2}{a_1}}}{t^{{i_1}}"
+          L"_{{a_3}}}{t^{{i_2}}_{{a_4}}}} - "
+          L"{{{\\frac{1}{4}}}{\\bar{g}^{{a_3}{a_4}}_{{a_1}{a_2}}}{t^{{i_2}}"
+          L"_{{a_3}}}{t^{{i_1}}_{{a_4}}}} + "
+          L"{{{\\frac{1}{4}}}{\\bar{g}^{{a_3}{a_4}}_{{a_2}{a_1}}}{t^{{i_2}}"
+          L"_{{a_3}}}{t^{{i_1}}_{{a_4}}}}\\bigr) }");
+
+  // 1/4 * A * g * t1 * t1 * t1 * t1
+  input = ex<Constant>(rational{1, 4}) *
+          ex<Tensor>(L"A", WstrList{L"i_1", L"i_2"}, WstrList{L"a_1", L"a_2"},
+                     Symmetry::antisymm) *
+          ex<Tensor>(L"g", WstrList{L"i_3", L"i_4"}, WstrList{L"a_3", L"a_4"},
+                     Symmetry::antisymm) *
+          ex<Tensor>(L"t", WstrList{L"a_3"}, WstrList{L"i_1"}) *
+          ex<Tensor>(L"t", WstrList{L"a_4"}, WstrList{L"i_2"}) *
+          ex<Tensor>(L"t", WstrList{L"a_1"}, WstrList{L"i_3"}) *
+          ex<Tensor>(L"t", WstrList{L"a_2"}, WstrList{L"i_4"});
+  result = expand_A_op(input);
+  REQUIRE(to_latex(result) ==
           L"{ "
           L"\\bigl({{{\\frac{1}{4}}}{\\bar{g}^{{a_3}{a_4}}_{{i_3}{i_4}}}{t^{{i_"
           L"1}}_{{a_3}}}{t^{{i_2}}_{{a_4}}}{t^{{i_3}}_{{a_1}}}{t^{{i_4}}_{{a_2}"
@@ -433,222 +423,336 @@
           L"{{{\\frac{1}{4}}}{\\bar{g}^{{a_3}{a_4}}_{{i_3}{i_4}}}{t^{{i_2}}_{{"
           L"a_3}}}{t^{{i_1}}_{{a_4}}}{t^{{i_3}}_{{a_2}}}{t^{{i_4}}_{{a_1}}}}"
           L"\\bigr) }");
-    }
-
-    // 3-body
-    {
-      auto input =
+}
+
+// 3-body
+{
+  auto input = ex<Tensor>(L"t", WstrList{L"a_1", L"a_2", L"a_3"},
+                          WstrList{L"i_1", L"i_2", L"i_3"}, Symmetry::antisymm);
+  auto result = expand_A_op(input);
+  REQUIRE(to_latex(result) ==
+          L"{\\bar{t}^{{i_1}{i_2}{i_3}}_{{a_1}{a_2}{a_3}}}");
+
+  input = ex<Tensor>(L"A", WstrList{L"i_1", L"i_2", L"i_3"},
+                     WstrList{L"a_1", L"a_2", L"a_3"}, Symmetry::antisymm) *
           ex<Tensor>(L"t", WstrList{L"a_1", L"a_2", L"a_3"},
                      WstrList{L"i_1", L"i_2", L"i_3"}, Symmetry::antisymm);
-      auto result = expand_A_op(input);
-      REQUIRE(to_latex(result) ==
-              L"{\\bar{t}^{{i_1}{i_2}{i_3}}_{{a_1}{a_2}{a_3}}}");
-
-      input = ex<Tensor>(L"A", WstrList{L"i_1", L"i_2", L"i_3"},
-                         WstrList{L"a_1", L"a_2", L"a_3"}, Symmetry::antisymm) *
-              ex<Tensor>(L"t", WstrList{L"a_1", L"a_2", L"a_3"},
-                         WstrList{L"i_1", L"i_2", L"i_3"}, Symmetry::antisymm);
-      result = expand_A_op(input);
-      REQUIRE(result->is<Sum>());
-      REQUIRE(result->size() == 36);
+  result = expand_A_op(input);
+  REQUIRE(result->is<Sum>());
+  REQUIRE(result->size() == 36);
+}
+
+{  // 4-body
+  const auto input =
+      ex<Tensor>(L"A", WstrList{L"i_1", L"i_2", L"i_3", L"i_4"},
+                 WstrList{L"a_1", L"a_2", L"a_3", L"a_4"}, Symmetry::antisymm) *
+      ex<Tensor>(L"t", WstrList{L"a_1", L"a_2", L"a_3", L"a_4"},
+                 WstrList{L"i_1", L"i_2", L"i_3", L"i_4"}, Symmetry::antisymm);
+  auto asm_input = expand_A_op(input);
+  REQUIRE(asm_input->size() == 576);
+  REQUIRE(asm_input->is<Sum>());
+}
+
+#ifndef SEQUANT_SKIP_LONG_TESTS
+{  // 5-body
+  const auto input =
+      ex<Tensor>(L"A", WstrList{L"i_1", L"i_2", L"i_3", L"i_4", L"i_5"},
+                 WstrList{L"a_1", L"a_2", L"a_3", L"a_4", L"a_5"},
+                 Symmetry::antisymm) *
+      ex<Tensor>(L"t", WstrList{L"a_1", L"a_2", L"a_3", L"a_4", L"a_5"},
+                 WstrList{L"i_1", L"i_2", L"i_3", L"i_4", L"i_5"},
+                 Symmetry::antisymm);
+  auto asm_input = expand_A_op(input);
+  REQUIRE(asm_input->size() == 14400);
+  REQUIRE(asm_input->is<Sum>());
+}
+#endif
+}
+
+SECTION("Expand Symmetrizer") {
+  {  // 2-body
+    const auto input = ex<Tensor>(L"S", WstrList{L"i_1", L"i_2"},
+                                  WstrList{L"a_1", L"a_2"}, Symmetry::nonsymm) *
+                       ex<Tensor>(L"t", WstrList{L"a_1", L"a_2"},
+                                  WstrList{L"i_1", L"i_2"}, Symmetry::antisymm);
+    auto result = S_maps(input);
+    REQUIRE(result->size() == 2);
+    REQUIRE(result->is<Sum>());
+    REQUIRE(to_latex(result) ==
+            L"{ \\bigl({{\\bar{t}^{{i_1}{i_2}}_{{a_1}{a_2}}}} + "
+            L"{{\\bar{t}^{{i_2}{i_1}}_{{a_2}{a_1}}}}\\bigr) }");
+  }
+
+  {  // 3-body
+    const auto input =
+        ex<Tensor>(L"S", WstrList{L"i_1", L"i_2", L"i_3"},
+                   WstrList{L"a_1", L"a_2", L"a_3"}, Symmetry::nonsymm) *
+        ex<Tensor>(L"t", WstrList{L"a_1", L"a_2", L"a_3"},
+                   WstrList{L"i_1", L"i_2", L"i_3"}, Symmetry::antisymm);
+    auto result = S_maps(input);
+    REQUIRE(to_latex(result) ==
+            L"{ \\bigl({{\\bar{t}^{{i_1}{i_2}{i_3}}_{{a_1}{a_2}{a_3}}}} + "
+            L"{{\\bar{t}^{{i_1}{i_3}{i_2}}_{{a_1}{a_3}{a_2}}}} + "
+            L"{{\\bar{t}^{{i_2}{i_1}{i_3}}_{{a_2}{a_1}{a_3}}}} + "
+            L"{{\\bar{t}^{{i_2}{i_3}{i_1}}_{{a_2}{a_3}{a_1}}}} + "
+            L"{{\\bar{t}^{{i_3}{i_1}{i_2}}_{{a_3}{a_1}{a_2}}}} + "
+            L"{{\\bar{t}^{{i_3}{i_2}{i_1}}_{{a_3}{a_2}{a_1}}}}\\bigr) }");
+  }
+
+  {  // 4-body
+    const auto input =
+        ex<Tensor>(L"S", WstrList{L"i_1", L"i_2", L"i_3", L"i_4"},
+                   WstrList{L"a_1", L"a_2", L"a_3", L"a_4"},
+                   Symmetry::nonsymm) *
+        ex<Tensor>(L"t", WstrList{L"a_1", L"a_2", L"a_3", L"a_4"},
+                   WstrList{L"i_1", L"i_2", L"i_3", L"i_4"},
+                   Symmetry::antisymm);
+    auto result = S_maps(input);
+    REQUIRE(to_latex(result) ==
+            L"{ "
+            L"\\bigl({{\\bar{t}^{{i_1}{i_2}{i_3}{i_4}}_{{a_1}{a_2}{a_3}{a_4}}"
+            L"}} + "
+            L"{{\\bar{t}^{{i_1}{i_2}{i_4}{i_3}}_{{a_1}{a_2}{a_4}{a_3}}}} + "
+            L"{{\\bar{t}^{{i_1}{i_3}{i_2}{i_4}}_{{a_1}{a_3}{a_2}{a_4}}}} + "
+            L"{{\\bar{t}^{{i_1}{i_3}{i_4}{i_2}}_{{a_1}{a_3}{a_4}{a_2}}}} + "
+            L"{{\\bar{t}^{{i_1}{i_4}{i_2}{i_3}}_{{a_1}{a_4}{a_2}{a_3}}}} + "
+            L"{{\\bar{t}^{{i_1}{i_4}{i_3}{i_2}}_{{a_1}{a_4}{a_3}{a_2}}}} + "
+            L"{{\\bar{t}^{{i_2}{i_1}{i_3}{i_4}}_{{a_2}{a_1}{a_3}{a_4}}}} + "
+            L"{{\\bar{t}^{{i_2}{i_1}{i_4}{i_3}}_{{a_2}{a_1}{a_4}{a_3}}}} + "
+            L"{{\\bar{t}^{{i_2}{i_3}{i_1}{i_4}}_{{a_2}{a_3}{a_1}{a_4}}}} + "
+            L"{{\\bar{t}^{{i_2}{i_3}{i_4}{i_1}}_{{a_2}{a_3}{a_4}{a_1}}}} + "
+            L"{{\\bar{t}^{{i_2}{i_4}{i_1}{i_3}}_{{a_2}{a_4}{a_1}{a_3}}}} + "
+            L"{{\\bar{t}^{{i_2}{i_4}{i_3}{i_1}}_{{a_2}{a_4}{a_3}{a_1}}}} + "
+            L"{{\\bar{t}^{{i_3}{i_1}{i_2}{i_4}}_{{a_3}{a_1}{a_2}{a_4}}}} + "
+            L"{{\\bar{t}^{{i_3}{i_1}{i_4}{i_2}}_{{a_3}{a_1}{a_4}{a_2}}}} + "
+            L"{{\\bar{t}^{{i_3}{i_2}{i_1}{i_4}}_{{a_3}{a_2}{a_1}{a_4}}}} + "
+            L"{{\\bar{t}^{{i_3}{i_2}{i_4}{i_1}}_{{a_3}{a_2}{a_4}{a_1}}}} + "
+            L"{{\\bar{t}^{{i_3}{i_4}{i_1}{i_2}}_{{a_3}{a_4}{a_1}{a_2}}}} + "
+            L"{{\\bar{t}^{{i_3}{i_4}{i_2}{i_1}}_{{a_3}{a_4}{a_2}{a_1}}}} + "
+            L"{{\\bar{t}^{{i_4}{i_1}{i_2}{i_3}}_{{a_4}{a_1}{a_2}{a_3}}}} + "
+            L"{{\\bar{t}^{{i_4}{i_1}{i_3}{i_2}}_{{a_4}{a_1}{a_3}{a_2}}}} + "
+            L"{{\\bar{t}^{{i_4}{i_2}{i_1}{i_3}}_{{a_4}{a_2}{a_1}{a_3}}}} + "
+            L"{{\\bar{t}^{{i_4}{i_2}{i_3}{i_1}}_{{a_4}{a_2}{a_3}{a_1}}}} + "
+            L"{{\\bar{t}^{{i_4}{i_3}{i_1}{i_2}}_{{a_4}{a_3}{a_1}{a_2}}}} + "
+            L"{{\\bar{t}^{{i_4}{i_3}{i_2}{i_1}}_{{a_4}{a_3}{a_2}{a_1}}}}"
+            L"\\bigr) }");
+  }
+
+  {
+    const auto input =
+        ex<Constant>(4) *
+        ex<Tensor>(L"S", WstrList{L"i_1", L"i_2", L"i_3"},
+                   WstrList{L"a_1", L"a_2", L"a_3"}, Symmetry::nonsymm) *
+        ex<Tensor>(L"g", WstrList{L"i_4", L"i_5"}, WstrList{L"a_4", L"a_5"},
+                   Symmetry::nonsymm) *
+        ex<Tensor>(L"t", WstrList{L"a_3"}, WstrList{L"i_4"}) *
+        ex<Tensor>(L"t", WstrList{L"a_5"}, WstrList{L"i_1"}) *
+        ex<Tensor>(L"t", WstrList{L"a_4"}, WstrList{L"i_2"}) *
+        ex<Tensor>(L"t", WstrList{L"a_1", L"a_2"}, WstrList{L"i_5", L"i_3"});
+    auto result = S_maps(input);
+    REQUIRE(result->is<Sum>());
+    REQUIRE(result->size() == 6);
+    result->canonicalize();
+    rapid_simplify(result);
+    REQUIRE(
+        to_latex(result) ==
+        L"{ "
+        L"\\bigl({{{4}}{g^{{a_4}{a_5}}_{{i_4}{i_5}}}{t^{{i_4}}_{{a_2}}}{t^{{"
+        L"i_3}}_{{a_4}}}{t^{{i_1}}_{{a_5}}}{t^{{i_5}{i_2}}_{{a_1}{a_3}}}} + "
+        L"{{{4}}{g^{{a_4}{a_5}}_{{i_4}{i_5}}}{t^{{i_4}}_{{a_1}}}{t^{{i_2}}_{{"
+        L"a_4}}}{t^{{i_3}}_{{a_5}}}{t^{{i_1}{i_5}}_{{a_2}{a_3}}}} + "
+        L"{{{4}}{g^{{a_4}{a_5}}_{{i_4}{i_5}}}{t^{{i_4}}_{{a_1}}}{t^{{i_3}}_{{"
+        L"a_4}}}{t^{{i_2}}_{{a_5}}}{t^{{i_5}{i_1}}_{{a_2}{a_3}}}} + "
+        L"{{{4}}{g^{{a_4}{a_5}}_{{i_4}{i_5}}}{t^{{i_5}}_{{a_3}}}{t^{{i_2}}_{{"
+        L"a_4}}}{t^{{i_1}}_{{a_5}}}{t^{{i_3}{i_4}}_{{a_1}{a_2}}}} + "
+        L"{{{4}}{g^{{a_4}{a_5}}_{{i_4}{i_5}}}{t^{{i_4}}_{{a_3}}}{t^{{i_2}}_{{"
+        L"a_4}}}{t^{{i_1}}_{{a_5}}}{t^{{i_5}{i_3}}_{{a_1}{a_2}}}} + "
+        L"{{{4}}{g^{{a_4}{a_5}}_{{i_4}{i_5}}}{t^{{i_5}}_{{a_2}}}{t^{{i_3}}_{{"
+        L"a_4}}}{t^{{i_1}}_{{a_5}}}{t^{{i_2}{i_4}}_{{a_1}{a_3}}}}\\bigr) }");
+  }
+}
+
+SECTION("Symmetrize expression") {
+  auto new_cxt =
+      Context(Vacuum::SingleProduct, sequant::mbpt::make_legacy_subspaces());
+  auto cxt_restter = set_scoped_default_context(new_cxt);
+  {
+    // g * t1 + g * t1
+    auto input = ex<Tensor>(L"g", WstrList{L"a_1", L"a_2"},
+                            WstrList{L"i_1", L"a_3"}, Symmetry::symm) *
+                     ex<Tensor>(L"t", WstrList{L"a_3"}, WstrList{L"i_2"}) +
+                 ex<Tensor>(L"g", WstrList{L"a_2", L"a_1"},
+                            WstrList{L"i_2", L"a_3"}, Symmetry::symm) *
+                     ex<Tensor>(L"t", WstrList{L"a_3"}, WstrList{L"i_1"});
+    auto result =
+        factorize_S(input, {{L"i_1", L"a_1"}, {L"i_2", L"a_2"}}, true);
+    REQUIRE(to_latex(result) ==
+            L"{{S^{{a_1}{a_2}}_{{i_1}{i_2}}}{g^{{i_2}{a_3}}_{{a_1}{a_2}}}{t^{"
+            L"{i_1}}_{{a_3}}}}");
+  }
+
+  {
+    // g * t1 * t1 * t1 + g * t1 * t1 * t1
+    auto input = ex<Tensor>(L"g", WstrList{L"i_3", L"i_4"},
+                            WstrList{L"i_1", L"a_3"}, Symmetry::symm) *
+                     ex<Tensor>(L"t", WstrList{L"a_1"}, WstrList{L"i_3"}) *
+                     ex<Tensor>(L"t", WstrList{L"a_2"}, WstrList{L"i_4"}) *
+                     ex<Tensor>(L"t", WstrList{L"a_3"}, WstrList{L"i_2"}) +
+                 ex<Tensor>(L"g", WstrList{L"i_3", L"i_4"},
+                            WstrList{L"i_2", L"a_3"}, Symmetry::symm) *
+                     ex<Tensor>(L"t", WstrList{L"a_2"}, WstrList{L"i_3"}) *
+                     ex<Tensor>(L"t", WstrList{L"a_1"}, WstrList{L"i_4"}) *
+                     ex<Tensor>(L"t", WstrList{L"a_3"}, WstrList{L"i_1"});
+    auto result = factorize_S(input, {{L"i_1", L"a_1"}, {L"i_2", L"a_2"}});
+    REQUIRE(to_latex(result) ==
+            L"{{S^{{a_2}{a_1}}_{{i_3}{i_4}}}{g^{{i_4}{a_3}}_{{i_1}{i_2}}}{t^{"
+            L"{i_1}}_{{a_1}}}{t^{{i_2}}_{{a_2}}}{t^{{i_3}}_{{a_3}}}}");
+  }
+
+  {
+    // g * t1 * t1 * t2 + g * t1 * t1 * t2
+    auto input = ex<Constant>(2) *
+                     ex<Tensor>(L"g", WstrList{L"i_3", L"i_4"},
+                                WstrList{L"a_3", L"a_4"}, Symmetry::symm) *
+                     ex<Tensor>(L"t", WstrList{L"a_3"}, WstrList{L"i_3"}) *
+                     ex<Tensor>(L"t", WstrList{L"a_2"}, WstrList{L"i_4"}) *
+                     ex<Tensor>(L"t", WstrList{L"a_1", L"a_4"},
+                                WstrList{L"i_1", L"i_2"}) +
+                 ex<Constant>(2) *
+                     ex<Tensor>(L"g", WstrList{L"i_3", L"i_4"},
+                                WstrList{L"a_3", L"a_4"}, Symmetry::symm) *
+                     ex<Tensor>(L"t", WstrList{L"a_3"}, WstrList{L"i_3"}) *
+                     ex<Tensor>(L"t", WstrList{L"a_1"}, WstrList{L"i_4"}) *
+                     ex<Tensor>(L"t", WstrList{L"a_2", L"a_4"},
+                                WstrList{L"i_2", L"i_1"});
+    auto result =
+        factorize_S(input, {{L"i_1", L"a_1"}, {L"i_2", L"a_2"}}, true);
+    REQUIRE(
+        to_latex(result) ==
+        L"{{{2}}{S^{{a_1}{a_2}}_{{i_1}{i_2}}}{g^{{a_3}{a_4}}_{{i_3}{i_4}}}{t^"
+        L"{{i_3}}_{{a_4}}}{t^{{i_4}}_{{a_2}}}{t^{{i_1}{i_2}}_{{a_1}{a_3}}}}");
+  }
+}
+
+SECTION("Transform expression") {
+  // - A * g * t1
+  const auto input = ex<Constant>(-1) *
+                     ex<Tensor>(L"A", WstrList{L"i_1"}, WstrList{L"a_1"}) *
+                     ex<Tensor>(L"g", WstrList{L"i_2", L"a_1"},
+                                WstrList{L"i_1", L"a_2"}, Symmetry::antisymm) *
+                     ex<Tensor>(L"t", WstrList{L"a_2"}, WstrList{L"i_2"});
+  auto result =
+      ex<Constant>(rational{1, 2}) * spintrace(input, {{L"i_1", L"a_1"}});
+  expand(result);
+  rapid_simplify(result);
+  canonicalize(result);
+  REQUIRE(to_latex(result) ==
+          L"{ \\bigl( - {{g^{{a_2}{i_1}}_{{a_1}{i_2}}}{t^{{i_2}}_{{a_2}}}} + "
+          L"{{{2}}{g^{{i_1}{a_2}}_{{a_1}{i_2}}}{t^{{i_2}}_{{a_2}}}}\\bigr) }");
+
+  container::map<Index, Index> idxmap = {{Index{L"i_1"}, Index{L"i_2"}},
+                                         {Index{L"i_2"}, Index{L"i_1"}}};
+  auto transformed_result = transform_expr(result, idxmap);
+  REQUIRE(to_latex(transformed_result) ==
+          L"{ \\bigl( - {{g^{{a_2}{i_2}}_{{a_1}{i_1}}}{t^{{i_1}}_{{a_2}}}} + "
+          L"{{{2}}{g^{{i_2}{a_2}}_{{a_1}{i_1}}}{t^{{i_1}}_{{a_2}}}}\\bigr) }");
+}
+
+SECTION("Swap bra kets") {
+  // Constant
+  {
+    auto input = ex<Constant>(rational{1, 2});
+    auto result = swap_bra_ket(input);
+    REQUIRE(result->to_latex() == L"{{{\\frac{1}{2}}}}");
+  }
+
+  // Tensor
+  {
+    auto input = ex<Tensor>(L"g", WstrList{L"i_1", L"i_2"},
+                            WstrList{L"a_1", L"a_2"}, Symmetry::nonsymm);
+    auto result = swap_bra_ket(input);
+    REQUIRE(result->to_latex() == L"{g^{{i_1}{i_2}}_{{a_1}{a_2}}}");
+  }
+
+  // Product
+  {
+    auto input = ex<Tensor>(L"g", WstrList{L"a_5", L"a_6"},
+                            WstrList{L"i_5", L"i_6"}, Symmetry::nonsymm) *
+                 ex<Tensor>(L"t", WstrList{L"i_2"}, WstrList{L"a_6"});
+    auto result = swap_bra_ket(input);
+    REQUIRE(result->to_latex() ==
+            L"{{g^{{a_5}{a_6}}_{{i_5}{i_6}}}{t^{{i_2}}_{{a_6}}}}");
+  }
+
+  // Sum
+  {
+    auto input = ex<Tensor>(L"f", WstrList{L"i_1"}, WstrList{L"i_5"}) +
+                 ex<Tensor>(L"g", WstrList{L"a_5", L"a_6"},
+                            WstrList{L"i_5", L"i_6"}, Symmetry::nonsymm) *
+                     ex<Tensor>(L"t", WstrList{L"i_2"}, WstrList{L"a_6"});
+    auto result = swap_bra_ket(input);
+    REQUIRE(result->to_latex() ==
+            L"{ \\bigl({f^{{i_1}}_{{i_5}}} + "
+            L"{{g^{{a_5}{a_6}}_{{i_5}{i_6}}}{t^{{i_2}}_{{a_6}}}}\\bigr) }");
+  }
+}
+
+SECTION("Closed-shell spintrace CCD") {
+  // Energy expression
+  {
+    {  // standard
+      const auto input = ex<Sum>(ExprPtrList{parse_expr(
+          L"1/4 g{i_1,i_2;a_1,a_2} t{a_1,a_2;i_1,i_2}", Symmetry::antisymm)});
+      auto result = closed_shell_CC_spintrace(input);
+      REQUIRE(result == parse_expr(L"2 g{i_1,i_2;a_1,a_2} t{a_1,a_2;i_1,i_2} - "
+                                   L"g{i_1,i_2;a_1,a_2} t{a_1,a_2;i_2,i_1}",
+                                   Symmetry::nonsymm));
     }
-
-    {  // 4-body
-      const auto input =
-          ex<Tensor>(L"A", WstrList{L"i_1", L"i_2", L"i_3", L"i_4"},
-                     WstrList{L"a_1", L"a_2", L"a_3", L"a_4"},
+    {  // CSV (aka PNO)
+      Index i1(L"i_1", {L"i", {0b01}});
+      Index i2(L"i_2", {L"i", {0b01}});
+      Index a1(L"a_1", {L"a", {0b10}}, {i1, i2});
+      Index a2(L"a_2", {L"a", {0b10}}, {i1, i2});
+      const auto pno_ccd_energy_so =
+          ex<Constant>(rational(1, 4)) *
+          ex<Tensor>(L"g", IndexList{a1, a2}, IndexList{i1, i2},
                      Symmetry::antisymm) *
-          ex<Tensor>(L"t", WstrList{L"a_1", L"a_2", L"a_3", L"a_4"},
-                     WstrList{L"i_1", L"i_2", L"i_3", L"i_4"},
+          ex<Tensor>(L"t", IndexList{i1, i2}, IndexList{a1, a2},
                      Symmetry::antisymm);
-      auto asm_input = expand_A_op(input);
-      REQUIRE(asm_input->size() == 576);
-      REQUIRE(asm_input->is<Sum>());
+
+      // why???
+      const auto pno_ccd_energy_so_as_sum =
+          ex<Sum>(ExprPtrList{pno_ccd_energy_so});
+      auto pno_ccd_energy_sf =
+          closed_shell_CC_spintrace(pno_ccd_energy_so_as_sum);
+      REQUIRE(pno_ccd_energy_sf.to_latex() ==
+              L"{ "
+              L"\\bigl({{{2}}{g^{{i_1}{i_2}}_{{a_1^{{i_1}{i_2}}}{a_2^{{i_1}{"
+              L"i_2}}}}"
+              L"}{t^{{a_1^{{i_1}{i_2}}}{a_2^{{i_1}{i_2}}}}_{{i_1}{i_2}}}} - "
+              L"{{g^{{i_1}{i_2}}_{{a_1^{{i_1}{i_2}}}{a_2^{{i_1}{i_2}}}}}{t^{{"
+              L"a_2^{{"
+              L"i_1}{i_2}}}{a_1^{{i_1}{i_2}}}}_{{i_1}{i_2}}}}\\bigr) }");
     }
-
-#ifndef SEQUANT_SKIP_LONG_TESTS
-    {  // 5-body
-      const auto input =
-          ex<Tensor>(L"A", WstrList{L"i_1", L"i_2", L"i_3", L"i_4", L"i_5"},
-                     WstrList{L"a_1", L"a_2", L"a_3", L"a_4", L"a_5"},
-                     Symmetry::antisymm) *
-          ex<Tensor>(L"t", WstrList{L"a_1", L"a_2", L"a_3", L"a_4", L"a_5"},
-                     WstrList{L"i_1", L"i_2", L"i_3", L"i_4", L"i_5"},
-                     Symmetry::antisymm);
-      auto asm_input = expand_A_op(input);
-      REQUIRE(asm_input->size() == 14400);
-      REQUIRE(asm_input->is<Sum>());
-    }
-#endif
-  }
-
-  SECTION("Expand Symmetrizer") {
-    {  // 2-body
-      const auto input =
-          ex<Tensor>(L"S", WstrList{L"i_1", L"i_2"}, WstrList{L"a_1", L"a_2"},
-                     Symmetry::nonsymm) *
-          ex<Tensor>(L"t", WstrList{L"a_1", L"a_2"}, WstrList{L"i_1", L"i_2"},
-                     Symmetry::antisymm);
-      auto result = S_maps(input);
-      REQUIRE(result->size() == 2);
-      REQUIRE(result->is<Sum>());
-      REQUIRE(to_latex(result) ==
-              L"{ \\bigl({{\\bar{t}^{{i_1}{i_2}}_{{a_1}{a_2}}}} + "
-              L"{{\\bar{t}^{{i_2}{i_1}}_{{a_2}{a_1}}}}\\bigr) }");
-    }
-
-    {  // 3-body
-      const auto input =
-          ex<Tensor>(L"S", WstrList{L"i_1", L"i_2", L"i_3"},
-                     WstrList{L"a_1", L"a_2", L"a_3"}, Symmetry::nonsymm) *
-          ex<Tensor>(L"t", WstrList{L"a_1", L"a_2", L"a_3"},
-                     WstrList{L"i_1", L"i_2", L"i_3"}, Symmetry::antisymm);
-      auto result = S_maps(input);
-      REQUIRE(to_latex(result) ==
-              L"{ \\bigl({{\\bar{t}^{{i_1}{i_2}{i_3}}_{{a_1}{a_2}{a_3}}}} + "
-              L"{{\\bar{t}^{{i_1}{i_3}{i_2}}_{{a_1}{a_3}{a_2}}}} + "
-              L"{{\\bar{t}^{{i_2}{i_1}{i_3}}_{{a_2}{a_1}{a_3}}}} + "
-              L"{{\\bar{t}^{{i_2}{i_3}{i_1}}_{{a_2}{a_3}{a_1}}}} + "
-              L"{{\\bar{t}^{{i_3}{i_1}{i_2}}_{{a_3}{a_1}{a_2}}}} + "
-              L"{{\\bar{t}^{{i_3}{i_2}{i_1}}_{{a_3}{a_2}{a_1}}}}\\bigr) }");
-    }
-
-    {  // 4-body
-      const auto input =
-          ex<Tensor>(L"S", WstrList{L"i_1", L"i_2", L"i_3", L"i_4"},
-                     WstrList{L"a_1", L"a_2", L"a_3", L"a_4"},
-                     Symmetry::nonsymm) *
-          ex<Tensor>(L"t", WstrList{L"a_1", L"a_2", L"a_3", L"a_4"},
-                     WstrList{L"i_1", L"i_2", L"i_3", L"i_4"},
-                     Symmetry::antisymm);
-      auto result = S_maps(input);
-      REQUIRE(to_latex(result) ==
-              L"{ "
-              L"\\bigl({{\\bar{t}^{{i_1}{i_2}{i_3}{i_4}}_{{a_1}{a_2}{a_3}{a_4}}"
-              L"}} + "
-              L"{{\\bar{t}^{{i_1}{i_2}{i_4}{i_3}}_{{a_1}{a_2}{a_4}{a_3}}}} + "
-              L"{{\\bar{t}^{{i_1}{i_3}{i_2}{i_4}}_{{a_1}{a_3}{a_2}{a_4}}}} + "
-              L"{{\\bar{t}^{{i_1}{i_3}{i_4}{i_2}}_{{a_1}{a_3}{a_4}{a_2}}}} + "
-              L"{{\\bar{t}^{{i_1}{i_4}{i_2}{i_3}}_{{a_1}{a_4}{a_2}{a_3}}}} + "
-              L"{{\\bar{t}^{{i_1}{i_4}{i_3}{i_2}}_{{a_1}{a_4}{a_3}{a_2}}}} + "
-              L"{{\\bar{t}^{{i_2}{i_1}{i_3}{i_4}}_{{a_2}{a_1}{a_3}{a_4}}}} + "
-              L"{{\\bar{t}^{{i_2}{i_1}{i_4}{i_3}}_{{a_2}{a_1}{a_4}{a_3}}}} + "
-              L"{{\\bar{t}^{{i_2}{i_3}{i_1}{i_4}}_{{a_2}{a_3}{a_1}{a_4}}}} + "
-              L"{{\\bar{t}^{{i_2}{i_3}{i_4}{i_1}}_{{a_2}{a_3}{a_4}{a_1}}}} + "
-              L"{{\\bar{t}^{{i_2}{i_4}{i_1}{i_3}}_{{a_2}{a_4}{a_1}{a_3}}}} + "
-              L"{{\\bar{t}^{{i_2}{i_4}{i_3}{i_1}}_{{a_2}{a_4}{a_3}{a_1}}}} + "
-              L"{{\\bar{t}^{{i_3}{i_1}{i_2}{i_4}}_{{a_3}{a_1}{a_2}{a_4}}}} + "
-              L"{{\\bar{t}^{{i_3}{i_1}{i_4}{i_2}}_{{a_3}{a_1}{a_4}{a_2}}}} + "
-              L"{{\\bar{t}^{{i_3}{i_2}{i_1}{i_4}}_{{a_3}{a_2}{a_1}{a_4}}}} + "
-              L"{{\\bar{t}^{{i_3}{i_2}{i_4}{i_1}}_{{a_3}{a_2}{a_4}{a_1}}}} + "
-              L"{{\\bar{t}^{{i_3}{i_4}{i_1}{i_2}}_{{a_3}{a_4}{a_1}{a_2}}}} + "
-              L"{{\\bar{t}^{{i_3}{i_4}{i_2}{i_1}}_{{a_3}{a_4}{a_2}{a_1}}}} + "
-              L"{{\\bar{t}^{{i_4}{i_1}{i_2}{i_3}}_{{a_4}{a_1}{a_2}{a_3}}}} + "
-              L"{{\\bar{t}^{{i_4}{i_1}{i_3}{i_2}}_{{a_4}{a_1}{a_3}{a_2}}}} + "
-              L"{{\\bar{t}^{{i_4}{i_2}{i_1}{i_3}}_{{a_4}{a_2}{a_1}{a_3}}}} + "
-              L"{{\\bar{t}^{{i_4}{i_2}{i_3}{i_1}}_{{a_4}{a_2}{a_3}{a_1}}}} + "
-              L"{{\\bar{t}^{{i_4}{i_3}{i_1}{i_2}}_{{a_4}{a_3}{a_1}{a_2}}}} + "
-              L"{{\\bar{t}^{{i_4}{i_3}{i_2}{i_1}}_{{a_4}{a_3}{a_2}{a_1}}}}"
-              L"\\bigr) }");
-    }
-
-    {
-      const auto input =
-          ex<Constant>(4) *
-          ex<Tensor>(L"S", WstrList{L"i_1", L"i_2", L"i_3"},
-                     WstrList{L"a_1", L"a_2", L"a_3"}, Symmetry::nonsymm) *
-          ex<Tensor>(L"g", WstrList{L"i_4", L"i_5"}, WstrList{L"a_4", L"a_5"},
-                     Symmetry::nonsymm) *
-          ex<Tensor>(L"t", WstrList{L"a_3"}, WstrList{L"i_4"}) *
-          ex<Tensor>(L"t", WstrList{L"a_5"}, WstrList{L"i_1"}) *
-          ex<Tensor>(L"t", WstrList{L"a_4"}, WstrList{L"i_2"}) *
-          ex<Tensor>(L"t", WstrList{L"a_1", L"a_2"}, WstrList{L"i_5", L"i_3"});
-      auto result = S_maps(input);
-      REQUIRE(result->is<Sum>());
-      REQUIRE(result->size() == 6);
-      result->canonicalize();
-      rapid_simplify(result);
-      REQUIRE(
-          to_latex(result) ==
-          L"{ "
-          L"\\bigl({{{4}}{g^{{a_4}{a_5}}_{{i_4}{i_5}}}{t^{{i_4}}_{{a_2}}}{t^{{"
-          L"i_3}}_{{a_4}}}{t^{{i_1}}_{{a_5}}}{t^{{i_5}{i_2}}_{{a_1}{a_3}}}} + "
-          L"{{{4}}{g^{{a_4}{a_5}}_{{i_4}{i_5}}}{t^{{i_4}}_{{a_1}}}{t^{{i_2}}_{{"
-          L"a_4}}}{t^{{i_3}}_{{a_5}}}{t^{{i_1}{i_5}}_{{a_2}{a_3}}}} + "
-          L"{{{4}}{g^{{a_4}{a_5}}_{{i_4}{i_5}}}{t^{{i_4}}_{{a_1}}}{t^{{i_3}}_{{"
-          L"a_4}}}{t^{{i_2}}_{{a_5}}}{t^{{i_5}{i_1}}_{{a_2}{a_3}}}} + "
-          L"{{{4}}{g^{{a_4}{a_5}}_{{i_4}{i_5}}}{t^{{i_5}}_{{a_3}}}{t^{{i_2}}_{{"
-          L"a_4}}}{t^{{i_1}}_{{a_5}}}{t^{{i_3}{i_4}}_{{a_1}{a_2}}}} + "
-          L"{{{4}}{g^{{a_4}{a_5}}_{{i_4}{i_5}}}{t^{{i_4}}_{{a_3}}}{t^{{i_2}}_{{"
-          L"a_4}}}{t^{{i_1}}_{{a_5}}}{t^{{i_5}{i_3}}_{{a_1}{a_2}}}} + "
-          L"{{{4}}{g^{{a_4}{a_5}}_{{i_4}{i_5}}}{t^{{i_5}}_{{a_2}}}{t^{{i_3}}_{{"
-          L"a_4}}}{t^{{i_1}}_{{a_5}}}{t^{{i_2}{i_4}}_{{a_1}{a_3}}}}\\bigr) }");
-    }
-  }
-
-  SECTION("Symmetrize expression") {
-    auto new_cxt =
-        Context(Vacuum::SingleProduct, sequant::mbpt::make_legacy_subspaces());
-    auto cxt_restter = set_scoped_default_context(new_cxt);
-    {
-      // g * t1 + g * t1
-      auto input = ex<Tensor>(L"g", WstrList{L"a_1", L"a_2"},
-                              WstrList{L"i_1", L"a_3"}, Symmetry::symm) *
-                       ex<Tensor>(L"t", WstrList{L"a_3"}, WstrList{L"i_2"}) +
-                   ex<Tensor>(L"g", WstrList{L"a_2", L"a_1"},
-                              WstrList{L"i_2", L"a_3"}, Symmetry::symm) *
-                       ex<Tensor>(L"t", WstrList{L"a_3"}, WstrList{L"i_1"});
-      auto result =
-          factorize_S(input, {{L"i_1", L"a_1"}, {L"i_2", L"a_2"}}, true);
-      REQUIRE(to_latex(result) ==
-              L"{{S^{{a_1}{a_2}}_{{i_1}{i_2}}}{g^{{i_2}{a_3}}_{{a_1}{a_2}}}{t^{"
-              L"{i_1}}_{{a_3}}}}");
-    }
-
-    {
-      // g * t1 * t1 * t1 + g * t1 * t1 * t1
-      auto input = ex<Tensor>(L"g", WstrList{L"i_3", L"i_4"},
-                              WstrList{L"i_1", L"a_3"}, Symmetry::symm) *
-                       ex<Tensor>(L"t", WstrList{L"a_1"}, WstrList{L"i_3"}) *
-                       ex<Tensor>(L"t", WstrList{L"a_2"}, WstrList{L"i_4"}) *
-                       ex<Tensor>(L"t", WstrList{L"a_3"}, WstrList{L"i_2"}) +
-                   ex<Tensor>(L"g", WstrList{L"i_3", L"i_4"},
-                              WstrList{L"i_2", L"a_3"}, Symmetry::symm) *
-                       ex<Tensor>(L"t", WstrList{L"a_2"}, WstrList{L"i_3"}) *
-                       ex<Tensor>(L"t", WstrList{L"a_1"}, WstrList{L"i_4"}) *
-                       ex<Tensor>(L"t", WstrList{L"a_3"}, WstrList{L"i_1"});
-      auto result = factorize_S(input, {{L"i_1", L"a_1"}, {L"i_2", L"a_2"}});
-      REQUIRE(to_latex(result) ==
-              L"{{S^{{a_2}{a_1}}_{{i_3}{i_4}}}{g^{{i_4}{a_3}}_{{i_1}{i_2}}}{t^{"
-              L"{i_1}}_{{a_1}}}{t^{{i_2}}_{{a_2}}}{t^{{i_3}}_{{a_3}}}}");
-    }
-
-    {
-      // g * t1 * t1 * t2 + g * t1 * t1 * t2
-      auto input = ex<Constant>(2) *
-                       ex<Tensor>(L"g", WstrList{L"i_3", L"i_4"},
-                                  WstrList{L"a_3", L"a_4"}, Symmetry::symm) *
-                       ex<Tensor>(L"t", WstrList{L"a_3"}, WstrList{L"i_3"}) *
-                       ex<Tensor>(L"t", WstrList{L"a_2"}, WstrList{L"i_4"}) *
-                       ex<Tensor>(L"t", WstrList{L"a_1", L"a_4"},
-                                  WstrList{L"i_1", L"i_2"}) +
-                   ex<Constant>(2) *
-                       ex<Tensor>(L"g", WstrList{L"i_3", L"i_4"},
-                                  WstrList{L"a_3", L"a_4"}, Symmetry::symm) *
-                       ex<Tensor>(L"t", WstrList{L"a_3"}, WstrList{L"i_3"}) *
-                       ex<Tensor>(L"t", WstrList{L"a_1"}, WstrList{L"i_4"}) *
-                       ex<Tensor>(L"t", WstrList{L"a_2", L"a_4"},
-                                  WstrList{L"i_2", L"i_1"});
-      auto result =
-          factorize_S(input, {{L"i_1", L"a_1"}, {L"i_2", L"a_2"}}, true);
-      REQUIRE(
-          to_latex(result) ==
-          L"{{{2}}{S^{{a_1}{a_2}}_{{i_1}{i_2}}}{g^{{a_3}{a_4}}_{{i_3}{i_4}}}{t^"
-          L"{{i_3}}_{{a_4}}}{t^{{i_4}}_{{a_2}}}{t^{{i_1}{i_2}}_{{a_1}{a_3}}}}");
-    }
-  }
-
-  SECTION("Transform expression") {
+  }
+}
+
+SECTION("Closed-shell spintrace CCSD") {
+  // These terms from CCSD R1 equations
+  {
+    // A * f
+    const auto input = ex<Tensor>(L"A", WstrList{L"i_1"}, WstrList{L"a_1"}) *
+                       ex<Tensor>(L"f", WstrList{L"a_1"}, WstrList{L"i_1"});
+    auto result =
+        ex<Constant>(rational{1, 2}) * spintrace(input, {{L"i_1", L"a_1"}});
+    expand(result);
+    rapid_simplify(result);
+    canonicalize(result);
+    REQUIRE(to_latex(result) == L"{ \\bigl({{f^{{i_1}}_{{a_1}}}}\\bigr) }");
+  }
+
+  {
+    // Transform indices in an expression
     // - A * g * t1
     const auto input =
         ex<Constant>(-1) *
@@ -658,9 +762,8 @@
         ex<Tensor>(L"t", WstrList{L"a_2"}, WstrList{L"i_2"});
     auto result =
         ex<Constant>(rational{1, 2}) * spintrace(input, {{L"i_1", L"a_1"}});
-    expand(result);
-    rapid_simplify(result);
-    canonicalize(result);
+    simplify(result);
+
     REQUIRE(
         to_latex(result) ==
         L"{ \\bigl( - {{g^{{a_2}{i_1}}_{{a_1}{i_2}}}{t^{{i_2}}_{{a_2}}}} + "
@@ -675,908 +778,782 @@
         L"{{{2}}{g^{{i_2}{a_2}}_{{a_1}{i_1}}}{t^{{i_1}}_{{a_2}}}}\\bigr) }");
   }
 
-  SECTION("Swap bra kets") {
-    // Constant
-    {
-      auto input = ex<Constant>(rational{1, 2});
-      auto result = swap_bra_ket(input);
-      REQUIRE(result->to_latex() == L"{{{\\frac{1}{2}}}}");
-    }
-
-    // Tensor
-    {
-      auto input = ex<Tensor>(L"g", WstrList{L"i_1", L"i_2"},
-                              WstrList{L"a_1", L"a_2"}, Symmetry::nonsymm);
-      auto result = swap_bra_ket(input);
-      REQUIRE(result->to_latex() == L"{g^{{i_1}{i_2}}_{{a_1}{a_2}}}");
-    }
-
-    // Product
-    {
-      auto input = ex<Tensor>(L"g", WstrList{L"a_5", L"a_6"},
-                              WstrList{L"i_5", L"i_6"}, Symmetry::nonsymm) *
-                   ex<Tensor>(L"t", WstrList{L"i_2"}, WstrList{L"a_6"});
-      auto result = swap_bra_ket(input);
-      REQUIRE(result->to_latex() ==
-              L"{{g^{{a_5}{a_6}}_{{i_5}{i_6}}}{t^{{i_2}}_{{a_6}}}}");
-    }
-
-    // Sum
-    {
-      auto input = ex<Tensor>(L"f", WstrList{L"i_1"}, WstrList{L"i_5"}) +
-                   ex<Tensor>(L"g", WstrList{L"a_5", L"a_6"},
-                              WstrList{L"i_5", L"i_6"}, Symmetry::nonsymm) *
-                       ex<Tensor>(L"t", WstrList{L"i_2"}, WstrList{L"a_6"});
-      auto result = swap_bra_ket(input);
-      REQUIRE(result->to_latex() ==
-              L"{ \\bigl({f^{{i_1}}_{{i_5}}} + "
-              L"{{g^{{a_5}{a_6}}_{{i_5}{i_6}}}{t^{{i_2}}_{{a_6}}}}\\bigr) }");
-    }
-  }
-
-  SECTION("Closed-shell spintrace CCD") {
-    // Energy expression
-    {
-      {  // standard
-        const auto input = ex<Sum>(ExprPtrList{parse_expr(
-            L"1/4 g{i_1,i_2;a_1,a_2} t{a_1,a_2;i_1,i_2}", Symmetry::antisymm)});
-        auto result = closed_shell_CC_spintrace(input);
-        REQUIRE(result ==
-                parse_expr(L"2 g{i_1,i_2;a_1,a_2} t{a_1,a_2;i_1,i_2} - "
-                           L"g{i_1,i_2;a_1,a_2} t{a_1,a_2;i_2,i_1}",
-                           Symmetry::nonsymm));
-      }
-      {  // CSV (aka PNO)
-        Index i1(L"i_1", {L"i", {0b01}});
-        Index i2(L"i_2", {L"i", {0b01}});
-        Index a1(L"a_1", {L"a", {0b10}}, {i1, i2});
-        Index a2(L"a_2", {L"a", {0b10}}, {i1, i2});
-        const auto pno_ccd_energy_so =
-            ex<Constant>(rational(1, 4)) *
-            ex<Tensor>(L"g", IndexList{a1, a2}, IndexList{i1, i2},
-                       Symmetry::antisymm) *
-            ex<Tensor>(L"t", IndexList{i1, i2}, IndexList{a1, a2},
-                       Symmetry::antisymm);
-
-        // why???
-        const auto pno_ccd_energy_so_as_sum =
-            ex<Sum>(ExprPtrList{pno_ccd_energy_so});
-        auto pno_ccd_energy_sf =
-            closed_shell_CC_spintrace(pno_ccd_energy_so_as_sum);
-        REQUIRE(pno_ccd_energy_sf.to_latex() ==
-                L"{ "
-                L"\\bigl({{{2}}{g^{{i_1}{i_2}}_{{a_1^{{i_1}{i_2}}}{a_2^{{i_1}{"
-                L"i_2}}}}"
-                L"}{t^{{a_1^{{i_1}{i_2}}}{a_2^{{i_1}{i_2}}}}_{{i_1}{i_2}}}} - "
-                L"{{g^{{i_1}{i_2}}_{{a_1^{{i_1}{i_2}}}{a_2^{{i_1}{i_2}}}}}{t^{{"
-                L"a_2^{{"
-                L"i_1}{i_2}}}{a_1^{{i_1}{i_2}}}}_{{i_1}{i_2}}}}\\bigr) }");
-      }
-    }
-  }
-
-  SECTION("Closed-shell spintrace CCSD") {
-    // These terms from CCSD R1 equations
-    {
-      // A * f
-      const auto input = ex<Tensor>(L"A", WstrList{L"i_1"}, WstrList{L"a_1"}) *
-                         ex<Tensor>(L"f", WstrList{L"a_1"}, WstrList{L"i_1"});
-      auto result =
-          ex<Constant>(rational{1, 2}) * spintrace(input, {{L"i_1", L"a_1"}});
-      expand(result);
-      rapid_simplify(result);
-      canonicalize(result);
-      REQUIRE(to_latex(result) == L"{ \\bigl({{f^{{i_1}}_{{a_1}}}}\\bigr) }");
-    }
-
-    {
-      // Transform indices in an expression
-      // - A * g * t1
-      const auto input =
-          ex<Constant>(-1) *
-          ex<Tensor>(L"A", WstrList{L"i_1"}, WstrList{L"a_1"}) *
-          ex<Tensor>(L"g", WstrList{L"i_2", L"a_1"}, WstrList{L"i_1", L"a_2"},
-                     Symmetry::antisymm) *
-          ex<Tensor>(L"t", WstrList{L"a_2"}, WstrList{L"i_2"});
-      auto result =
-          ex<Constant>(rational{1, 2}) * spintrace(input, {{L"i_1", L"a_1"}});
-      simplify(result);
-
-      REQUIRE(
-          to_latex(result) ==
-          L"{ \\bigl( - {{g^{{a_2}{i_1}}_{{a_1}{i_2}}}{t^{{i_2}}_{{a_2}}}} + "
-          L"{{{2}}{g^{{i_1}{a_2}}_{{a_1}{i_2}}}{t^{{i_2}}_{{a_2}}}}\\bigr) }");
-
-      container::map<Index, Index> idxmap = {{Index{L"i_1"}, Index{L"i_2"}},
-                                             {Index{L"i_2"}, Index{L"i_1"}}};
-      auto transformed_result = transform_expr(result, idxmap);
-      REQUIRE(
-          to_latex(transformed_result) ==
-          L"{ \\bigl( - {{g^{{a_2}{i_2}}_{{a_1}{i_1}}}{t^{{i_1}}_{{a_2}}}} + "
-          L"{{{2}}{g^{{i_2}{a_2}}_{{a_1}{i_1}}}{t^{{i_1}}_{{a_2}}}}\\bigr) }");
-    }
-
-    {
-      // - A * f * t1
-      const auto input = ex<Constant>(-1) *
-                         ex<Tensor>(L"A", WstrList{L"i_1"}, WstrList{L"a_1"}) *
-                         ex<Tensor>(L"f", WstrList{L"i_2"}, WstrList{L"i_1"}) *
-                         ex<Tensor>(L"t", WstrList{L"a_1"}, WstrList{L"i_2"});
-      auto result =
-          ex<Constant>(rational{1, 2}) * spintrace(input, {{L"i_1", L"a_1"}});
-      expand(result);
-      rapid_simplify(result);
-      canonicalize(result);
-      REQUIRE(to_latex(result) ==
-              L"{ \\bigl( - {{f^{{i_1}}_{{i_2}}}{t^{{i_2}}_{{a_1}}}}\\bigr) }");
-    }
-
-    {
-      // A * f * t1
-      const auto input = ex<Tensor>(L"A", WstrList{L"i_1"}, WstrList{L"a_1"}) *
-                         ex<Tensor>(L"f", WstrList{L"a_1"}, WstrList{L"a_2"}) *
-                         ex<Tensor>(L"t", WstrList{L"a_2"}, WstrList{L"i_1"});
-      auto result =
-          ex<Constant>(rational{1, 2}) * spintrace(input, {{L"i_1", L"a_1"}});
-      expand(result);
-      rapid_simplify(result);
-      canonicalize(result);
-      REQUIRE(to_latex(result) ==
-              L"{ \\bigl({{f^{{a_2}}_{{a_1}}}{t^{{i_1}}_{{a_2}}}}\\bigr) }");
-    }
-
-    {
-      // -1/2 * A * g * t2
-      const auto input =
-          ex<Constant>(rational{-1, 2}) *
-          ex<Tensor>(L"A", WstrList{L"i_1"}, WstrList{L"a_1"}) *
-          ex<Tensor>(L"g", WstrList{L"i_2", L"i_3"}, WstrList{L"i_1", L"a_2"},
-                     Symmetry::antisymm) *
-          ex<Tensor>(L"t", WstrList{L"a_1", L"a_2"}, WstrList{L"i_2", L"i_3"},
-                     Symmetry::antisymm);
-      auto result =
-          ex<Constant>(rational{1, 2}) * spintrace(input, {{L"i_1", L"a_1"}});
-      expand(result);
-      rapid_simplify(result);
-      canonicalize(result);
-      REQUIRE(to_latex(result) ==
-              L"{ \\bigl( - "
-              L"{{{2}}{g^{{a_2}{i_1}}_{{i_2}{i_3}}}{t^{{i_3}{i_2}}_{{a_1}{a_2}}"
-              L"}} + "
-              L"{{g^{{a_2}{i_1}}_{{i_2}{i_3}}}{t^{{i_2}{i_3}}_{{a_1}{a_2}}}}"
-              L"\\bigr) }");
-    }
-
-    {
-      // -1/2 * A * g * t2
-      const auto input =
-          ex<Constant>(rational{-1, 2}) *
-          ex<Tensor>(L"A", WstrList{L"i_1"}, WstrList{L"a_1"}) *
-          ex<Tensor>(L"g", WstrList{L"i_2", L"a_1"}, WstrList{L"a_2", L"a_3"},
-                     Symmetry::antisymm) *
-          ex<Tensor>(L"t", WstrList{L"a_2", L"a_3"}, WstrList{L"i_1", L"i_2"},
-                     Symmetry::antisymm);
-      auto result =
-          ex<Constant>(rational{1, 2}) * spintrace(input, {{L"i_1", L"a_1"}});
-      expand(result);
-      rapid_simplify(result);
-      canonicalize(result);
-
-      REQUIRE(to_latex(result) ==
-              L"{ \\bigl( - "
-              L"{{g^{{a_3}{a_2}}_{{a_1}{i_2}}}{t^{{i_1}{i_2}}_{{a_2}{a_3}}}} + "
-              L"{{{2}}{g^{{a_3}{a_2}}_{{a_1}{i_2}}}{t^{{i_2}{i_1}}_{{a_2}{a_3}}"
-              L"}}\\bigr) }");
-    }
-
-    {
-      // A * f * t2
-      const auto input =
-          ex<Tensor>(L"A", WstrList{L"i_1"}, WstrList{L"a_1"}) *
-          ex<Tensor>(L"f", WstrList{L"i_2"}, WstrList{L"a_2"},
-                     Symmetry::antisymm) *
-          ex<Tensor>(L"t", WstrList{L"a_1", L"a_2"}, WstrList{L"i_1", L"i_2"},
-                     Symmetry::antisymm);
-      auto result =
-          ex<Constant>(rational{1, 2}) * spintrace(input, {{L"i_1", L"a_1"}});
-      expand(result);
-      rapid_simplify(result);
-      canonicalize(result);
-      REQUIRE(
-          to_latex(result) ==
-          L"{ \\bigl( - {{f^{{a_2}}_{{i_2}}}{t^{{i_2}{i_1}}_{{a_1}{a_2}}}} + "
-          L"{{{2}}{f^{{a_2}}_{{i_2}}}{t^{{i_1}{i_2}}_{{a_1}{a_2}}}}\\bigr) }");
-    }
-
-    {
-      // A * g * t1 * t1
-      const auto input =
-          ex<Tensor>(L"A", WstrList{L"i_1"}, WstrList{L"a_1"}) *
-          ex<Tensor>(L"g", WstrList{L"i_2", L"a_1"}, WstrList{L"a_2", L"a_3"},
-                     Symmetry::antisymm) *
-          ex<Tensor>(L"t", WstrList{L"a_2"}, WstrList{L"i_2"}) *
-          ex<Tensor>(L"t", WstrList{L"a_3"}, WstrList{L"i_1"});
-      auto result =
-          ex<Constant>(rational{1, 2}) * spintrace(input, {{L"i_1", L"a_1"}});
-      expand(result);
-      rapid_simplify(result);
-      canonicalize(result);
-      REQUIRE(to_latex(result) ==
-              L"{ "
-              L"\\bigl({{{2}}{g^{{a_3}{a_2}}_{{a_1}{i_2}}}{t^{{i_2}}_{{a_2}}}{"
-              L"t^{{i_1}}_{{a_3}}}} - "
-              L"{{g^{{a_3}{a_2}}_{{a_1}{i_2}}}{t^{{i_2}}_{{a_3}}}{t^{{i_1}}_{{"
-              L"a_2}}}}\\bigr) }");
-    }
-
-    {
-      // A * g * t2 * t2
-      const auto input =
-          ex<Tensor>(L"A", WstrList{L"i_1"}, WstrList{L"a_1"}) *
-          ex<Tensor>(L"g", WstrList{L"i_2", L"i_3"}, WstrList{L"i_1", L"a_2"},
-                     Symmetry::antisymm) *
-          ex<Tensor>(L"t", WstrList{L"a_2"}, WstrList{L"i_2"}) *
-          ex<Tensor>(L"t", WstrList{L"a_1"}, WstrList{L"i_3"});
-      auto result =
-          ex<Constant>(rational{1, 2}) * spintrace(input, {{L"i_1", L"a_1"}});
-      expand(result);
-      rapid_simplify(result);
-      canonicalize(result);
-      REQUIRE(to_latex(result) ==
-              L"{ "
-              L"\\bigl({{g^{{a_2}{i_1}}_{{i_2}{i_3}}}{t^{{i_2}}_{{a_1}}}{t^{{i_"
-              L"3}}_{{a_2}}}} - "
-              L"{{{2}}{g^{{a_2}{i_1}}_{{i_2}{i_3}}}{t^{{i_3}}_{{a_1}}}{t^{{i_2}"
-              L"}_{{a_2}}}}\\bigr) }");
-    }
-
-    {
-      // A * f * t1 * t1
-      const auto input = ex<Constant>(-1) *
-                         ex<Tensor>(L"A", WstrList{L"i_1"}, WstrList{L"a_1"}) *
-                         ex<Tensor>(L"f", WstrList{L"i_2"}, WstrList{L"a_2"}) *
-                         ex<Tensor>(L"t", WstrList{L"a_2"}, WstrList{L"i_1"}) *
-                         ex<Tensor>(L"t", WstrList{L"a_1"}, WstrList{L"i_2"});
-      auto result =
-          ex<Constant>(rational{1, 2}) * spintrace(input, {{L"i_1", L"a_1"}});
-      expand(result);
-      rapid_simplify(result);
-      canonicalize(result);
-      REQUIRE(to_latex(result) ==
-              L"{ \\bigl( - "
-              L"{{f^{{a_2}}_{{i_2}}}{t^{{i_2}}_{{a_1}}}{t^{{i_1}}_{{a_2}}}}"
-              L"\\bigr) }");
-    }
-
-    {
-      // -1/2 * A * g * t1 * t2
-      const auto input =
-          ex<Constant>(rational{-1, 2}) *
-          ex<Tensor>(L"A", WstrList{L"i_1"}, WstrList{L"a_1"}) *
-          ex<Tensor>(L"g", WstrList{L"i_2", L"i_3"}, WstrList{L"a_2", L"a_3"},
-                     Symmetry::antisymm) *
-          ex<Tensor>(L"t", WstrList{L"a_1"}, WstrList{L"i_2"}) *
-          ex<Tensor>(L"t", WstrList{L"a_2", L"a_3"}, WstrList{L"i_1", L"i_3"},
-                     Symmetry::antisymm);
-      auto result =
-          ex<Constant>(rational{1, 2}) * spintrace(input, {{L"i_1", L"a_1"}});
-      expand(result);
-      rapid_simplify(result);
-      canonicalize(result);
-      REQUIRE(to_latex(result) ==
-              L"{ \\bigl( - "
-              L"{{{2}}{g^{{a_2}{a_3}}_{{i_2}{i_3}}}{t^{{i_3}}_{{a_1}}}{t^{{"
-              L"i_2}{i_1}}_{{a_2}{a_3}}}} + "
-              L"{{g^{{a_2}{a_3}}_{{i_2}{i_3}}}{t^{{i_2}}_{{a_1}}}{t^{{i_3}{"
-              L"i_1}}_{{a_2}{a_3}}}}\\bigr) }");
-    }
-
-    {
-      // -1/2 * A * g * t1 * t2
-      const auto input =
-          ex<Constant>(rational{-1, 2}) *
-          ex<Tensor>(L"A", WstrList{L"i_1"}, WstrList{L"a_1"}) *
-          ex<Tensor>(L"g", WstrList{L"i_2", L"i_3"}, WstrList{L"a_2", L"a_3"},
-                     Symmetry::antisymm) *
-          ex<Tensor>(L"t", WstrList{L"a_2"}, WstrList{L"i_1"}) *
-          ex<Tensor>(L"t", WstrList{L"a_1", L"a_3"}, WstrList{L"i_2", L"i_3"},
-                     Symmetry::antisymm);
-      auto result =
-          ex<Constant>(rational{1, 2}) * spintrace(input, {{L"i_1", L"a_1"}});
-      expand(result);
-      rapid_simplify(result);
-      canonicalize(result);
-      REQUIRE(to_latex(result) ==
-              L"{ \\bigl( - "
-              L"{{{2}}{g^{{a_2}{a_3}}_{{i_2}{i_3}}}{t^{{i_1}}_{{a_3}}}{t^{{i_3}"
-              L"{i_2}}_{{a_1}{a_2}}}} + "
-              L"{{g^{{a_2}{a_3}}_{{i_2}{i_3}}}{t^{{i_1}}_{{a_3}}}{t^{{i_2}{i_3}"
-              L"}_{{a_1}{a_2}}}}\\bigr) }");
-    }
-
-    {
-      // A * g * t1 * t2
-      const auto input =
-          ex<Constant>(1) *
-          ex<Tensor>(L"A", WstrList{L"i_1"}, WstrList{L"a_1"}) *
-          ex<Tensor>(L"g", WstrList{L"i_2", L"i_3"}, WstrList{L"a_2", L"a_3"},
-                     Symmetry::antisymm) *
-          ex<Tensor>(L"t", WstrList{L"a_2"}, WstrList{L"i_2"}) *
-          ex<Tensor>(L"t", WstrList{L"a_1", L"a_3"}, WstrList{L"i_1", L"i_3"},
-                     Symmetry::antisymm);
-      auto result =
-          ex<Constant>(rational{1, 2}) * spintrace(input, {{L"i_1", L"a_1"}});
-      expand(result);
-      rapid_simplify(result);
-      canonicalize(result);
-      REQUIRE(to_latex(result) ==
-              L"{ \\bigl( - "
-              L"{{{2}}{g^{{a_2}{a_3}}_{{i_2}{i_3}}}{t^{{i_2}}_{{a_3}}}{t^{{i_1}"
-              L"{i_3}}_{{a_1}{a_2}}}} + "
-              L"{{{4}}{g^{{a_2}{a_3}}_{{i_2}{i_3}}}{t^{{i_2}}_{{a_2}}}{t^{{i_1}"
-              L"{i_3}}_{{a_1}{a_3}}}} - "
-              L"{{{2}}{g^{{a_2}{a_3}}_{{i_2}{i_3}}}{t^{{i_2}}_{{a_2}}}{t^{{i_3}"
-              L"{i_1}}_{{a_1}{a_3}}}} + "
-              L"{{g^{{a_2}{a_3}}_{{i_2}{i_3}}}{t^{{i_3}}_{{a_2}}}{t^{{i_2}{i_1}"
-              L"}_{{a_1}{a_3}}}}\\bigr) }");
-    }
-
-    {
-      // - A * g * t1 * t1 * t1
-      auto input = ex<Constant>(-1) *
-                   ex<Tensor>(L"g", WstrList{L"i_2", L"i_3"},
-                              WstrList{L"a_2", L"a_3"}, Symmetry::antisymm) *
-                   ex<Tensor>(L"t", WstrList{L"a_2"}, WstrList{L"i_2"}) *
-                   ex<Tensor>(L"t", WstrList{L"a_3"}, WstrList{L"i_1"}) *
-                   ex<Tensor>(L"t", WstrList{L"a_1"}, WstrList{L"i_3"});
-      auto result =
-          ex<Constant>(rational{1, 2}) * spintrace(input, {{L"i_1", L"a_1"}});
-      expand(result);
-      rapid_simplify(result);
-      canonicalize(result);
-      REQUIRE(to_latex(result) ==
-              L"{ \\bigl( - "
-              L"{{{2}}{g^{{a_2}{a_3}}_{{i_2}{i_3}}}{t^{{i_3}}_{{a_1}}}{t^{{i_2}"
-              L"}_{{a_2}}}{t^{{i_1}}_{{a_3}}}} + "
-              L"{{g^{{a_2}{a_3}}_{{i_2}{i_3}}}{t^{{i_2}}_{{a_1}}}{t^{{i_3}}_{{"
-              L"a_2}}}{t^{{i_1}}_{{a_3}}}}\\bigr) }");
-    }
-  }  // CCSD R1
-
-  SECTION("Closed-shell spintrace CCSDT terms") {
-    {  // A3 * f * t3
-      auto input =
-          ex<Constant>(rational{1, 12}) *
-          ex<Tensor>(L"A", WstrList{L"i_1", L"i_2", L"i_3"},
-                     WstrList{L"a_1", L"a_2", L"a_3"}, Symmetry::antisymm) *
-          ex<Tensor>(L"f", WstrList{L"i_4"}, WstrList{L"i_1"}) *
-          ex<Tensor>(L"t", WstrList{L"a_1", L"a_2", L"a_3"},
-                     WstrList{L"i_2", L"i_3", L"i_4"}, Symmetry::antisymm);
-
-      auto result = expand_A_op(input);
-      REQUIRE(result->size() == 36);
-      result = expand_antisymm(result);
-      result = closed_shell_spintrace(
-          input, {{L"i_1", L"a_1"}, {L"i_2", L"a_2"}, {L"i_3", L"a_3"}});
-      simplify(result);
-      REQUIRE(to_latex(result) ==
-              L"{ \\bigl( - "
-              L"{{{2}}{S^{{a_1}{a_2}{a_3}}_{{i_1}{i_2}{i_3}}}{f^{{i_3}}_{{i_4}}"
-              L"}{t^{{i_2}{i_1}{i_4}}_{{a_1}{a_2}{a_3}}}} + "
-              L"{{{4}}{S^{{a_1}{a_2}{a_3}}_{{i_1}{i_2}{i_3}}}{f^{{i_3}}_{{i_4}}"
-              L"}{t^{{i_1}{i_2}{i_4}}_{{a_1}{a_2}{a_3}}}} + "
-              L"{{{2}}{S^{{a_1}{a_2}{a_3}}_{{i_1}{i_2}{i_3}}}{f^{{i_3}}_{{i_4}}"
-              L"}{t^{{i_4}{i_1}{i_2}}_{{a_1}{a_2}{a_3}}}} - "
-              L"{{{4}}{S^{{a_1}{a_2}{a_3}}_{{i_1}{i_2}{i_3}}}{f^{{i_3}}_{{i_4}}"
-              L"}{t^{{i_1}{i_4}{i_2}}_{{a_1}{a_2}{a_3}}}}\\bigr) }");
-    }
-
-    {  // f * t3
-      auto input =
-          ex<Tensor>(L"f", WstrList{L"i_4"}, WstrList{L"i_1"}) *
-          ex<Tensor>(L"t", WstrList{L"a_1", L"a_2", L"a_3"},
-                     WstrList{L"i_2", L"i_3", L"i_4"}, Symmetry::antisymm);
-
-      auto result = expand_A_op(input);
-      REQUIRE(result->size() == 2);
-      result = expand_antisymm(result);
-      result = closed_shell_spintrace(
-          input, {{L"i_1", L"a_1"}, {L"i_2", L"a_2"}, {L"i_3", L"a_3"}});
-      REQUIRE(result->size() == 6);
-      simplify(result);
-      REQUIRE(result->size() == 6);
-    }
-
-    {  // A * g * t3
-      auto input =
-          ex<Constant>(rational{-1, 4}) *
-          ex<Tensor>(L"A", WstrList{L"i_1", L"i_2", L"i_3"},
-                     WstrList{L"a_1", L"a_2", L"a_3"}, Symmetry::antisymm) *
-          ex<Tensor>(L"g", WstrList{L"i_4", L"a_1"}, WstrList{L"i_1", L"a_4"},
-                     Symmetry::antisymm) *
-          ex<Tensor>(L"t", WstrList{L"a_2", L"a_3", L"a_4"},
-                     WstrList{L"i_2", L"i_3", L"i_4"}, Symmetry::antisymm);
-      auto result = expand_A_op(input);
-      REQUIRE(result->size() == 36);
-      result = expand_antisymm(result);
-      result = closed_shell_spintrace(
-          input, {{L"i_1", L"a_1"}, {L"i_2", L"a_2"}, {L"i_3", L"a_3"}});
-      REQUIRE(result->size() == 20);
-    }
-
-    {  // g * t3
-      auto input =
-          ex<Tensor>(L"g", WstrList{L"i_4", L"a_1"}, WstrList{L"i_1", L"a_4"},
-                     Symmetry::antisymm) *
-          ex<Tensor>(L"t", WstrList{L"a_2", L"a_3", L"a_4"},
-                     WstrList{L"i_2", L"i_3", L"i_4"}, Symmetry::antisymm);
-      auto result = expand_A_op(input);
-      REQUIRE(result->size() == 2);
-      result = expand_antisymm(result);
-      result = closed_shell_spintrace(
-          input, {{L"i_1", L"a_1"}, {L"i_2", L"a_2"}, {L"i_3", L"a_3"}});
-      REQUIRE(result->size() == 12);
-      simplify(result);
-      REQUIRE(result->size() == 12);
-    }
-  }
-
-  SECTION("Merge P operators") {
-    auto P1 = Tensor(L"P", WstrList{L"i_1", L"i_2"}, {});
-    auto P2 = Tensor(L"P", {}, WstrList{L"a_1", L"a_2"});
-    auto P3 = Tensor(L"P", WstrList{L"i_1", L"i_2"}, WstrList{L"a_1", L"a_2"});
-    auto P4 = Tensor(L"P", {}, {});
-    auto P12 = merge_tensors(P1, P2);
-    auto P34 = merge_tensors(P3, P4);
-    auto P11 = merge_tensors(P1, P1);
-    REQUIRE(to_latex(P12) == L"{P^{{a_1}{a_2}}_{{i_1}{i_2}}}");
-    REQUIRE(to_latex(P34) == L"{P^{{a_1}{a_2}}_{{i_1}{i_2}}}");
-    REQUIRE(to_latex(P11) == L"{P^{}_{{i_1}{i_2}{i_1}{i_2}}}");
-  }
-
-  SECTION("Permutation operators") {
-    auto A_12 = ex<Tensor>(L"A", WstrList{L"i_1", L"i_2"},
-                           WstrList{L"a_1", L"a_2"}, Symmetry::antisymm);
-    auto A_23 = ex<Tensor>(L"A", WstrList{L"i_2", L"i_3"},
-                           WstrList{L"a_2", L"a_3"}, Symmetry::antisymm);
-    auto A2 = ex<Tensor>(L"A", WstrList{L"i_1", L"i_2"},
-                         WstrList{L"a_1", L"a_2"}, Symmetry::antisymm);
-    auto A3 = ex<Tensor>(L"A", WstrList{L"i_1", L"i_2", L"i_3"},
-                         WstrList{L"a_1", L"a_2", L"a_3"}, Symmetry::antisymm);
-    auto A4 = ex<Tensor>(L"A", WstrList{L"i_1", L"i_2", L"i_3", L"i_4"},
-                         WstrList{L"a_1", L"a_2", L"a_3", L"a_4"},
-                         Symmetry::antisymm);
-    auto A5 = ex<Tensor>(L"A", WstrList{L"i_1", L"i_2", L"i_3", L"i_4", L"i_5"},
-                         WstrList{L"a_1", L"a_2", L"a_3", L"a_4", L"a_5"},
-                         Symmetry::antisymm);
-
-    auto Avec2 = open_shell_A_op(A2->as<Tensor>());
-    auto P3 = open_shell_P_op_vector(A3->as<Tensor>());
-    auto Avec3 = open_shell_A_op(A3->as<Tensor>());
-    assert(P3[0]->size() == 0);
-    assert(P3[1]->size() == 9);
-    assert(P3[2]->size() == 9);
-    assert(P3[3]->size() == 0);
-
-    auto P4 = open_shell_P_op_vector(A4->as<Tensor>());
-    auto Avec4 = open_shell_A_op(A4->as<Tensor>());
-    assert(P4[0]->size() == 0);
-    assert(P4[1]->size() == 16);
-    assert(P4[2]->size() == 36);
-    assert(P4[3]->size() == 16);
-    assert(P4[4]->size() == 0);
-
-    auto P5 = open_shell_P_op_vector(A5->as<Tensor>());
-    auto Avec5 = open_shell_A_op(A5->as<Tensor>());
-    assert(P5[0]->size() == 0);
-    assert(P5[1]->size() == 25);
-    assert(P5[2]->size() == 100);
-    assert(P5[3]->size() == 100);
-    assert(P5[4]->size() == 25);
-    assert(P5[5]->size() == 0);
-  }
-
-  SECTION("Relation in spin P operators") {
-    auto input = ex<Tensor>(L"g", WstrList{L"i_4", L"a_1"},
-                            WstrList{L"i_1", L"i_2"}, Symmetry::antisymm) *
-                 ex<Tensor>(L"t", WstrList{L"a_2", L"a_3"},
-                            WstrList{L"i_3", L"i_4"}, Symmetry::antisymm);
-
-    auto P13_b = ex<Tensor>(L"P", WstrList{}, WstrList{L"a_1", L"a_3"},
-                            Symmetry::nonsymm);
-    auto P13_k = ex<Tensor>(L"P", WstrList{L"i_1", L"i_3"}, WstrList{},
-                            Symmetry::nonsymm);
-    auto P12_b = ex<Tensor>(L"P", WstrList{}, WstrList{L"a_1", L"a_2"},
-                            Symmetry::nonsymm);
-    auto P12_k = ex<Tensor>(L"P", WstrList{L"i_1", L"i_2"}, WstrList{},
-                            Symmetry::nonsymm);
-
-    auto P23_b = ex<Tensor>(L"P", WstrList{}, WstrList{L"a_2", L"a_3"},
-                            Symmetry::nonsymm);
-    auto P23_k = ex<Tensor>(L"P", WstrList{L"i_2", L"i_3"}, WstrList{},
-                            Symmetry::nonsymm);
-
-    auto P4_1313 = ex<Tensor>(L"P", WstrList{L"i_1", L"i_3"},
-                              WstrList{L"a_1", L"a_3"}, Symmetry::nonsymm);
-    auto P4_1323 = ex<Tensor>(L"P", WstrList{L"i_1", L"i_3"},
-                              WstrList{L"a_2", L"a_3"}, Symmetry::nonsymm);
-    auto P4_2313 = ex<Tensor>(L"P", WstrList{L"i_2", L"i_3"},
-                              WstrList{L"a_1", L"a_3"}, Symmetry::nonsymm);
-    auto P4_2323 = ex<Tensor>(L"P", WstrList{L"i_2", L"i_3"},
-                              WstrList{L"a_2", L"a_3"}, Symmetry::nonsymm);
-
-    auto P4_1212 = ex<Tensor>(L"P", WstrList{L"i_1", L"i_2"},
-                              WstrList{L"a_1", L"a_2"}, Symmetry::nonsymm);
-    auto P4_1213 = ex<Tensor>(L"P", WstrList{L"i_1", L"i_2"},
-                              WstrList{L"a_1", L"a_3"}, Symmetry::nonsymm);
-    auto P4_1312 = ex<Tensor>(L"P", WstrList{L"i_1", L"i_3"},
-                              WstrList{L"a_1", L"a_2"}, Symmetry::nonsymm);
-
-    auto p_aab = ex<Constant>(1) - P13_b - P23_b - P13_k - P23_k + P4_1313 +
-                 P4_1323 + P4_2313 + P4_2323;
-
-    auto p_abb = ex<Constant>(1) - P13_b - P12_b - P13_k - P12_k + P4_1212 +
-                 P4_1213 + P4_1312 + P4_1313;
-
-    auto p6_input = p_aab * input;
-    expand(p6_input);
-    auto p6_result = expand_P_op(p6_input, false);
-    p6_result->visit(reset_idx_tags);
-    simplify(p6_result);
-
-    auto A_12 = ex<Tensor>(L"A", WstrList{L"i_1", L"i_2"},
-                           WstrList{L"a_1", L"a_2"}, Symmetry::antisymm);
-    auto A_23 = ex<Tensor>(L"A", WstrList{L"i_2", L"i_3"},
-                           WstrList{L"a_2", L"a_3"}, Symmetry::antisymm);
-    auto A3 = ex<Tensor>(L"A", WstrList{L"i_1", L"i_2", L"i_3"},
-                         WstrList{L"a_1", L"a_2", L"a_3"}, Symmetry::antisymm);
-
-    p6_result = A_12 * p6_result;
-    expand(p6_result);
-    canonicalize(p6_result);
-    p6_result = expand_A_op(p6_result);
-    p6_result->visit(reset_idx_tags);
-    simplify(p6_result);
-
-    auto p7_input = p_abb * input;
-    expand(p7_input);
-    auto p7_result = expand_P_op(p7_input, false);
-    p7_result->visit(reset_idx_tags);
-    simplify(p7_result);
-
-    p7_result = A_23 * p7_result;
-    expand(p7_result);
-    p7_result = expand_A_op(p7_result);
-    p7_result->visit(reset_idx_tags);
-    simplify(p7_result);
-
-    auto expanded_A = A3 * input;
-    expanded_A = expand_A_op(expanded_A);
-    expanded_A->visit(reset_idx_tags);
-    simplify(expanded_A);
-    assert(to_latex(p6_result) == to_latex(p7_result));
-    assert(to_latex(p6_result) == to_latex(expanded_A));
-  }
-
-  SECTION("Expand P operator pair-wise") {
-    auto P1 = Tensor(L"P", WstrList{L"i_1", L"i_2"}, {});
-    auto P2 = Tensor(L"P", WstrList{L"i_1", L"i_2", L"i_3", L"i_4"}, {});
-    auto P3 = Tensor(L"P", {}, WstrList{L"a_1", L"a_2"});
-    auto P4 = Tensor(L"P", WstrList{L"i_1", L"i_2"}, WstrList{L"a_1", L"a_2"});
-    auto P5 = Tensor(L"P", WstrList{L"i_1", L"i_2", L"i_3", L"i_4"},
-                     WstrList{L"a_1", L"a_2", L"a_3", L"a_4"});
-
-    // g* t3
+  {
+    // - A * f * t1
+    const auto input = ex<Constant>(-1) *
+                       ex<Tensor>(L"A", WstrList{L"i_1"}, WstrList{L"a_1"}) *
+                       ex<Tensor>(L"f", WstrList{L"i_2"}, WstrList{L"i_1"}) *
+                       ex<Tensor>(L"t", WstrList{L"a_1"}, WstrList{L"i_2"});
+    auto result =
+        ex<Constant>(rational{1, 2}) * spintrace(input, {{L"i_1", L"a_1"}});
+    expand(result);
+    rapid_simplify(result);
+    canonicalize(result);
+    REQUIRE(to_latex(result) ==
+            L"{ \\bigl( - {{f^{{i_1}}_{{i_2}}}{t^{{i_2}}_{{a_1}}}}\\bigr) }");
+  }
+
+  {
+    // A * f * t1
+    const auto input = ex<Tensor>(L"A", WstrList{L"i_1"}, WstrList{L"a_1"}) *
+                       ex<Tensor>(L"f", WstrList{L"a_1"}, WstrList{L"a_2"}) *
+                       ex<Tensor>(L"t", WstrList{L"a_2"}, WstrList{L"i_1"});
+    auto result =
+        ex<Constant>(rational{1, 2}) * spintrace(input, {{L"i_1", L"a_1"}});
+    expand(result);
+    rapid_simplify(result);
+    canonicalize(result);
+    REQUIRE(to_latex(result) ==
+            L"{ \\bigl({{f^{{a_2}}_{{a_1}}}{t^{{i_1}}_{{a_2}}}}\\bigr) }");
+  }
+
+  {
+    // -1/2 * A * g * t2
+    const auto input =
+        ex<Constant>(rational{-1, 2}) *
+        ex<Tensor>(L"A", WstrList{L"i_1"}, WstrList{L"a_1"}) *
+        ex<Tensor>(L"g", WstrList{L"i_2", L"i_3"}, WstrList{L"i_1", L"a_2"},
+                   Symmetry::antisymm) *
+        ex<Tensor>(L"t", WstrList{L"a_1", L"a_2"}, WstrList{L"i_2", L"i_3"},
+                   Symmetry::antisymm);
+    auto result =
+        ex<Constant>(rational{1, 2}) * spintrace(input, {{L"i_1", L"a_1"}});
+    expand(result);
+    rapid_simplify(result);
+    canonicalize(result);
+    REQUIRE(to_latex(result) ==
+            L"{ \\bigl( - "
+            L"{{{2}}{g^{{a_2}{i_1}}_{{i_2}{i_3}}}{t^{{i_3}{i_2}}_{{a_1}{a_2}}"
+            L"}} + "
+            L"{{g^{{a_2}{i_1}}_{{i_2}{i_3}}}{t^{{i_2}{i_3}}_{{a_1}{a_2}}}}"
+            L"\\bigr) }");
+  }
+
+  {
+    // -1/2 * A * g * t2
+    const auto input =
+        ex<Constant>(rational{-1, 2}) *
+        ex<Tensor>(L"A", WstrList{L"i_1"}, WstrList{L"a_1"}) *
+        ex<Tensor>(L"g", WstrList{L"i_2", L"a_1"}, WstrList{L"a_2", L"a_3"},
+                   Symmetry::antisymm) *
+        ex<Tensor>(L"t", WstrList{L"a_2", L"a_3"}, WstrList{L"i_1", L"i_2"},
+                   Symmetry::antisymm);
+    auto result =
+        ex<Constant>(rational{1, 2}) * spintrace(input, {{L"i_1", L"a_1"}});
+    expand(result);
+    rapid_simplify(result);
+    canonicalize(result);
+
+    REQUIRE(to_latex(result) ==
+            L"{ \\bigl( - "
+            L"{{g^{{a_3}{a_2}}_{{a_1}{i_2}}}{t^{{i_1}{i_2}}_{{a_2}{a_3}}}} + "
+            L"{{{2}}{g^{{a_3}{a_2}}_{{a_1}{i_2}}}{t^{{i_2}{i_1}}_{{a_2}{a_3}}"
+            L"}}\\bigr) }");
+  }
+
+  {
+    // A * f * t2
+    const auto input = ex<Tensor>(L"A", WstrList{L"i_1"}, WstrList{L"a_1"}) *
+                       ex<Tensor>(L"f", WstrList{L"i_2"}, WstrList{L"a_2"},
+                                  Symmetry::antisymm) *
+                       ex<Tensor>(L"t", WstrList{L"a_1", L"a_2"},
+                                  WstrList{L"i_1", L"i_2"}, Symmetry::antisymm);
+    auto result =
+        ex<Constant>(rational{1, 2}) * spintrace(input, {{L"i_1", L"a_1"}});
+    expand(result);
+    rapid_simplify(result);
+    canonicalize(result);
+    REQUIRE(
+        to_latex(result) ==
+        L"{ \\bigl( - {{f^{{a_2}}_{{i_2}}}{t^{{i_2}{i_1}}_{{a_1}{a_2}}}} + "
+        L"{{{2}}{f^{{a_2}}_{{i_2}}}{t^{{i_1}{i_2}}_{{a_1}{a_2}}}}\\bigr) }");
+  }
+
+  {
+    // A * g * t1 * t1
+    const auto input =
+        ex<Tensor>(L"A", WstrList{L"i_1"}, WstrList{L"a_1"}) *
+        ex<Tensor>(L"g", WstrList{L"i_2", L"a_1"}, WstrList{L"a_2", L"a_3"},
+                   Symmetry::antisymm) *
+        ex<Tensor>(L"t", WstrList{L"a_2"}, WstrList{L"i_2"}) *
+        ex<Tensor>(L"t", WstrList{L"a_3"}, WstrList{L"i_1"});
+    auto result =
+        ex<Constant>(rational{1, 2}) * spintrace(input, {{L"i_1", L"a_1"}});
+    expand(result);
+    rapid_simplify(result);
+    canonicalize(result);
+    REQUIRE(to_latex(result) ==
+            L"{ "
+            L"\\bigl({{{2}}{g^{{a_3}{a_2}}_{{a_1}{i_2}}}{t^{{i_2}}_{{a_2}}}{"
+            L"t^{{i_1}}_{{a_3}}}} - "
+            L"{{g^{{a_3}{a_2}}_{{a_1}{i_2}}}{t^{{i_2}}_{{a_3}}}{t^{{i_1}}_{{"
+            L"a_2}}}}\\bigr) }");
+  }
+
+  {
+    // A * g * t2 * t2
+    const auto input =
+        ex<Tensor>(L"A", WstrList{L"i_1"}, WstrList{L"a_1"}) *
+        ex<Tensor>(L"g", WstrList{L"i_2", L"i_3"}, WstrList{L"i_1", L"a_2"},
+                   Symmetry::antisymm) *
+        ex<Tensor>(L"t", WstrList{L"a_2"}, WstrList{L"i_2"}) *
+        ex<Tensor>(L"t", WstrList{L"a_1"}, WstrList{L"i_3"});
+    auto result =
+        ex<Constant>(rational{1, 2}) * spintrace(input, {{L"i_1", L"a_1"}});
+    expand(result);
+    rapid_simplify(result);
+    canonicalize(result);
+    REQUIRE(to_latex(result) ==
+            L"{ "
+            L"\\bigl({{g^{{a_2}{i_1}}_{{i_2}{i_3}}}{t^{{i_2}}_{{a_1}}}{t^{{i_"
+            L"3}}_{{a_2}}}} - "
+            L"{{{2}}{g^{{a_2}{i_1}}_{{i_2}{i_3}}}{t^{{i_3}}_{{a_1}}}{t^{{i_2}"
+            L"}_{{a_2}}}}\\bigr) }");
+  }
+
+  {
+    // A * f * t1 * t1
+    const auto input = ex<Constant>(-1) *
+                       ex<Tensor>(L"A", WstrList{L"i_1"}, WstrList{L"a_1"}) *
+                       ex<Tensor>(L"f", WstrList{L"i_2"}, WstrList{L"a_2"}) *
+                       ex<Tensor>(L"t", WstrList{L"a_2"}, WstrList{L"i_1"}) *
+                       ex<Tensor>(L"t", WstrList{L"a_1"}, WstrList{L"i_2"});
+    auto result =
+        ex<Constant>(rational{1, 2}) * spintrace(input, {{L"i_1", L"a_1"}});
+    expand(result);
+    rapid_simplify(result);
+    canonicalize(result);
+    REQUIRE(to_latex(result) ==
+            L"{ \\bigl( - "
+            L"{{f^{{a_2}}_{{i_2}}}{t^{{i_2}}_{{a_1}}}{t^{{i_1}}_{{a_2}}}}"
+            L"\\bigr) }");
+  }
+
+  {
+    // -1/2 * A * g * t1 * t2
+    const auto input =
+        ex<Constant>(rational{-1, 2}) *
+        ex<Tensor>(L"A", WstrList{L"i_1"}, WstrList{L"a_1"}) *
+        ex<Tensor>(L"g", WstrList{L"i_2", L"i_3"}, WstrList{L"a_2", L"a_3"},
+                   Symmetry::antisymm) *
+        ex<Tensor>(L"t", WstrList{L"a_1"}, WstrList{L"i_2"}) *
+        ex<Tensor>(L"t", WstrList{L"a_2", L"a_3"}, WstrList{L"i_1", L"i_3"},
+                   Symmetry::antisymm);
+    auto result =
+        ex<Constant>(rational{1, 2}) * spintrace(input, {{L"i_1", L"a_1"}});
+    expand(result);
+    rapid_simplify(result);
+    canonicalize(result);
+    REQUIRE(to_latex(result) ==
+            L"{ \\bigl( - "
+            L"{{{2}}{g^{{a_2}{a_3}}_{{i_2}{i_3}}}{t^{{i_3}}_{{a_1}}}{t^{{"
+            L"i_2}{i_1}}_{{a_2}{a_3}}}} + "
+            L"{{g^{{a_2}{a_3}}_{{i_2}{i_3}}}{t^{{i_2}}_{{a_1}}}{t^{{i_3}{"
+            L"i_1}}_{{a_2}{a_3}}}}\\bigr) }");
+  }
+
+  {
+    // -1/2 * A * g * t1 * t2
+    const auto input =
+        ex<Constant>(rational{-1, 2}) *
+        ex<Tensor>(L"A", WstrList{L"i_1"}, WstrList{L"a_1"}) *
+        ex<Tensor>(L"g", WstrList{L"i_2", L"i_3"}, WstrList{L"a_2", L"a_3"},
+                   Symmetry::antisymm) *
+        ex<Tensor>(L"t", WstrList{L"a_2"}, WstrList{L"i_1"}) *
+        ex<Tensor>(L"t", WstrList{L"a_1", L"a_3"}, WstrList{L"i_2", L"i_3"},
+                   Symmetry::antisymm);
+    auto result =
+        ex<Constant>(rational{1, 2}) * spintrace(input, {{L"i_1", L"a_1"}});
+    expand(result);
+    rapid_simplify(result);
+    canonicalize(result);
+    REQUIRE(to_latex(result) ==
+            L"{ \\bigl( - "
+            L"{{{2}}{g^{{a_2}{a_3}}_{{i_2}{i_3}}}{t^{{i_1}}_{{a_3}}}{t^{{i_3}"
+            L"{i_2}}_{{a_1}{a_2}}}} + "
+            L"{{g^{{a_2}{a_3}}_{{i_2}{i_3}}}{t^{{i_1}}_{{a_3}}}{t^{{i_2}{i_3}"
+            L"}_{{a_1}{a_2}}}}\\bigr) }");
+  }
+
+  {
+    // A * g * t1 * t2
+    const auto input =
+        ex<Constant>(1) * ex<Tensor>(L"A", WstrList{L"i_1"}, WstrList{L"a_1"}) *
+        ex<Tensor>(L"g", WstrList{L"i_2", L"i_3"}, WstrList{L"a_2", L"a_3"},
+                   Symmetry::antisymm) *
+        ex<Tensor>(L"t", WstrList{L"a_2"}, WstrList{L"i_2"}) *
+        ex<Tensor>(L"t", WstrList{L"a_1", L"a_3"}, WstrList{L"i_1", L"i_3"},
+                   Symmetry::antisymm);
+    auto result =
+        ex<Constant>(rational{1, 2}) * spintrace(input, {{L"i_1", L"a_1"}});
+    expand(result);
+    rapid_simplify(result);
+    canonicalize(result);
+    REQUIRE(to_latex(result) ==
+            L"{ \\bigl( - "
+            L"{{{2}}{g^{{a_2}{a_3}}_{{i_2}{i_3}}}{t^{{i_2}}_{{a_3}}}{t^{{i_1}"
+            L"{i_3}}_{{a_1}{a_2}}}} + "
+            L"{{{4}}{g^{{a_2}{a_3}}_{{i_2}{i_3}}}{t^{{i_2}}_{{a_2}}}{t^{{i_1}"
+            L"{i_3}}_{{a_1}{a_3}}}} - "
+            L"{{{2}}{g^{{a_2}{a_3}}_{{i_2}{i_3}}}{t^{{i_2}}_{{a_2}}}{t^{{i_3}"
+            L"{i_1}}_{{a_1}{a_3}}}} + "
+            L"{{g^{{a_2}{a_3}}_{{i_2}{i_3}}}{t^{{i_3}}_{{a_2}}}{t^{{i_2}{i_1}"
+            L"}_{{a_1}{a_3}}}}\\bigr) }");
+  }
+
+  {
+    // - A * g * t1 * t1 * t1
+    auto input = ex<Constant>(-1) *
+                 ex<Tensor>(L"g", WstrList{L"i_2", L"i_3"},
+                            WstrList{L"a_2", L"a_3"}, Symmetry::antisymm) *
+                 ex<Tensor>(L"t", WstrList{L"a_2"}, WstrList{L"i_2"}) *
+                 ex<Tensor>(L"t", WstrList{L"a_3"}, WstrList{L"i_1"}) *
+                 ex<Tensor>(L"t", WstrList{L"a_1"}, WstrList{L"i_3"});
+    auto result =
+        ex<Constant>(rational{1, 2}) * spintrace(input, {{L"i_1", L"a_1"}});
+    expand(result);
+    rapid_simplify(result);
+    canonicalize(result);
+    REQUIRE(to_latex(result) ==
+            L"{ \\bigl( - "
+            L"{{{2}}{g^{{a_2}{a_3}}_{{i_2}{i_3}}}{t^{{i_3}}_{{a_1}}}{t^{{i_2}"
+            L"}_{{a_2}}}{t^{{i_1}}_{{a_3}}}} + "
+            L"{{g^{{a_2}{a_3}}_{{i_2}{i_3}}}{t^{{i_2}}_{{a_1}}}{t^{{i_3}}_{{"
+            L"a_2}}}{t^{{i_1}}_{{a_3}}}}\\bigr) }");
+  }
+}  // CCSD R1
+
+SECTION("Closed-shell spintrace CCSDT terms") {
+  {  // A3 * f * t3
+    auto input =
+        ex<Constant>(rational{1, 12}) *
+        ex<Tensor>(L"A", WstrList{L"i_1", L"i_2", L"i_3"},
+                   WstrList{L"a_1", L"a_2", L"a_3"}, Symmetry::antisymm) *
+        ex<Tensor>(L"f", WstrList{L"i_4"}, WstrList{L"i_1"}) *
+        ex<Tensor>(L"t", WstrList{L"a_1", L"a_2", L"a_3"},
+                   WstrList{L"i_2", L"i_3", L"i_4"}, Symmetry::antisymm);
+
+    auto result = expand_A_op(input);
+    REQUIRE(result->size() == 36);
+    result = expand_antisymm(result);
+    result = closed_shell_spintrace(
+        input, {{L"i_1", L"a_1"}, {L"i_2", L"a_2"}, {L"i_3", L"a_3"}});
+    simplify(result);
+    REQUIRE(to_latex(result) ==
+            L"{ \\bigl( - "
+            L"{{{2}}{S^{{a_1}{a_2}{a_3}}_{{i_1}{i_2}{i_3}}}{f^{{i_3}}_{{i_4}}"
+            L"}{t^{{i_2}{i_1}{i_4}}_{{a_1}{a_2}{a_3}}}} + "
+            L"{{{4}}{S^{{a_1}{a_2}{a_3}}_{{i_1}{i_2}{i_3}}}{f^{{i_3}}_{{i_4}}"
+            L"}{t^{{i_1}{i_2}{i_4}}_{{a_1}{a_2}{a_3}}}} + "
+            L"{{{2}}{S^{{a_1}{a_2}{a_3}}_{{i_1}{i_2}{i_3}}}{f^{{i_3}}_{{i_4}}"
+            L"}{t^{{i_4}{i_1}{i_2}}_{{a_1}{a_2}{a_3}}}} - "
+            L"{{{4}}{S^{{a_1}{a_2}{a_3}}_{{i_1}{i_2}{i_3}}}{f^{{i_3}}_{{i_4}}"
+            L"}{t^{{i_1}{i_4}{i_2}}_{{a_1}{a_2}{a_3}}}}\\bigr) }");
+  }
+
+  {  // f * t3
+    auto input =
+        ex<Tensor>(L"f", WstrList{L"i_4"}, WstrList{L"i_1"}) *
+        ex<Tensor>(L"t", WstrList{L"a_1", L"a_2", L"a_3"},
+                   WstrList{L"i_2", L"i_3", L"i_4"}, Symmetry::antisymm);
+
+    auto result = expand_A_op(input);
+    REQUIRE(result->size() == 2);
+    result = expand_antisymm(result);
+    result = closed_shell_spintrace(
+        input, {{L"i_1", L"a_1"}, {L"i_2", L"a_2"}, {L"i_3", L"a_3"}});
+    REQUIRE(result->size() == 6);
+    simplify(result);
+    REQUIRE(result->size() == 6);
+  }
+
+  {  // A * g * t3
+    auto input =
+        ex<Constant>(rational{-1, 4}) *
+        ex<Tensor>(L"A", WstrList{L"i_1", L"i_2", L"i_3"},
+                   WstrList{L"a_1", L"a_2", L"a_3"}, Symmetry::antisymm) *
+        ex<Tensor>(L"g", WstrList{L"i_4", L"a_1"}, WstrList{L"i_1", L"a_4"},
+                   Symmetry::antisymm) *
+        ex<Tensor>(L"t", WstrList{L"a_2", L"a_3", L"a_4"},
+                   WstrList{L"i_2", L"i_3", L"i_4"}, Symmetry::antisymm);
+    auto result = expand_A_op(input);
+    REQUIRE(result->size() == 36);
+    result = expand_antisymm(result);
+    result = closed_shell_spintrace(
+        input, {{L"i_1", L"a_1"}, {L"i_2", L"a_2"}, {L"i_3", L"a_3"}});
+    REQUIRE(result->size() == 20);
+  }
+
+  {  // g * t3
     auto input =
         ex<Tensor>(L"g", WstrList{L"i_4", L"a_1"}, WstrList{L"i_1", L"a_4"},
                    Symmetry::antisymm) *
         ex<Tensor>(L"t", WstrList{L"a_2", L"a_3", L"a_4"},
                    WstrList{L"i_2", L"i_3", L"i_4"}, Symmetry::antisymm);
-
-    size_t n_p = 0;
-    for (auto& P : {P1, P2, P3, P4, P5}) {
-      auto term = ex<Tensor>(P) * input;
-      expand(term);
-      auto result = expand_P_op(term);
-      switch (n_p) {
-        case 0:
-          REQUIRE(to_latex(result) ==
-                  L"{ "
-                  L"\\bigl({{\\bar{g}^{{i_2}{a_4}}_{{i_4}{a_1}}}{\\bar{t}^{{i_"
-                  L"1}{i_3}{i_4}}_{{a_2}{a_3}{a_4}}}}\\bigr) }");
-          break;
-        case 1:
-          REQUIRE(to_latex(result) ==
-                  L"{ "
-                  L"\\bigl({{\\bar{g}^{{i_2}{a_4}}_{{i_3}{a_1}}}{\\bar{t}^{{i_"
-                  L"1}{i_4}{i_3}}_{{a_2}{a_3}{a_4}}}}\\bigr) }");
-          break;
-        case 2:
-          REQUIRE(to_latex(result) ==
-                  L"{ "
-                  L"\\bigl({{\\bar{g}^{{i_1}{a_4}}_{{i_4}{a_2}}}{\\bar{t}^{{i_"
-                  L"2}{i_3}{i_4}}_{{a_1}{a_3}{a_4}}}}\\bigr) }");
-          break;
-        case 3:
-          REQUIRE(to_latex(result) ==
-                  L"{ "
-                  L"\\bigl({{\\bar{g}^{{i_2}{a_4}}_{{i_4}{a_2}}}{\\bar{t}^{{i_"
-                  L"1}{i_3}{i_4}}_{{a_1}{a_3}{a_4}}}}\\bigr) }");
-          break;
-        case 4:
-          REQUIRE(to_latex(result) ==
-                  L"{ "
-                  L"\\bigl({{\\bar{g}^{{i_2}{a_3}}_{{i_3}{a_2}}}{\\bar{t}^{{i_"
-                  L"1}{i_4}{i_3}}_{{a_1}{a_4}{a_3}}}}\\bigr) }");
-          break;
-        default:
-          break;
-      }
-      ++n_p;
-    }
-
-    auto input2 = ex<Tensor>(L"g", WstrList{L"a_1", L"a_2"},
-                             WstrList{L"i_1", L"i_2"}, Symmetry::antisymm);
-    auto term = ex<Tensor>(P2) * input2;
+    auto result = expand_A_op(input);
+    REQUIRE(result->size() == 2);
+    result = expand_antisymm(result);
+    result = closed_shell_spintrace(
+        input, {{L"i_1", L"a_1"}, {L"i_2", L"a_2"}, {L"i_3", L"a_3"}});
+    REQUIRE(result->size() == 12);
+    simplify(result);
+    REQUIRE(result->size() == 12);
+  }
+}
+
+SECTION("Merge P operators") {
+  auto P1 = Tensor(L"P", WstrList{L"i_1", L"i_2"}, {});
+  auto P2 = Tensor(L"P", {}, WstrList{L"a_1", L"a_2"});
+  auto P3 = Tensor(L"P", WstrList{L"i_1", L"i_2"}, WstrList{L"a_1", L"a_2"});
+  auto P4 = Tensor(L"P", {}, {});
+  auto P12 = merge_tensors(P1, P2);
+  auto P34 = merge_tensors(P3, P4);
+  auto P11 = merge_tensors(P1, P1);
+  REQUIRE(to_latex(P12) == L"{P^{{a_1}{a_2}}_{{i_1}{i_2}}}");
+  REQUIRE(to_latex(P34) == L"{P^{{a_1}{a_2}}_{{i_1}{i_2}}}");
+  REQUIRE(to_latex(P11) == L"{P^{}_{{i_1}{i_2}{i_1}{i_2}}}");
+}
+
+SECTION("Permutation operators") {
+  auto A_12 = ex<Tensor>(L"A", WstrList{L"i_1", L"i_2"},
+                         WstrList{L"a_1", L"a_2"}, Symmetry::antisymm);
+  auto A_23 = ex<Tensor>(L"A", WstrList{L"i_2", L"i_3"},
+                         WstrList{L"a_2", L"a_3"}, Symmetry::antisymm);
+  auto A2 = ex<Tensor>(L"A", WstrList{L"i_1", L"i_2"}, WstrList{L"a_1", L"a_2"},
+                       Symmetry::antisymm);
+  auto A3 = ex<Tensor>(L"A", WstrList{L"i_1", L"i_2", L"i_3"},
+                       WstrList{L"a_1", L"a_2", L"a_3"}, Symmetry::antisymm);
+  auto A4 =
+      ex<Tensor>(L"A", WstrList{L"i_1", L"i_2", L"i_3", L"i_4"},
+                 WstrList{L"a_1", L"a_2", L"a_3", L"a_4"}, Symmetry::antisymm);
+  auto A5 = ex<Tensor>(L"A", WstrList{L"i_1", L"i_2", L"i_3", L"i_4", L"i_5"},
+                       WstrList{L"a_1", L"a_2", L"a_3", L"a_4", L"a_5"},
+                       Symmetry::antisymm);
+
+  auto Avec2 = open_shell_A_op(A2->as<Tensor>());
+  auto P3 = open_shell_P_op_vector(A3->as<Tensor>());
+  auto Avec3 = open_shell_A_op(A3->as<Tensor>());
+  assert(P3[0]->size() == 0);
+  assert(P3[1]->size() == 9);
+  assert(P3[2]->size() == 9);
+  assert(P3[3]->size() == 0);
+
+  auto P4 = open_shell_P_op_vector(A4->as<Tensor>());
+  auto Avec4 = open_shell_A_op(A4->as<Tensor>());
+  assert(P4[0]->size() == 0);
+  assert(P4[1]->size() == 16);
+  assert(P4[2]->size() == 36);
+  assert(P4[3]->size() == 16);
+  assert(P4[4]->size() == 0);
+
+  auto P5 = open_shell_P_op_vector(A5->as<Tensor>());
+  auto Avec5 = open_shell_A_op(A5->as<Tensor>());
+  assert(P5[0]->size() == 0);
+  assert(P5[1]->size() == 25);
+  assert(P5[2]->size() == 100);
+  assert(P5[3]->size() == 100);
+  assert(P5[4]->size() == 25);
+  assert(P5[5]->size() == 0);
+}
+
+SECTION("Relation in spin P operators") {
+  auto input = ex<Tensor>(L"g", WstrList{L"i_4", L"a_1"},
+                          WstrList{L"i_1", L"i_2"}, Symmetry::antisymm) *
+               ex<Tensor>(L"t", WstrList{L"a_2", L"a_3"},
+                          WstrList{L"i_3", L"i_4"}, Symmetry::antisymm);
+
+  auto P13_b =
+      ex<Tensor>(L"P", WstrList{}, WstrList{L"a_1", L"a_3"}, Symmetry::nonsymm);
+  auto P13_k =
+      ex<Tensor>(L"P", WstrList{L"i_1", L"i_3"}, WstrList{}, Symmetry::nonsymm);
+  auto P12_b =
+      ex<Tensor>(L"P", WstrList{}, WstrList{L"a_1", L"a_2"}, Symmetry::nonsymm);
+  auto P12_k =
+      ex<Tensor>(L"P", WstrList{L"i_1", L"i_2"}, WstrList{}, Symmetry::nonsymm);
+
+  auto P23_b =
+      ex<Tensor>(L"P", WstrList{}, WstrList{L"a_2", L"a_3"}, Symmetry::nonsymm);
+  auto P23_k =
+      ex<Tensor>(L"P", WstrList{L"i_2", L"i_3"}, WstrList{}, Symmetry::nonsymm);
+
+  auto P4_1313 = ex<Tensor>(L"P", WstrList{L"i_1", L"i_3"},
+                            WstrList{L"a_1", L"a_3"}, Symmetry::nonsymm);
+  auto P4_1323 = ex<Tensor>(L"P", WstrList{L"i_1", L"i_3"},
+                            WstrList{L"a_2", L"a_3"}, Symmetry::nonsymm);
+  auto P4_2313 = ex<Tensor>(L"P", WstrList{L"i_2", L"i_3"},
+                            WstrList{L"a_1", L"a_3"}, Symmetry::nonsymm);
+  auto P4_2323 = ex<Tensor>(L"P", WstrList{L"i_2", L"i_3"},
+                            WstrList{L"a_2", L"a_3"}, Symmetry::nonsymm);
+
+  auto P4_1212 = ex<Tensor>(L"P", WstrList{L"i_1", L"i_2"},
+                            WstrList{L"a_1", L"a_2"}, Symmetry::nonsymm);
+  auto P4_1213 = ex<Tensor>(L"P", WstrList{L"i_1", L"i_2"},
+                            WstrList{L"a_1", L"a_3"}, Symmetry::nonsymm);
+  auto P4_1312 = ex<Tensor>(L"P", WstrList{L"i_1", L"i_3"},
+                            WstrList{L"a_1", L"a_2"}, Symmetry::nonsymm);
+
+  auto p_aab = ex<Constant>(1) - P13_b - P23_b - P13_k - P23_k + P4_1313 +
+               P4_1323 + P4_2313 + P4_2323;
+
+  auto p_abb = ex<Constant>(1) - P13_b - P12_b - P13_k - P12_k + P4_1212 +
+               P4_1213 + P4_1312 + P4_1313;
+
+  auto p6_input = p_aab * input;
+  expand(p6_input);
+  auto p6_result = expand_P_op(p6_input, false);
+  p6_result->visit(reset_idx_tags);
+  simplify(p6_result);
+
+  auto A_12 = ex<Tensor>(L"A", WstrList{L"i_1", L"i_2"},
+                         WstrList{L"a_1", L"a_2"}, Symmetry::antisymm);
+  auto A_23 = ex<Tensor>(L"A", WstrList{L"i_2", L"i_3"},
+                         WstrList{L"a_2", L"a_3"}, Symmetry::antisymm);
+  auto A3 = ex<Tensor>(L"A", WstrList{L"i_1", L"i_2", L"i_3"},
+                       WstrList{L"a_1", L"a_2", L"a_3"}, Symmetry::antisymm);
+
+  p6_result = A_12 * p6_result;
+  expand(p6_result);
+  canonicalize(p6_result);
+  p6_result = expand_A_op(p6_result);
+  p6_result->visit(reset_idx_tags);
+  simplify(p6_result);
+
+  auto p7_input = p_abb * input;
+  expand(p7_input);
+  auto p7_result = expand_P_op(p7_input, false);
+  p7_result->visit(reset_idx_tags);
+  simplify(p7_result);
+
+  p7_result = A_23 * p7_result;
+  expand(p7_result);
+  p7_result = expand_A_op(p7_result);
+  p7_result->visit(reset_idx_tags);
+  simplify(p7_result);
+
+  auto expanded_A = A3 * input;
+  expanded_A = expand_A_op(expanded_A);
+  expanded_A->visit(reset_idx_tags);
+  simplify(expanded_A);
+  assert(to_latex(p6_result) == to_latex(p7_result));
+  assert(to_latex(p6_result) == to_latex(expanded_A));
+}
+
+SECTION("Expand P operator pair-wise") {
+  auto P1 = Tensor(L"P", WstrList{L"i_1", L"i_2"}, {});
+  auto P2 = Tensor(L"P", WstrList{L"i_1", L"i_2", L"i_3", L"i_4"}, {});
+  auto P3 = Tensor(L"P", {}, WstrList{L"a_1", L"a_2"});
+  auto P4 = Tensor(L"P", WstrList{L"i_1", L"i_2"}, WstrList{L"a_1", L"a_2"});
+  auto P5 = Tensor(L"P", WstrList{L"i_1", L"i_2", L"i_3", L"i_4"},
+                   WstrList{L"a_1", L"a_2", L"a_3", L"a_4"});
+
+  // g* t3
+  auto input = ex<Tensor>(L"g", WstrList{L"i_4", L"a_1"},
+                          WstrList{L"i_1", L"a_4"}, Symmetry::antisymm) *
+               ex<Tensor>(L"t", WstrList{L"a_2", L"a_3", L"a_4"},
+                          WstrList{L"i_2", L"i_3", L"i_4"}, Symmetry::antisymm);
+
+  size_t n_p = 0;
+  for (auto& P : {P1, P2, P3, P4, P5}) {
+    auto term = ex<Tensor>(P) * input;
     expand(term);
     auto result = expand_P_op(term);
-    REQUIRE(to_latex(result) ==
-            L"{ \\bigl({{\\bar{g}^{{i_2}{i_1}}_{{a_1}{a_2}}}}\\bigr) }");
-  }
-
-  SECTION("Open-shell spin-tracing") {
-    // make a minimal spinorbital indexregistry and change the context
-    IndexSpace occA(L"i", {0b01}, IndexSpace::alpha);
-    IndexSpace virA(L"a", {0b10}, IndexSpace::alpha);
-    IndexSpace occB(L"i", {0b01}, IndexSpace::beta);
-    IndexSpace virB(L"a", {0b10}, IndexSpace::beta);
-    IndexSpace occN(L"i", {0b01}, IndexSpace::nullqns);
-    IndexSpace virN(L"a", {0b10}, IndexSpace::nullqns);
-    IndexSpaceRegistry minimal_spinorbit;
-    minimal_spinorbit.add(occA);
-    minimal_spinorbit.add(virA);
-    minimal_spinorbit.add(occB);
-    minimal_spinorbit.add(virB);
-    minimal_spinorbit.add(occN);
-    minimal_spinorbit.add(virN);
-    Context new_cxt(Vacuum::SingleProduct, minimal_spinorbit);
-    auto ctx_resetter = set_scoped_default_context(new_cxt);
-
-    const auto i1A = Index(L"i↑_1", occA);
-    const auto i2A = Index(L"i↑_2", occA);
-    const auto i3A = Index(L"i↑_3", occA);
-    const auto i4A = Index(L"i↑_4", occA);
-    const auto i5A = Index(L"i↑_5", occA);
-    const auto i1B = Index(L"i↓_1", occB);
-    const auto i2B = Index(L"i↓_2", occB);
-    const auto i3B = Index(L"i↓_3", occB);
-
-    const auto a1A = Index(L"a↑_1", virA);
-    const auto a2A = Index(L"a↑_2", virA);
-    const auto a3A = Index(L"a↑_3", virA);
-    const auto a1B = Index(L"a↓_1", virB);
-    const auto a2B = Index(L"a↓_2", virB);
-    const auto a3B = Index(L"a↓_3", virB);
-
-    // Tensor canonicalize
-    {
-      auto t3 = ex<Tensor>(Tensor(L"t", {a3A, a2B, a2A}, {i1A, i2B, i3A}));
-      auto f = ex<Tensor>(Tensor(L"f", {a1A}, {a2A}));
-      auto ft3 = f * t3;
-      ft3->canonicalize();
-      REQUIRE(to_latex(ft3) ==
-              L"{{f^{{a↑_2}}_{{a↑_1}}}{t^{{i↑_3}{i↑_1}{i↓_2}}_{{a↑_2}{a↑_3}{a↓_"
-              L"2}}}}");
+    switch (n_p) {
+      case 0:
+        REQUIRE(to_latex(result) ==
+                L"{ "
+                L"\\bigl({{\\bar{g}^{{i_2}{a_4}}_{{i_4}{a_1}}}{\\bar{t}^{{i_"
+                L"1}{i_3}{i_4}}_{{a_2}{a_3}{a_4}}}}\\bigr) }");
+        break;
+      case 1:
+        REQUIRE(to_latex(result) ==
+                L"{ "
+                L"\\bigl({{\\bar{g}^{{i_2}{a_4}}_{{i_3}{a_1}}}{\\bar{t}^{{i_"
+                L"1}{i_4}{i_3}}_{{a_2}{a_3}{a_4}}}}\\bigr) }");
+        break;
+      case 2:
+        REQUIRE(to_latex(result) ==
+                L"{ "
+                L"\\bigl({{\\bar{g}^{{i_1}{a_4}}_{{i_4}{a_2}}}{\\bar{t}^{{i_"
+                L"2}{i_3}{i_4}}_{{a_1}{a_3}{a_4}}}}\\bigr) }");
+        break;
+      case 3:
+        REQUIRE(to_latex(result) ==
+                L"{ "
+                L"\\bigl({{\\bar{g}^{{i_2}{a_4}}_{{i_4}{a_2}}}{\\bar{t}^{{i_"
+                L"1}{i_3}{i_4}}_{{a_1}{a_3}{a_4}}}}\\bigr) }");
+        break;
+      case 4:
+        REQUIRE(to_latex(result) ==
+                L"{ "
+                L"\\bigl({{\\bar{g}^{{i_2}{a_3}}_{{i_3}{a_2}}}{\\bar{t}^{{i_"
+                L"1}{i_4}{i_3}}_{{a_1}{a_4}{a_3}}}}\\bigr) }");
+        break;
+      default:
+        break;
     }
-
-    //  g
-    {
-      auto input = ex<Constant>(rational{1, 4}) *
-                   ex<Tensor>(L"g", WstrList{L"a_1", L"a_2"},
-                              WstrList{L"i_1", L"i_2"}, Symmetry::antisymm);
-      auto result =
-          open_shell_spintrace(input, {{L"i_1", L"a_1"}, {L"i_2", L"a_2"}});
-      REQUIRE(result.size() == 3);
-      REQUIRE(to_latex(result[0]) ==
-              L"{{{\\frac{1}{4}}}{\\bar{g}^{{i↑_1}{i↑_2}}_{{a↑_1}{a↑_2}}}}");
-      REQUIRE(to_latex(result[1]) ==
-              L"{{{\\frac{1}{4}}}{g^{{i↑_1}{i↓_2}}_{{a↑_1}{a↓_2}}}}");
-      REQUIRE(to_latex(result[2]) ==
-              L"{{{\\frac{1}{4}}}{\\bar{g}^{{i↓_1}{i↓_2}}_{{a↓_1}{a↓_2}}}}");
-    }
-
-    // f_oo * t2
-    {
-      auto input = ex<Constant>(rational{1, 2}) *
-                   ex<Tensor>(L"f", WstrList{L"i_3"}, WstrList{L"i_1"}) *
-                   ex<Tensor>(L"t", WstrList{L"a_1", L"a_2"},
-                              WstrList{L"i_2", L"i_3"}, Symmetry::antisymm);
-
-      auto result =
-          open_shell_spintrace(input, {{L"i_1", L"a_1"}, {L"i_2", L"a_2"}});
-      REQUIRE(result.size() == 3);
-      REQUIRE(to_latex(result[0]) ==
-              L"{{{\\frac{1}{2}}}{f^{{i↑_1}}_{{i↑_3}}}{\\bar{t}^{{i↑_2}{i↑_3}}_"
-              L"{{a↑_1}{a↑_2}}}}");
-      REQUIRE(to_latex(result[1]) ==
-              L"{{{-\\frac{1}{2}}}{f^{{i↑_1}}_{{i↑_2}}}{t^{{i↑_2}{i↓_2}}_{{a↑_"
-              L"1}{a↓_2}}}}");
-      REQUIRE(to_latex(result[2]) ==
-              L"{{{\\frac{1}{2}}}{f^{{i↓_1}}_{{i↓_3}}}{\\bar{t}^{{i↓_2}{i↓_3}}_"
-              L"{{a↓_1}{a↓_2}}}}");
-    }
-
-    // g * t1
-    {
-      auto input = ex<Constant>(rational{1, 2}) *
-                   ex<Tensor>(L"g", WstrList{L"i_3", L"a_1"},
-                              WstrList{L"i_1", L"i_2"}, Symmetry::antisymm) *
-                   ex<Tensor>(L"t", WstrList{L"a_2"}, WstrList{L"i_3"},
-                              Symmetry::nonsymm);
-      auto result =
-          open_shell_spintrace(input, {{L"i_1", L"a_1"}, {L"i_2", L"a_2"}});
-      REQUIRE(result.size() == 3);
-      REQUIRE(to_latex(result[0]) ==
-              L"{{{\\frac{1}{2}}}{\\bar{g}^{{i↑_1}{i↑_2}}_{{i↑_3}{a↑_1}}}{t^{{"
-              L"i↑_3}}_{{a↑_2}}}}");
-      REQUIRE(to_latex(result[1]) ==
-              L"{{{-\\frac{1}{2}}}{g^{{i↑_1}{i↓_2}}_{{a↑_1}{i↓_1}}}{t^{{i↓_1}}_"
-              L"{{a↓_2}}}}");
-      REQUIRE(to_latex(result[2]) ==
-              L"{{{\\frac{1}{2}}}{\\bar{g}^{{i↓_1}{i↓_2}}_{{i↓_3}{a↓_1}}}{t^{{"
-              L"i↓_3}}_{{a↓_2}}}}");
-    }
-
-    // f * t3
-    {
-      auto input =
-          ex<Constant>(rational{1, 12}) *
-          ex<Tensor>(L"f", WstrList{L"a_1"}, WstrList{L"a_4"}) *
-          ex<Tensor>(L"t", WstrList{L"a_2", L"a_3", L"a_4"},
-                     WstrList{L"i_1", L"i_2", L"i_3"}, Symmetry::antisymm);
-      auto result = open_shell_spintrace(
-          input, {{L"i_1", L"a_1"}, {L"i_2", L"a_2"}, {L"i_3", L"a_3"}});
-      REQUIRE(result.size() == 4);
-      REQUIRE(to_latex(result[0]) ==
-              L"{{{\\frac{1}{12}}}{f^{{a↑_4}}_{{a↑_1}}}{\\bar{t}^{{i↑_1}{i↑_2}{"
-              L"i↑_3}}_{{a↑_2}{a↑_3}{a↑_4}}}}");
-      REQUIRE(to_latex(result[1]) ==
-              L"{ \\bigl( - "
-              L"{{{\\frac{1}{12}}}{f^{{a↑_3}}_{{a↑_1}}}{t^{{i↑_1}{i↑_2}{i↓_3}}_"
-              L"{{a↑_2}{a↑_3}{a↓_3}}}} + "
-              L"{{{\\frac{1}{12}}}{f^{{a↑_3}}_{{a↑_1}}}{t^{{i↑_2}{i↑_1}{i↓_3}}_"
-              L"{{a↑_2}{a↑_3}{a↓_3}}}}\\bigr) }");
-      REQUIRE(
-          to_latex(result[2]) ==
-          L"{ \\bigl( - "
-          L"{{{\\frac{1}{12}}}{f^{{a↑_2}}_{{a↑_1}}}{t^{{i↑_1}{i↓_3}{i↓_2}}_"
-          L"{{a↑_2}{a↓_2}{a↓_3}}}} + "
-          L"{{{\\frac{1}{12}}}{f^{{a↑_2}}_{{a↑_1}}}{t^{{i↑_1}{i↓_2}{i↓_3}}_{{"
-          L"a↑_2}{a↓_2}{a↓_3}}}}\\bigr) }");
-      REQUIRE(to_latex(result[3]) ==
-              L"{{{\\frac{1}{12}}}{f^{{a↓_4}}_{{a↓_1}}}{\\bar{t}^{{i↓_1}{i↓_2}{"
-              L"i↓_3}}_{{a↓_2}{a↓_3}{a↓_4}}}}");
-    }
-
-    // aab: g*t3 (CCSDT R3 4)
-    {
-      auto A2_aab = Tensor(L"A", {i1A, i2A}, {a1A, a2A}, Symmetry::antisymm);
-      auto A2_abb = Tensor(L"A", {i2B, i3B}, {a2B, a3B}, Symmetry::antisymm);
-
-      auto g = Tensor(L"g", {i3A, i4A}, {i1A, i2A}, Symmetry::antisymm);
-      auto t3 =
-          Tensor(L"t", {a1A, a2A, a3B}, {i3A, i4A, i3B}, Symmetry::nonsymm);
-
-      auto input = ex<Constant>(rational{1, 12}) * ex<Tensor>(A2_aab) *
-                   ex<Tensor>(g) * ex<Tensor>(t3);
-      auto result = expand_A_op(input);
-      result->visit(reset_idx_tags);
-      canonicalize(result);
-      rapid_simplify(result);
-      REQUIRE(to_latex(result) ==
-              L"{{{\\frac{1}{3}}}{\\bar{g}^{{i↑_1}{i↑_2}}_{{i↑_3}{i↑_4}}}{t^{{"
-              L"i↑_3}{i↑_4}{i↓_3}}_{{a↑_1}{a↑_2}{a↓_3}}}}");
-
-      g = Tensor(L"g", {i4A, i5A}, {i1A, i2A}, Symmetry::antisymm);
-      t3 = Tensor(L"t", {a1A, a2A, a3B}, {i4A, i5A, i3B}, Symmetry::nonsymm);
-
-      input = ex<Constant>(rational{1, 12}) * ex<Tensor>(A2_aab) *
-              ex<Tensor>(g) * ex<Tensor>(t3);
-      result = expand_A_op(input);
-      result->visit(reset_idx_tags);
-      canonicalize(result);
-      rapid_simplify(result);
-      REQUIRE(to_latex(result) ==
-              L"{{{\\frac{1}{3}}}{\\bar{g}^{{i↑_1}{i↑_2}}_{{i↑_3}{i↑_4}}}{t^{{"
-              L"i↑_3}{i↑_4}{i↓_3}}_{{a↑_1}{a↑_2}{a↓_3}}}}");
-    }
-
-    // CCSDT R3 10 aaa, bbb
-    {
-      auto input =
-          ex<Constant>(rational{1, 8}) *
-          ex<Tensor>(L"g", WstrList{L"i_4", L"i_5"}, WstrList{L"a_4", L"a_5"},
-                     Symmetry::antisymm) *
-          ex<Tensor>(L"t", WstrList{L"a_1", L"a_4"}, WstrList{L"i_1", L"i_2"},
-                     Symmetry::antisymm) *
-          ex<Tensor>(L"t", WstrList{L"a_2", L"a_3", L"a_5"},
-                     WstrList{L"i_3", L"i_4", L"i_5"}, Symmetry::antisymm);
-
-      auto result = open_shell_spintrace(
-          input, {{L"i_1", L"a_1"}, {L"i_2", L"a_2"}, {L"i_3", L"a_3"}});
-      REQUIRE(result[0]->size() == 3);
-      auto A3_aaa =
-          Tensor(L"A", {i1A, i2A, i3A}, {a1A, a2A, a3A}, Symmetry::antisymm);
-      auto result2 = ex<Tensor>(A3_aaa) * result[0];
-      expand(result2);
-      result2 = expand_A_op(result2);
-      result2->visit(reset_idx_tags);
-      canonicalize(result2);
-      rapid_simplify(result2);
-      REQUIRE(result2->size() == 27);
-
-      auto A3_bbb =
-          Tensor(L"A", {i1B, i2B, i3B}, {a1B, a2B, a3B}, Symmetry::antisymm);
-      auto result3 = ex<Tensor>(A3_bbb) * result[3];
-      expand(result3);
-      result3 = expand_A_op(result3);
-      result3->visit(reset_idx_tags);
-      canonicalize(result3);
-      rapid_simplify(result3);
-      REQUIRE(result3->size() == 27);
-    }
-
-    // CCSDT R3 10 aab
-    {
-      auto input =
-          ex<Constant>(rational{1, 8}) *
-              ex<Tensor>(L"P", WstrList{L"i_1", L"i_3"},
-                         WstrList{L"a_1", L"a_3"}, Symmetry::nonsymm) *
-              ex<Tensor>(L"g", WstrList{L"i_4", L"i_5"},
-                         WstrList{L"a_4", L"a_5"}, Symmetry::antisymm) *
-              ex<Tensor>(L"t", WstrList{L"a_1", L"a_4"},
-                         WstrList{L"i_1", L"i_2"}, Symmetry::antisymm) *
-              ex<Tensor>(L"t", WstrList{L"a_2", L"a_3", L"a_5"},
-                         WstrList{L"i_3", L"i_4", L"i_5"}, Symmetry::antisymm) +
-          ex<Constant>(rational{1, 8}) *
-              ex<Tensor>(L"P", WstrList{L"i_2", L"i_3"},
-                         WstrList{L"a_2", L"a_3"}, Symmetry::nonsymm) *
-              ex<Tensor>(L"g", WstrList{L"i_4", L"i_5"},
-                         WstrList{L"a_4", L"a_5"}, Symmetry::antisymm) *
-              ex<Tensor>(L"t", WstrList{L"a_1", L"a_4"},
-                         WstrList{L"i_1", L"i_2"}, Symmetry::antisymm) *
-              ex<Tensor>(L"t", WstrList{L"a_2", L"a_3", L"a_5"},
-                         WstrList{L"i_3", L"i_4", L"i_5"}, Symmetry::antisymm);
-
-      input = expand_P_op(input);
-      input->visit(reset_idx_tags);
-      auto result = open_shell_spintrace(
-          input, {{L"i_1", L"a_1"}, {L"i_2", L"a_2"}, {L"i_3", L"a_3"}});
-
-      auto result_aab =
-          ex<Tensor>(Tensor(L"A", {i1A, i2A}, {a1A, a2A}, Symmetry::antisymm)) *
-          result[1];
-      expand(result_aab);
-      result_aab = expand_A_op(result_aab);
-      result_aab->visit(reset_idx_tags);
-      canonicalize(result_aab);
-      rapid_simplify(result_aab);
-      REQUIRE(result_aab->size() == 18);
-
-      auto input2 =
-          ex<Constant>(rational{1, 8}) *
-          ex<Tensor>(L"A", WstrList{L"i_1", L"i_2", L"i_3"},
-                     WstrList{L"a_1", L"a_2", L"a_3"}, Symmetry::antisymm) *
-          ex<Tensor>(L"g", WstrList{L"i_4", L"i_5"}, WstrList{L"a_4", L"a_5"},
-                     Symmetry::antisymm) *
-          ex<Tensor>(L"t", WstrList{L"a_1", L"a_4"}, WstrList{L"i_1", L"i_2"},
-                     Symmetry::antisymm) *
-          ex<Tensor>(L"t", WstrList{L"a_2", L"a_3", L"a_5"},
-                     WstrList{L"i_3", L"i_4", L"i_5"}, Symmetry::antisymm);
-
-      auto result2 = open_shell_spintrace(
-          input2, {{L"i_1", L"a_1"}, {L"i_2", L"a_2"}, {L"i_3", L"a_3"}});
-      REQUIRE(result2[1]->size() == 24);
-    }
-  }
+    ++n_p;
+  }
+
+  auto input2 = ex<Tensor>(L"g", WstrList{L"a_1", L"a_2"},
+                           WstrList{L"i_1", L"i_2"}, Symmetry::antisymm);
+  auto term = ex<Tensor>(P2) * input2;
+  expand(term);
+  auto result = expand_P_op(term);
+  REQUIRE(to_latex(result) ==
+          L"{ \\bigl({{\\bar{g}^{{i_2}{i_1}}_{{a_1}{a_2}}}}\\bigr) }");
+}
+
+SECTION("Open-shell spin-tracing") {
+  // make a minimal spinorbital indexregistry and change the context
+  IndexSpace occA(L"i", {0b01}, IndexSpace::alpha);
+  IndexSpace virA(L"a", {0b10}, IndexSpace::alpha);
+  IndexSpace occB(L"i", {0b01}, IndexSpace::beta);
+  IndexSpace virB(L"a", {0b10}, IndexSpace::beta);
+  IndexSpace occN(L"i", {0b01}, IndexSpace::nullqns);
+  IndexSpace virN(L"a", {0b10}, IndexSpace::nullqns);
+  IndexSpaceRegistry minimal_spinorbit;
+  minimal_spinorbit.add(occA);
+  minimal_spinorbit.add(virA);
+  minimal_spinorbit.add(occB);
+  minimal_spinorbit.add(virB);
+  minimal_spinorbit.add(occN);
+  minimal_spinorbit.add(virN);
+  Context new_cxt(Vacuum::SingleProduct, minimal_spinorbit);
+  auto ctx_resetter = set_scoped_default_context(new_cxt);
+
+  const auto i1A = Index(L"i↑_1", occA);
+  const auto i2A = Index(L"i↑_2", occA);
+  const auto i3A = Index(L"i↑_3", occA);
+  const auto i4A = Index(L"i↑_4", occA);
+  const auto i5A = Index(L"i↑_5", occA);
+  const auto i1B = Index(L"i↓_1", occB);
+  const auto i2B = Index(L"i↓_2", occB);
+  const auto i3B = Index(L"i↓_3", occB);
+
+  const auto a1A = Index(L"a↑_1", virA);
+  const auto a2A = Index(L"a↑_2", virA);
+  const auto a3A = Index(L"a↑_3", virA);
+  const auto a1B = Index(L"a↓_1", virB);
+  const auto a2B = Index(L"a↓_2", virB);
+  const auto a3B = Index(L"a↓_3", virB);
+
+  // Tensor canonicalize
+  {
+    auto t3 = ex<Tensor>(Tensor(L"t", {a3A, a2B, a2A}, {i1A, i2B, i3A}));
+    auto f = ex<Tensor>(Tensor(L"f", {a1A}, {a2A}));
+    auto ft3 = f * t3;
+    ft3->canonicalize();
+    REQUIRE(to_latex(ft3) ==
+            L"{{f^{{a↑_2}}_{{a↑_1}}}{t^{{i↑_3}{i↑_1}{i↓_2}}_{{a↑_2}{a↑_3}{a↓_"
+            L"2}}}}");
+  }
+
+  //  g
+  {
+    auto input = ex<Constant>(rational{1, 4}) *
+                 ex<Tensor>(L"g", WstrList{L"a_1", L"a_2"},
+                            WstrList{L"i_1", L"i_2"}, Symmetry::antisymm);
+    auto result =
+        open_shell_spintrace(input, {{L"i_1", L"a_1"}, {L"i_2", L"a_2"}});
+    REQUIRE(result.size() == 3);
+    REQUIRE(to_latex(result[0]) ==
+            L"{{{\\frac{1}{4}}}{\\bar{g}^{{i↑_1}{i↑_2}}_{{a↑_1}{a↑_2}}}}");
+    REQUIRE(to_latex(result[1]) ==
+            L"{{{\\frac{1}{4}}}{g^{{i↑_1}{i↓_2}}_{{a↑_1}{a↓_2}}}}");
+    REQUIRE(to_latex(result[2]) ==
+            L"{{{\\frac{1}{4}}}{\\bar{g}^{{i↓_1}{i↓_2}}_{{a↓_1}{a↓_2}}}}");
+  }
+
+  // f_oo * t2
+  {
+    auto input = ex<Constant>(rational{1, 2}) *
+                 ex<Tensor>(L"f", WstrList{L"i_3"}, WstrList{L"i_1"}) *
+                 ex<Tensor>(L"t", WstrList{L"a_1", L"a_2"},
+                            WstrList{L"i_2", L"i_3"}, Symmetry::antisymm);
+
+    auto result =
+        open_shell_spintrace(input, {{L"i_1", L"a_1"}, {L"i_2", L"a_2"}});
+    REQUIRE(result.size() == 3);
+    REQUIRE(to_latex(result[0]) ==
+            L"{{{\\frac{1}{2}}}{f^{{i↑_1}}_{{i↑_3}}}{\\bar{t}^{{i↑_2}{i↑_3}}_"
+            L"{{a↑_1}{a↑_2}}}}");
+    REQUIRE(to_latex(result[1]) ==
+            L"{{{-\\frac{1}{2}}}{f^{{i↑_1}}_{{i↑_2}}}{t^{{i↑_2}{i↓_2}}_{{a↑_"
+            L"1}{a↓_2}}}}");
+    REQUIRE(to_latex(result[2]) ==
+            L"{{{\\frac{1}{2}}}{f^{{i↓_1}}_{{i↓_3}}}{\\bar{t}^{{i↓_2}{i↓_3}}_"
+            L"{{a↓_1}{a↓_2}}}}");
+  }
+
+  // g * t1
+  {
+    auto input =
+        ex<Constant>(rational{1, 2}) *
+        ex<Tensor>(L"g", WstrList{L"i_3", L"a_1"}, WstrList{L"i_1", L"i_2"},
+                   Symmetry::antisymm) *
+        ex<Tensor>(L"t", WstrList{L"a_2"}, WstrList{L"i_3"}, Symmetry::nonsymm);
+    auto result =
+        open_shell_spintrace(input, {{L"i_1", L"a_1"}, {L"i_2", L"a_2"}});
+    REQUIRE(result.size() == 3);
+    REQUIRE(to_latex(result[0]) ==
+            L"{{{\\frac{1}{2}}}{\\bar{g}^{{i↑_1}{i↑_2}}_{{i↑_3}{a↑_1}}}{t^{{"
+            L"i↑_3}}_{{a↑_2}}}}");
+    REQUIRE(to_latex(result[1]) ==
+            L"{{{-\\frac{1}{2}}}{g^{{i↑_1}{i↓_2}}_{{a↑_1}{i↓_1}}}{t^{{i↓_1}}_"
+            L"{{a↓_2}}}}");
+    REQUIRE(to_latex(result[2]) ==
+            L"{{{\\frac{1}{2}}}{\\bar{g}^{{i↓_1}{i↓_2}}_{{i↓_3}{a↓_1}}}{t^{{"
+            L"i↓_3}}_{{a↓_2}}}}");
+  }
+
+  // f * t3
+  {
+    auto input =
+        ex<Constant>(rational{1, 12}) *
+        ex<Tensor>(L"f", WstrList{L"a_1"}, WstrList{L"a_4"}) *
+        ex<Tensor>(L"t", WstrList{L"a_2", L"a_3", L"a_4"},
+                   WstrList{L"i_1", L"i_2", L"i_3"}, Symmetry::antisymm);
+    auto result = open_shell_spintrace(
+        input, {{L"i_1", L"a_1"}, {L"i_2", L"a_2"}, {L"i_3", L"a_3"}});
+    REQUIRE(result.size() == 4);
+    REQUIRE(to_latex(result[0]) ==
+            L"{{{\\frac{1}{12}}}{f^{{a↑_4}}_{{a↑_1}}}{\\bar{t}^{{i↑_1}{i↑_2}{"
+            L"i↑_3}}_{{a↑_2}{a↑_3}{a↑_4}}}}");
+    REQUIRE(to_latex(result[1]) ==
+            L"{ \\bigl( - "
+            L"{{{\\frac{1}{12}}}{f^{{a↑_3}}_{{a↑_1}}}{t^{{i↑_1}{i↑_2}{i↓_3}}_"
+            L"{{a↑_2}{a↑_3}{a↓_3}}}} + "
+            L"{{{\\frac{1}{12}}}{f^{{a↑_3}}_{{a↑_1}}}{t^{{i↑_2}{i↑_1}{i↓_3}}_"
+            L"{{a↑_2}{a↑_3}{a↓_3}}}}\\bigr) }");
+    REQUIRE(to_latex(result[2]) ==
+            L"{ \\bigl( - "
+            L"{{{\\frac{1}{12}}}{f^{{a↑_2}}_{{a↑_1}}}{t^{{i↑_1}{i↓_3}{i↓_2}}_"
+            L"{{a↑_2}{a↓_2}{a↓_3}}}} + "
+            L"{{{\\frac{1}{12}}}{f^{{a↑_2}}_{{a↑_1}}}{t^{{i↑_1}{i↓_2}{i↓_3}}_{{"
+            L"a↑_2}{a↓_2}{a↓_3}}}}\\bigr) }");
+    REQUIRE(to_latex(result[3]) ==
+            L"{{{\\frac{1}{12}}}{f^{{a↓_4}}_{{a↓_1}}}{\\bar{t}^{{i↓_1}{i↓_2}{"
+            L"i↓_3}}_{{a↓_2}{a↓_3}{a↓_4}}}}");
+  }
+
+  // aab: g*t3 (CCSDT R3 4)
+  {
+    auto A2_aab = Tensor(L"A", {i1A, i2A}, {a1A, a2A}, Symmetry::antisymm);
+    auto A2_abb = Tensor(L"A", {i2B, i3B}, {a2B, a3B}, Symmetry::antisymm);
+
+    auto g = Tensor(L"g", {i3A, i4A}, {i1A, i2A}, Symmetry::antisymm);
+    auto t3 = Tensor(L"t", {a1A, a2A, a3B}, {i3A, i4A, i3B}, Symmetry::nonsymm);
+
+    auto input = ex<Constant>(rational{1, 12}) * ex<Tensor>(A2_aab) *
+                 ex<Tensor>(g) * ex<Tensor>(t3);
+    auto result = expand_A_op(input);
+    result->visit(reset_idx_tags);
+    canonicalize(result);
+    rapid_simplify(result);
+    REQUIRE(to_latex(result) ==
+            L"{{{\\frac{1}{3}}}{\\bar{g}^{{i↑_1}{i↑_2}}_{{i↑_3}{i↑_4}}}{t^{{"
+            L"i↑_3}{i↑_4}{i↓_3}}_{{a↑_1}{a↑_2}{a↓_3}}}}");
+
+    g = Tensor(L"g", {i4A, i5A}, {i1A, i2A}, Symmetry::antisymm);
+    t3 = Tensor(L"t", {a1A, a2A, a3B}, {i4A, i5A, i3B}, Symmetry::nonsymm);
+
+    input = ex<Constant>(rational{1, 12}) * ex<Tensor>(A2_aab) * ex<Tensor>(g) *
+            ex<Tensor>(t3);
+    result = expand_A_op(input);
+    result->visit(reset_idx_tags);
+    canonicalize(result);
+    rapid_simplify(result);
+    REQUIRE(to_latex(result) ==
+            L"{{{\\frac{1}{3}}}{\\bar{g}^{{i↑_1}{i↑_2}}_{{i↑_3}{i↑_4}}}{t^{{"
+            L"i↑_3}{i↑_4}{i↓_3}}_{{a↑_1}{a↑_2}{a↓_3}}}}");
+  }
+
+  // CCSDT R3 10 aaa, bbb
+  {
+    auto input =
+        ex<Constant>(rational{1, 8}) *
+        ex<Tensor>(L"g", WstrList{L"i_4", L"i_5"}, WstrList{L"a_4", L"a_5"},
+                   Symmetry::antisymm) *
+        ex<Tensor>(L"t", WstrList{L"a_1", L"a_4"}, WstrList{L"i_1", L"i_2"},
+                   Symmetry::antisymm) *
+        ex<Tensor>(L"t", WstrList{L"a_2", L"a_3", L"a_5"},
+                   WstrList{L"i_3", L"i_4", L"i_5"}, Symmetry::antisymm);
+
+    auto result = open_shell_spintrace(
+        input, {{L"i_1", L"a_1"}, {L"i_2", L"a_2"}, {L"i_3", L"a_3"}});
+    REQUIRE(result[0]->size() == 3);
+    auto A3_aaa =
+        Tensor(L"A", {i1A, i2A, i3A}, {a1A, a2A, a3A}, Symmetry::antisymm);
+    auto result2 = ex<Tensor>(A3_aaa) * result[0];
+    expand(result2);
+    result2 = expand_A_op(result2);
+    result2->visit(reset_idx_tags);
+    canonicalize(result2);
+    rapid_simplify(result2);
+    REQUIRE(result2->size() == 27);
+
+    auto A3_bbb =
+        Tensor(L"A", {i1B, i2B, i3B}, {a1B, a2B, a3B}, Symmetry::antisymm);
+    auto result3 = ex<Tensor>(A3_bbb) * result[3];
+    expand(result3);
+    result3 = expand_A_op(result3);
+    result3->visit(reset_idx_tags);
+    canonicalize(result3);
+    rapid_simplify(result3);
+    REQUIRE(result3->size() == 27);
+  }
+
+  // CCSDT R3 10 aab
+  {
+    auto input =
+        ex<Constant>(rational{1, 8}) *
+            ex<Tensor>(L"P", WstrList{L"i_1", L"i_3"}, WstrList{L"a_1", L"a_3"},
+                       Symmetry::nonsymm) *
+            ex<Tensor>(L"g", WstrList{L"i_4", L"i_5"}, WstrList{L"a_4", L"a_5"},
+                       Symmetry::antisymm) *
+            ex<Tensor>(L"t", WstrList{L"a_1", L"a_4"}, WstrList{L"i_1", L"i_2"},
+                       Symmetry::antisymm) *
+            ex<Tensor>(L"t", WstrList{L"a_2", L"a_3", L"a_5"},
+                       WstrList{L"i_3", L"i_4", L"i_5"}, Symmetry::antisymm) +
+        ex<Constant>(rational{1, 8}) *
+            ex<Tensor>(L"P", WstrList{L"i_2", L"i_3"}, WstrList{L"a_2", L"a_3"},
+                       Symmetry::nonsymm) *
+            ex<Tensor>(L"g", WstrList{L"i_4", L"i_5"}, WstrList{L"a_4", L"a_5"},
+                       Symmetry::antisymm) *
+            ex<Tensor>(L"t", WstrList{L"a_1", L"a_4"}, WstrList{L"i_1", L"i_2"},
+                       Symmetry::antisymm) *
+            ex<Tensor>(L"t", WstrList{L"a_2", L"a_3", L"a_5"},
+                       WstrList{L"i_3", L"i_4", L"i_5"}, Symmetry::antisymm);
+
+    input = expand_P_op(input);
+    input->visit(reset_idx_tags);
+    auto result = open_shell_spintrace(
+        input, {{L"i_1", L"a_1"}, {L"i_2", L"a_2"}, {L"i_3", L"a_3"}});
+
+    auto result_aab =
+        ex<Tensor>(Tensor(L"A", {i1A, i2A}, {a1A, a2A}, Symmetry::antisymm)) *
+        result[1];
+    expand(result_aab);
+    result_aab = expand_A_op(result_aab);
+    result_aab->visit(reset_idx_tags);
+    canonicalize(result_aab);
+    rapid_simplify(result_aab);
+    REQUIRE(result_aab->size() == 18);
+
+    auto input2 =
+        ex<Constant>(rational{1, 8}) *
+        ex<Tensor>(L"A", WstrList{L"i_1", L"i_2", L"i_3"},
+                   WstrList{L"a_1", L"a_2", L"a_3"}, Symmetry::antisymm) *
+        ex<Tensor>(L"g", WstrList{L"i_4", L"i_5"}, WstrList{L"a_4", L"a_5"},
+                   Symmetry::antisymm) *
+        ex<Tensor>(L"t", WstrList{L"a_1", L"a_4"}, WstrList{L"i_1", L"i_2"},
+                   Symmetry::antisymm) *
+        ex<Tensor>(L"t", WstrList{L"a_2", L"a_3", L"a_5"},
+                   WstrList{L"i_3", L"i_4", L"i_5"}, Symmetry::antisymm);
+
+    auto result2 = open_shell_spintrace(
+        input2, {{L"i_1", L"a_1"}, {L"i_2", L"a_2"}, {L"i_3", L"a_3"}});
+    REQUIRE(result2[1]->size() == 24);
+  }
+}
 }