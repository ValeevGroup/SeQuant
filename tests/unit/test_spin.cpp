--- conflicted
+++ resolved
@@ -157,16 +157,6 @@
     canonicalize(result);
     REQUIRE(result->is<Sum>());
     REQUIRE(result->size() == 5);
-<<<<<<< HEAD
-
-//    for(auto&& term : *result){
-//      auto&& product = term->as<Product>();
-//      std::cout << hash::value(product) << "\n";
-//      for(auto&& factor: product.factors())
-//        std::cout << "  " << hash::value(factor) << "\n";
-//    }
-=======
->>>>>>> 5cbe314d
     REQUIRE(
         to_latex(result) == L"{ \\bigl( - {{g^{{a_1}{a_2}}_{{i_1}{i_2}}}{t^{{i_2}{i_1}}_{{a_1}{a_2}}}} + {{"
         L"{2}}{g^{{a_1}{a_2}}_{{i_1}{i_2}}}{t^{{i_1}{i_2}}_{{a_1}{a_2}}}} + {{{2}}{f^{"
