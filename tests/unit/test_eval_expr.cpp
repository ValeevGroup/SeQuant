#include <catch2/catch_test_macros.hpp>

#include "catch2_sequant.hpp"

#include <SeQuant/core/abstract_tensor.hpp>
#include <SeQuant/core/attr.hpp>
#include <SeQuant/core/container.hpp>
#include <SeQuant/core/context.hpp>
#include <SeQuant/core/eval_expr.hpp>
#include <SeQuant/core/expr.hpp>
#include <SeQuant/core/index.hpp>
#include <SeQuant/core/parse.hpp>
#include <SeQuant/core/result_expr.hpp>
#include <SeQuant/core/tensor.hpp>
#include <SeQuant/core/tensor_canonicalizer.hpp>
#include <SeQuant/domain/mbpt/convention.hpp>

#include <initializer_list>
#include <memory>
#include <set>
#include <string>
#include <string_view>

#include <range/v3/all.hpp>

namespace sequant {
Tensor parse_tensor(std::wstring_view tnsr, Symmetry s = Symmetry::nonsymm) {
  return parse_expr(tnsr, s)->as<Tensor>();
}

Constant parse_constant(std::wstring_view c) {
  return parse_expr(c)->as<Constant>();
}

EvalExpr result_expr(EvalExpr const& left, EvalExpr const& right, EvalOp op) {
  assert(op == EvalOp::Product || op == EvalOp::Sum);
  auto xpr = op == EvalOp::Product ? left.expr() * right.expr()
                                   : left.expr() + right.expr();
  return *binarize(xpr);
}

}  // namespace sequant

TEST_CASE("eval_expr", "[EvalExpr]") {
  using namespace std::string_literals;
  using sequant::EvalExpr;
  using namespace sequant;
  sequant::TensorCanonicalizer::register_instance(
      std::make_shared<sequant::DefaultTensorCanonicalizer>());

  SECTION("Constructors") {
    auto t1 = parse_tensor(L"t_{i1, i2}^{a1, a2}");

    REQUIRE_NOTHROW(EvalExpr{t1});

    auto p1 = parse_expr(L"g_{i3,a1}^{i1,i2} * t_{a2}^{a3}");

    const auto& c2 = EvalExpr{p1->at(0)->as<Tensor>()};
    const auto& c3 = EvalExpr{p1->at(1)->as<Tensor>()};

    REQUIRE_NOTHROW(EvalExpr{Variable{L"λ"}});

    REQUIRE_NOTHROW(EvalExpr{Constant{1}});
  }

  SECTION("EvalExpr::EvalOp types") {
    auto t1 = parse_tensor(L"t_{i1, i2}^{a1, a2}");

    auto x1 = EvalExpr(t1);

    REQUIRE(!x1.op_type());

    auto p1 = parse_expr(L"g_{i3,a1}^{i1,i2} * t_{a2}^{a3}");

    const auto& c2 = EvalExpr{p1->at(0)->as<Tensor>()};
    const auto& c3 = EvalExpr{p1->at(1)->as<Tensor>()};

    auto x2 = EvalExpr(parse_expr(L"1/2")->as<Constant>());
    REQUIRE(!x2.op_type());

    REQUIRE(!EvalExpr{Variable{L"λ"}}.op_type());
  }

  SECTION("ResultType types") {
    auto T = [](std::wstring_view xpr) { return EvalExpr{parse_tensor(xpr)}; };

    auto C = [](std::wstring_view xpr) {
      return EvalExpr{parse_constant(xpr)};
    };

    auto result_type = [](EvalExpr const& left,   //
                          EvalExpr const& right,  //
                          EvalOp op) -> ResultType {
      return result_expr(left, right, op).result_type();
    };

    REQUIRE(result_type(         //
                T(L"X{i1;a1}"),  //
                T(L"Y{i1;a1}"),  //
                EvalOp::Sum      //
                ) == ResultType::Tensor);

    REQUIRE(result_type(         //
                T(L"X{i1;a1}"),  //
                T(L"Y{a1;i1}"),  //
                EvalOp::Product  //
                ) == ResultType::Scalar);

    REQUIRE(result_type(                //
                T(L"X{i1,i2; a3,a4}"),  //
                T(L"Y{a3,a4; a1,a2}"),  //
                EvalOp::Product         //
                ) == ResultType::Tensor);

    REQUIRE(result_type(         //
                T(L"X{i1;a1}"),  //
                C(L"2.5"),       //
                EvalOp::Product  //
                ) == ResultType::Tensor);

    REQUIRE(result_type(         //
                C(L"1.5"),       //
                C(L"2.5"),       //
                EvalOp::Product  //
                ) == ResultType::Scalar);

    REQUIRE(result_type(     //
                C(L"1.5"),   //
                C(L"2.5"),   //
                EvalOp::Sum  //
                ) == ResultType::Scalar);
  }

  SECTION("result expr") {
    ExprPtr expr = parse_expr(L"2 var");
<<<<<<< HEAD
    ExprPtr root_expr = binarize(expr)->expr();
    REQUIRE(root_expr->is<Variable>());
    REQUIRE(*root_expr != *expr);

    expr = parse_expr(L"2 t{a1;i1}");
    root_expr = binarize(expr)->expr();
    REQUIRE(root_expr->is<Tensor>());
    REQUIRE(*root_expr != *expr);

    // The binarized tree shall respect the label of the ResultExpr
    ResultExpr res = parse_result_expr(L"E = g{i1,i2;a1,a2} t{a1,a2;i1,i2}");
    root_expr = binarize(res)->expr();
    REQUIRE(root_expr.is<Variable>());
    REQUIRE(root_expr.as<Variable>().label() == L"E");

    // The binarized tree shall respect the indexing of the ResultExpr
    res = parse_result_expr(L"Result{a2;i2} = g{i1,i2;a1,a2} t{a1;i1}");
    root_expr = binarize(res)->expr();
    REQUIRE(root_expr.is<Tensor>());
    REQUIRE(root_expr.as<Tensor>() ==
            Tensor(L"Result", bra(IndexList{L"a_2"}), ket(IndexList{L"i_2"})));

    // continued ->  check that changing indexing in result changes indexing in
    // tree
    res = parse_result_expr(L"Result{i2;a2} = g{i1,i2;a1,a2} t{a1;i1}");
    root_expr = binarize(res)->expr();
    REQUIRE(root_expr.is<Tensor>());
    REQUIRE(root_expr.as<Tensor>() ==
            Tensor(L"Result", bra(IndexList{L"i_2"}), ket(IndexList{L"a_2"})));

    // The name-respecting property shall also hold for terminals
    res = parse_result_expr(L"Other = Var");
    root_expr = binarize(res)->expr();
    REQUIRE(root_expr.is<Variable>());
    REQUIRE(root_expr.as<Variable>().label() == L"Other");

    res = parse_result_expr(L"Amplitude{i1;a1} = t{a1;i1}");
    root_expr = binarize(res)->expr();
    REQUIRE(root_expr.is<Tensor>());
    REQUIRE(root_expr.as<Tensor>() == Tensor(L"Amplitude",
                                             bra(IndexList{L"i_1"}),
                                             ket(IndexList{L"a_1"})));
=======
    auto node = binarize(expr);
    REQUIRE(node->expr().is<Variable>());
    REQUIRE_FALSE(node->label() == node.left()->label());
    REQUIRE_FALSE(node->label() == node.right()->label());

    expr = parse_expr(L"2 t{a1;i1}");
    node = binarize(expr);
    REQUIRE(node->expr().is<Tensor>());
    REQUIRE_FALSE(node->label() == node.left()->label());
    REQUIRE_FALSE(node->label() == node.right()->label());
>>>>>>> 43317a0b
  }

  SECTION("Sequant expression") {
    const auto& str_t1 = L"g_{a1,a2}^{a3,a4}";
    const auto& str_t2 = L"t_{a3,a4}^{i1,i2}";
    const auto& t1 = parse_expr(str_t1);

    const auto& t2 = parse_expr(str_t2);

    const auto& x1 = EvalExpr{t1->as<Tensor>()};
    const auto& x2 = EvalExpr{t2->as<Tensor>()};

    REQUIRE(*t1 == x1.expr()->as<Tensor>());
    REQUIRE(*t2 == x2.expr()->as<Tensor>());

    const auto& x3 = result_expr(x1, x2, EvalOp::Product);

    REQUIRE_NOTHROW(x3.expr()->as<Tensor>());

    const auto& prod_indices =
        x3.expr()->as<Tensor>().const_braket() |
        ranges::views::transform([](const auto& x) { return x.label(); }) |
        ranges::to<container::set<std::wstring_view>>;

    const auto& expected_indices =
        std::initializer_list<std::wstring_view>{L"i_1", L"i_2", L"a_1",
                                                 L"a_2"} |
        ranges::to<container::set<std::wstring_view>>;

    REQUIRE(x3.op_type() == EvalOp::Product);

    REQUIRE(prod_indices == expected_indices);

    const auto t4 = parse_tensor(L"g_{i3,i4}^{a3,a4}");
    const auto t5 = parse_tensor(L"I_{a1,a2,a3,a4}^{i1,i2,i3,i4}");

    const auto& x45 = result_expr(EvalExpr{t4}, EvalExpr{t5}, EvalOp::Product);
    const auto& x54 = result_expr(EvalExpr{t5}, EvalExpr{t4}, EvalOp::Product);

    REQUIRE(x45.to_latex() == parse_expr(L"I_{a1,a2}^{i1,i2}")->to_latex());
    REQUIRE(x45.to_latex() == x54.to_latex());
  }

  SECTION("Hash value") {
    const auto t1 = parse_tensor(L"t_{i1}^{a1}", Symmetry::antisymm);
    const auto t2 = parse_tensor(L"t_{i2}^{a2}", Symmetry::antisymm);
    const auto t3 = parse_tensor(L"t_{i1,i2}^{a1,a2}", Symmetry::antisymm);

    const auto& x1 = EvalExpr{t1};
    const auto& x2 = EvalExpr{t2};

    const auto& x12 = result_expr(x1, x2, EvalOp::Product);
    const auto& x21 = result_expr(x2, x1, EvalOp::Product);

    REQUIRE(x1.hash_value() == x2.hash_value());
    REQUIRE(x12.hash_value() == x21.hash_value());

    const auto& x3 = EvalExpr{t3};

    REQUIRE_FALSE(x1.hash_value() == x3.hash_value());
    REQUIRE_FALSE(x12.hash_value() == x3.hash_value());
  }

  SECTION("Symmetry of product") {
    // whole bra <-> ket contraction between two antisymmetric tensors
    const auto t1 = parse_tensor(L"g_{i3,i4}^{i1,i2}", Symmetry::antisymm);
    const auto t2 = parse_tensor(L"t_{a1,a2}^{i3,i4}", Symmetry::antisymm);

    const auto x12 = result_expr(EvalExpr{t1}, EvalExpr{t2}, EvalOp::Product);

    // todo:
    // REQUIRE(x12.expr()->as<Tensor>().symmetry() == Symmetry::antisymm);

    // whole bra <-> ket contraction between two symmetric tensors
    const auto t3 =
        parse_expr(L"g_{i3,i4}^{i1,i2}", Symmetry::symm)->as<Tensor>();
    const auto t4 =
        parse_expr(L"t_{a1,a2}^{i3,i4}", Symmetry::symm)->as<Tensor>();

    const auto x34 = result_expr(EvalExpr{t3}, EvalExpr{t4}, EvalOp::Product);

    // todo:
    // REQUIRE(x34.expr()->as<Tensor>().symmetry() == Symmetry::symm);

    // outer product of the same tensor
    const auto t5 = parse_expr(L"f_{i1}^{a1}", Symmetry::nonsymm)->as<Tensor>();
    const auto t6 = parse_expr(L"f_{i2}^{a2}", Symmetry::nonsymm)->as<Tensor>();

    const auto& x56 = result_expr(EvalExpr{t5}, EvalExpr{t6}, EvalOp::Product);

    // todo:
    // REQUIRE(x56.expr()->as<Tensor>().symmetry() == Symmetry::antisymm);

    // contraction of some indices from a bra to a ket
    const auto t7 = parse_tensor(L"g_{a1,a2}^{i1,a3}", Symmetry::antisymm);
    const auto t8 = parse_tensor(L"t_{a3}^{i2}", Symmetry::antisymm);

    const auto x78 = result_expr(EvalExpr{t7}, EvalExpr{t8}, EvalOp::Product);

    // todo:
    // REQUIRE(x78.expr()->as<Tensor>().symmetry() == Symmetry::nonsymm);

    // whole bra <-> ket contraction between symmetric and antisymmetric tensors
    auto const t9 =
        parse_expr(L"g_{a1,a2}^{a3,a4}", Symmetry::antisymm)->as<Tensor>();
    auto const t10 =
        parse_expr(L"t_{a3,a4}^{i1,i2}", Symmetry::symm)->as<Tensor>();
    auto const x910 = result_expr(EvalExpr{t9}, EvalExpr{t10}, EvalOp::Product);
    // todo:
    // REQUIRE(x910.expr()->as<Tensor>().symmetry() == Symmetry::symm);
  }

  SECTION("Symmetry of sum") {
    auto tensor = [](Symmetry s) {
      return parse_expr(L"I_{i1,i2}^{a1,a2}", s)->as<Tensor>();
    };

    auto symmetry = [](const EvalExpr& x) {
      return x.expr()->as<Tensor>().symmetry();
    };

    auto imed = [](const Tensor& t1, const Tensor& t2) {
      return result_expr(EvalExpr{t1}, EvalExpr{t2}, EvalOp::Sum);
    };

    const auto t1 = tensor(Symmetry::antisymm);
    const auto t2 = tensor(Symmetry::antisymm);

    const auto t3 = tensor(Symmetry::symm);
    const auto t4 = tensor(Symmetry::symm);

    const auto t5 = tensor(Symmetry::nonsymm);
    const auto t6 = tensor(Symmetry::nonsymm);

#if 0
    // sum of two antisymm tensors.
    REQUIRE(symmetry(imed(t1, t2)) == Symmetry::antisymm);

    // sum of one antisymm and one symmetric tensors
    REQUIRE(symmetry(imed(t1, t3)) == Symmetry::symm);

    // sum of two symmetric tensors
    REQUIRE(symmetry(imed(t3, t4)) == Symmetry::symm);

    // sum of an antisymmetric and a nonsymmetric tensors
    REQUIRE(symmetry(imed(t1, t5)) == Symmetry::nonsymm);

    // sum of one symmetric and one nonsymmetric tensors
    REQUIRE(symmetry(imed(t3, t5)) == Symmetry::nonsymm);

    // sum of two nonsymmetric tensors
    REQUIRE(symmetry(imed(t5, t6)) == Symmetry::nonsymm);
#endif
  }

  SECTION("Debug") {
    auto t1 =
        EvalExpr{parse_expr(L"O{a_1<i_1,i_2>;a_1<i_3,i_2>}", Symmetry::nonsymm)
                     ->as<Tensor>()};
    auto t2 =
        EvalExpr{parse_expr(L"O{a_2<i_1,i_2>;a_2<i_3,i_2>}", Symmetry::nonsymm)
                     ->as<Tensor>()};

    REQUIRE_NOTHROW(result_expr(t1, t2, EvalOp::Product));
  }
}<|MERGE_RESOLUTION|>--- conflicted
+++ resolved
@@ -133,7 +133,6 @@
 
   SECTION("result expr") {
     ExprPtr expr = parse_expr(L"2 var");
-<<<<<<< HEAD
     ExprPtr root_expr = binarize(expr)->expr();
     REQUIRE(root_expr->is<Variable>());
     REQUIRE(*root_expr != *expr);
@@ -176,18 +175,6 @@
     REQUIRE(root_expr.as<Tensor>() == Tensor(L"Amplitude",
                                              bra(IndexList{L"i_1"}),
                                              ket(IndexList{L"a_1"})));
-=======
-    auto node = binarize(expr);
-    REQUIRE(node->expr().is<Variable>());
-    REQUIRE_FALSE(node->label() == node.left()->label());
-    REQUIRE_FALSE(node->label() == node.right()->label());
-
-    expr = parse_expr(L"2 t{a1;i1}");
-    node = binarize(expr);
-    REQUIRE(node->expr().is<Tensor>());
-    REQUIRE_FALSE(node->label() == node.left()->label());
-    REQUIRE_FALSE(node->label() == node.right()->label());
->>>>>>> 43317a0b
   }
 
   SECTION("Sequant expression") {
