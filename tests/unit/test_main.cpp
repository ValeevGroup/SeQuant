--- conflicted
+++ resolved
@@ -12,11 +12,7 @@
 #include <SeQuant/core/space.hpp>
 #include <SeQuant/domain/mbpt/context.hpp>
 #include <SeQuant/domain/mbpt/convention.hpp>
-<<<<<<< HEAD
 #include <SeQuant/domain/mbpt/op.hpp>
-#include "catch.hpp"
-=======
->>>>>>> 5993ba56
 
 #ifdef SEQUANT_HAS_TILEDARRAY
 #include <tiledarray.h>
@@ -35,10 +31,11 @@
   std::wcerr.precision(std::numeric_limits<double>::max_digits10);
   sequant::set_locale();
   sequant::detail::OpIdRegistrar op_id_registrar;
-  sequant::set_default_context(
-      Context(Vacuum::SingleProduct, sequant::mbpt::make_sr_subspaces(), IndexSpaceMetric::Unit,
-              BraKetSymmetry::conjugate, SPBasis::spinorbital));
-  TensorCanonicalizer::set_cardinal_tensor_labels(sequant::mbpt::cardinal_tensor_labels());
+  sequant::set_default_context(Context(
+      Vacuum::SingleProduct, sequant::mbpt::make_sr_subspaces(),
+      IndexSpaceMetric::Unit, BraKetSymmetry::conjugate, SPBasis::spinorbital));
+  TensorCanonicalizer::set_cardinal_tensor_labels(
+      sequant::mbpt::cardinal_tensor_labels());
   // uncomment to enable verbose output ...
   // Logger::set_instance(1);
   // ... or can instead selectively set/unset particular logging flags
