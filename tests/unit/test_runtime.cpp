//
// Created by Eduard Valeyev on 10/12/22.
//

<<<<<<< HEAD
#include <iostream>
#include "SeQuant/domain/mbpt/convention.hpp"
=======
>>>>>>> 90de0146
#include "catch.hpp"

#include <SeQuant/core/context.hpp>
#include <SeQuant/core/attr.hpp>

TEST_CASE("Context", "[runtime]") {
  using namespace sequant;

  CHECK_NOTHROW(get_default_context());
  auto initial_ctx = get_default_context();

  // basic set_default_context test
  CHECK_NOTHROW(
      set_default_context(Context(Vacuum::SingleProduct,mbpt::make_standard_single_reference_subspaces(), IndexSpaceMetric::Unit,
                                  BraKetSymmetry::symm, SPBasis::spinfree)));
  CHECK(get_default_context().vacuum() == Vacuum::SingleProduct);
  CHECK(get_default_context().metric() == IndexSpaceMetric::Unit);
  CHECK(get_default_context().braket_symmetry() == BraKetSymmetry::symm);
  CHECK(get_default_context().spbasis() == SPBasis::spinfree);

  // default default context
  CHECK_NOTHROW(reset_default_context());
  CHECK(get_default_context().vacuum() == Vacuum::Physical);
  CHECK(get_default_context().metric() == IndexSpaceMetric::Unit);
  CHECK(get_default_context().braket_symmetry() == BraKetSymmetry::conjugate);
  CHECK(get_default_context().spbasis() == SPBasis::spinorbital);

  // reset back to initial context
  CHECK_NOTHROW(set_default_context(initial_ctx));
  CHECK(get_default_context() == initial_ctx);
  CHECK(!(get_default_context() != initial_ctx));

  // scoped changes to default context
  {
    // if we do not save the resetter context is reset back immediately
    CHECK_NOTHROW(set_scoped_default_context(
        Context(Vacuum::SingleProduct,mbpt::make_standard_single_reference_subspaces(), IndexSpaceMetric::Unit,
                BraKetSymmetry::symm, SPBasis::spinfree)));
    CHECK(get_default_context() == initial_ctx);

    auto resetter = set_scoped_default_context(
        Context(Vacuum::SingleProduct, mbpt::make_standard_single_reference_subspaces(),IndexSpaceMetric::Unit,
                BraKetSymmetry::symm, SPBasis::spinfree));
    CHECK(get_default_context() ==
          Context(Vacuum::SingleProduct,mbpt::make_standard_single_reference_subspaces(), IndexSpaceMetric::Unit,
                  BraKetSymmetry::symm, SPBasis::spinfree));
  }
  // leaving scope resets the context back
  CHECK(get_default_context() == initial_ctx);

}  // TEST_CASE("Index")<|MERGE_RESOLUTION|>--- conflicted
+++ resolved
@@ -2,11 +2,8 @@
 // Created by Eduard Valeyev on 10/12/22.
 //
 
-<<<<<<< HEAD
 #include <iostream>
 #include "SeQuant/domain/mbpt/convention.hpp"
-=======
->>>>>>> 90de0146
 #include "catch.hpp"
 
 #include <SeQuant/core/context.hpp>
