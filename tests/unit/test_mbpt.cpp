//
// Created by Eduard Valeyev on 2019-02-19.
//

#include <SeQuant/core/abstract_tensor.hpp>
#include <SeQuant/core/attr.hpp>
#include <SeQuant/core/context.hpp>
#include <SeQuant/core/expr.hpp>
#include <SeQuant/core/index.hpp>
#include <SeQuant/core/latex.hpp>
#include <SeQuant/core/op.hpp>
#include <SeQuant/core/parse_expr.hpp>
#include <SeQuant/core/tensor.hpp>
#include <SeQuant/core/tensor_canonicalizer.hpp>
#include <SeQuant/core/timer.hpp>
#include <SeQuant/domain/mbpt/context.hpp>
#include <SeQuant/domain/mbpt/convention.hpp>
#include <SeQuant/domain/mbpt/op.hpp>

#include <catch2/catch_test_macros.hpp>
#include "test_config.hpp"

#include <iostream>
#include <memory>
#include <string>
#include <string_view>
#include <type_traits>
#include <utility>
#include <vector>

TEST_CASE("NBodyOp", "[mbpt]") {
  using namespace sequant;

  SECTION("constructor") {
    // tests 1-space quantum number case
    {
      using namespace sequant::mbpt;

      op_t f1([]() -> std::wstring_view { return L"f"; },
              []() -> ExprPtr {
                return ex<Tensor>(L"f", WstrList{L"p_1"}, WstrList{L"p_2"},
                                  WstrList{}) *
                       ex<FNOperator>(WstrList{L"p_1"}, WstrList{L"p_2"});
              },
              [](qns_t& qns) { qns += general_type_qns(1); });

      REQUIRE(f1.label() == L"f");

      {  // exact compare of intervals
        using namespace boost::numeric::interval_lib::compare::possible;
        REQUIRE(operator==(
            f1()[0], general_type_qns(1)[0]));  // produces single replacement
        REQUIRE(operator!=(
            f1()[0],
            general_type_qns(2)[0]));  // cannot produce double replacement
        /// TODO clearly this test does not make sense for context implicit size
        /// of qns. Need help to reimagine this test.
        // REQUIRE(operator==(f1(qns_t{5, 0}), qns_t{{5, 6}, {0, 1}})); //
      }
    }

    // tests 2-space quantum number case
    {
      using namespace sequant::mbpt;

      // this is fock operator in terms of general spaces
      op_t f_gg([]() -> std::wstring_view { return L"f"; },
                []() -> ExprPtr {
                  return ex<Tensor>(L"f", WstrList{L"p_1"}, WstrList{L"p_2"},
                                    WstrList{}) *
                         ex<FNOperator>(WstrList{L"p_1"}, WstrList{L"p_2"});
                },
                [](qns_t& qns) { qns += mbpt::general_type_qns(1); });
      // excitation part of the Fock operator
      op_t f_uo([]() -> std::wstring_view { return L"f"; },
                []() -> ExprPtr {
                  return ex<Tensor>(L"f", WstrList{L"a_2"}, WstrList{L"i_2"},
                                    WstrList{}) *
                         ex<FNOperator>(WstrList{L"a_1"}, WstrList{L"i_2"});
                },
                [](qns_t& qns) { qns += mbpt::excitation_type_qns(1); });

      REQUIRE(f_gg.label() == L"f");
      REQUIRE(f_uo.label() == L"f");

      {  // comparison

        // exact
        REQUIRE((f_uo() ==
                 excitation_type_qns(1)));  // f_uo produces single excitations
        REQUIRE((f_gg() !=
                 excitation_type_qns(
                     1)));  // f_gg does not produce just single excitations
        /* REQUIRE(f_gg().in(excitation_type_qns(1)));  // f_gg can produce
         single excitations REQUIRE(f_gg().in(deexcitation_type_qns(1)));  //
         f_gg can also produce single de-excitations REQUIRE(f_gg().in( {1, 1,
         0, 0}));  // f_gg can produce replacements within occupieds
         REQUIRE(f_gg().in(
             {0, 0, 1, 1}));  // f_gg can produce replacements within virtuals
         REQUIRE(f_gg().in(
             {1, 1, 1, 1}));  // f_gg cannot produce this double replacements,
                              // but this returns true TODO introduce
         constraints
                              // on the total number of creators/annihilators,
                              // the interval logic does not constrain it
         REQUIRE(f_gg().in(
             {0, 0, 0, 0}));  // f_gg cannot produce a null replacement, but
         this
                              // returns true TODO introduce constraints on the
                              // total number of creators/annihilators, the
                              // interval logic does not constrain it
                              */ //most of these seem like artifacts of fixed interval logic. we can add them back if needed

        /*REQUIRE(
            f_uo().in(excitation_type_qns(1)));  // f_uo can produce single
        excitations REQUIRE(!f_uo().in( deexcitation_type_qns(1)));  // f_uo
        cannot produce single de-excitations REQUIRE(!f_uo().in( {1, 1, 0, 0}));
        // f_uo can produce replacements withing occupieds REQUIRE(!f_uo().in(
            {0, 0, 1, 1}));  // f_uo can produce replacements withing virtuals
        REQUIRE(!f_uo().in(
            {1, 1, 1, 1}));  // f_uo cannot produce double replacements
        REQUIRE(
            !f_uo().in({0, 0, 0, 0}));  // f_uo cannot produce null replacements

        REQUIRE(f_gg({0, 1, 1, 0})
                    .in({0, 0, 0, 0}));  // f_gg can produce reference when
                                         // acting on singly-excited determinant
        REQUIRE(f_gg({0, 1, 1, 0})
                    .in({0, 1, 1,
                         0}));  // f_gg can produce singly-excited determinant
                                // when acting on singly-excited determinant
        REQUIRE(
            !f_uo({0, 1, 1, 0})
                 .in({0, 0, 0, 0}));  // f_uo can't produce reference when
                                      // acting on singl-y-excited determinant
        REQUIRE(f_uo({0, 1, 1, 0})
                    .in({0, 2, 2,
                         0}));  // f_uo can produce doubly-excited determinant
                                // when acting on singl-y-excited determinant

        //        REQUIRE(!f1(qns_t{2, 2}).in(0));  // can't produce reference
        //        when
        //                                          // acting on doubly-excited
         */
      }
      {  // equal compare
         // using namespace
         // boost::numeric::interval_lib::compare::lexicographic;
         // REQUIRE(f1(qns_t{0, 0}) == qns_t{-1, 1}); // not same as below due
         // to interaction with Catch could do REQUIRE(operator==(f1(qns_t{0,
         // 0}), qns_t{-1, 1})); but equal is shorter
         //        REQUIRE(equal(f1(qns_t{0, 0}), qns_t{-1, 1}));
         //        REQUIRE(equal(f1(qns_t{-1, 1}), qns_t{-2, 2}));
      }
    }

  }  // SECTION("constructor")

  SECTION("to_latex") {
    using qns_t [[maybe_unused]] = mbpt::qns_t;
    using namespace sequant::mbpt;
    auto f = F();
    auto t1 = T(1);
    auto t2 = T_(2);
    auto lambda1 = Λ_(1);
    auto lambda2 = Λ_(2);
    auto r_2_1 = R_(2, 1);
    auto r_1_2 = R_(1, 2);

    REQUIRE(to_latex(f) == L"{\\hat{f}}");
    REQUIRE(to_latex(t1) == L"{\\hat{t}_{1}}");
    REQUIRE(to_latex(t2) == L"{\\hat{t}_{2}}");
    REQUIRE(to_latex(lambda1) == L"{\\hat{\\lambda}_{1}}");
    REQUIRE(to_latex(lambda2) == L"{\\hat{\\lambda}_{2}}");
    REQUIRE(to_latex(r_2_1) == L"{\\hat{R}_{2,1}}");
    REQUIRE(to_latex(r_1_2) == L"{\\hat{R}_{1,2}}");

  }  // SECTION("to_latex")

  SECTION("canonicalize") {
    using qns_t [[maybe_unused]] = mbpt::qns_t;
    using namespace sequant::mbpt;
    auto f = F();
    auto t1 = T_(1);
    auto l1 = Λ_(1);
    auto t2 = T_(2);
    auto l2 = Λ_(2);
    REQUIRE(to_latex(f * t1 * t2) == to_latex(canonicalize(f * t2 * t1)));
    REQUIRE(to_latex(canonicalize(f * t1 * t2)) ==
            to_latex(canonicalize(f * t2 * t1)));
    REQUIRE(to_latex(t1 * t2 * f * t1 * t2) ==
            to_latex(canonicalize(t2 * t1 * f * t2 * t1)));

    REQUIRE(to_latex(ex<Constant>(3) * f * t1 * t2) ==
            to_latex(simplify(ex<Constant>(2) * f * t2 * t1 + f * t1 * t2)));

    REQUIRE(to_latex(simplify(t1 * l1)) != to_latex(simplify(l1 * t1)));
    REQUIRE(to_latex(simplify(t1 * l2)) != to_latex(simplify(l2 * t1)));

    REQUIRE(to_latex(simplify(l2 * t1)) ==
            L"{{\\hat{\\lambda}_{2}}{\\hat{t}_{1}}}");
    REQUIRE(to_latex(simplify(t1 * l2)) ==
            L"{{\\hat{t}_{1}}{\\hat{\\lambda}_{2}}}");

    auto t = t1 + t2;

    {
      //      std::wcout << "to_latex(simplify(f * t * t)): "
      //                 << to_latex(simplify(f * t * t)) << std::endl;
      CHECK(
          to_latex(simplify(f * t * t)) ==
          to_latex(f * t2 * t2 + ex<Constant>(2) * f * t1 * t2 + f * t1 * t1));
    }

    {
      //      std::wcout << "to_latex(simplify(f * t * t * t): "
      //                 << to_latex(simplify(f * t * t * t)) << std::endl;
      CHECK(to_latex(simplify(f * t * t * t)) ==
            to_latex(f * t1 * t1 * t1 + f * t2 * t2 * t2 +
                     ex<Constant>(3) * f * t1 * t2 * t2 +
                     ex<Constant>(3) * f * t1 * t1 * t2));
    }

  }  // SECTION("canonicalize")

  SECTION("adjoint") {
    using qns_t = mbpt::qns_t;
    using op_t = mbpt::Operator<qns_t>;
    using namespace mbpt;
    op_t f = F()->as<op_t>();
    op_t t1 = T_(1)->as<op_t>();
    op_t lambda2 = Λ_(2)->as<op_t>();
    op_t r_1_2 = R_(1, 2)->as<op_t>();

    REQUIRE_NOTHROW(adjoint(f));
    REQUIRE_NOTHROW(adjoint(t1));
    REQUIRE_NOTHROW(adjoint(lambda2));
    REQUIRE_NOTHROW(adjoint(r_1_2));

    REQUIRE(adjoint(f)() == mbpt::general_type_qns(1));
    REQUIRE(adjoint(t1)() == mbpt::deexcitation_type_qns(1));
    REQUIRE(adjoint(lambda2)() == mbpt::excitation_type_qns(2));
    REQUIRE(adjoint(r_1_2)() == L_(2, 1)->as<op_t>()());

    // adjoint(adjoint(Op)) = Op
    REQUIRE(adjoint(adjoint(t1))() == t1());
    REQUIRE(adjoint(adjoint(r_1_2))() == r_1_2());

    // tensor_form()
    REQUIRE((simplify(adjoint(t1).tensor_form())) ==
            (simplify(adjoint(t1.tensor_form()))));

    REQUIRE(simplify(adjoint(lambda2).tensor_form()) ==
            simplify(adjoint(lambda2.tensor_form())));
    REQUIRE(simplify(adjoint(r_1_2).tensor_form()) ==
            simplify(adjoint(r_1_2.tensor_form())));

    // to_latex()
    REQUIRE(to_latex(adjoint(f).as<Expr>()) == L"{\\hat{f⁺}}");
    REQUIRE(to_latex(adjoint(t1).as<Expr>()) == L"{\\hat{t⁺}^{1}}");
    REQUIRE(to_latex(adjoint(lambda2).as<Expr>()) == L"{\\hat{\\lambda⁺}^{2}}");
    REQUIRE(to_latex(adjoint(r_1_2).as<Expr>()) == L"{\\hat{R⁺}^{1,2}}");

    // adjoint(adjoint(op)) == op
    auto t1_adj = adjoint(t1);
    auto r_1_2_adj = adjoint(r_1_2);
    auto lambda2_adj = adjoint(lambda2);
    REQUIRE(to_latex(adjoint(t1_adj).as<Expr>()) == L"{\\hat{t}_{1}}");
    REQUIRE(to_latex(adjoint(r_1_2_adj).as<Expr>()) == L"{\\hat{R}_{1,2}}");
    REQUIRE(to_latex(adjoint(lambda2_adj).as<Expr>()) ==
            L"{\\hat{\\lambda}_{2}}");

  }  // SECTION("adjoint")

  SECTION("screen") {
    using namespace sequant::mbpt;
    auto sr_registry = sequant::mbpt::make_sr_spaces();
    auto old_context = get_default_context();
    sequant::Context new_context(
        sr_registry, old_context.vacuum(), old_context.metric(),
        old_context.braket_symmetry(), old_context.spbasis(),
        old_context.first_dummy_index_ordinal());
    auto cxt_resetter = set_scoped_default_context(new_context);
    auto g_t2_t2 = H_(2) * T_(2) * T_(2);
    REQUIRE(raises_vacuum_to_rank(g_t2_t2, 2));
    REQUIRE(raises_vacuum_up_to_rank(g_t2_t2, 2));

    auto g_t2 = H_(2) * T_(2);
    REQUIRE(raises_vacuum_to_rank(g_t2, 3));

    auto lambda2_f = Λ_(2) * H_(1);
    REQUIRE(lowers_rank_to_vacuum(lambda2_f, 2));

  }  // SECTION("screen")

}  // TEST_CASE("NBodyOp")

TEST_CASE("MBPT", "[mbpt]") {
  using namespace sequant;
  TensorCanonicalizer::register_instance(
      std::make_shared<DefaultTensorCanonicalizer>());

  SECTION("SRSO") {
    using namespace sequant::mbpt::tensor;

    // H**T12**T12 -> R2
    SEQUANT_PROFILE_SINGLE("wick(H**T12**T12 -> R2)", {
      auto result = vac_av(A(-2) * H(2) * T(2) * T(2), {{1, 2}, {1, 3}});

      //      std::wcout << "H*T12*T12 -> R2 = " << to_latex_align(result, 20)
      //                 << std::endl;
      REQUIRE(result->size() == 15);

      {  // check against op
        auto result_op =
            sequant::mbpt::vac_av(sequant::mbpt::P(2) * sequant::mbpt::H() *
                                  sequant::mbpt::T(2) * sequant::mbpt::T(2));
        REQUIRE(result_op->size() ==
                result->size());  // as compact as result ..
        REQUIRE(simplify(result_op - result) ==
                ex<Constant>(0));  // .. and equivalent to it
      }
    });

    // H2**T3**T3 -> R4
    SEQUANT_PROFILE_SINGLE("wick(H2**T3**T3 -> R4)", {
      auto result = vac_av(A(-4) * H_(2) * T_(3) * T_(3), {{1, 2}, {1, 3}});

      std::wcout << "H2**T3**T3 -> R4 = " << to_latex_align(result, 20)
                 << std::endl;
      REQUIRE(result->size() == 4);
    });

    const std::vector<std::pair<std::wstring, std::wstring>> new_op_connect = {
        {L"h", L"t"}, {L"f", L"t"}, {L"g", L"t"}};

#ifndef SEQUANT_SKIP_LONG_TESTS
    // the longest term in CCSDTQP
    // H2**T2**T2**T3 -> R5
    {
      ExprPtr ref_result;
      SEQUANT_PROFILE_SINGLE("wick(H2**T2**T2**T3 -> R5)", {
        ref_result =
            vac_av(A(-5) * H_(2) * T_(2) * T_(2) * T_(3), new_op_connect);
        REQUIRE(ref_result->size() == 7);
      });
      // now computed using specific component of H2
      SEQUANT_PROFILE_SINGLE("wick(H2(oo;vv)**T2**T2**T3 -> R5)", {
        auto result =
            vac_av(A(-5) * H2_oo_vv() * T_(2) * T_(2) * T_(3), new_op_connect);
        REQUIRE(result->size() == ref_result->size());
      });
    }
#endif  // !defined(SEQUANT_SKIP_LONG_TESTS)
  }     // SECTION ("SRSO")

  SECTION("SRSO Fock") {
    using namespace sequant::mbpt::tensor;

    // <2p1h|H2|1p> ->
    SEQUANT_PROFILE_SINGLE("wick(<2p1h|H2|1p>)", ({
                             auto input = L_(1, 2) * H_(2) * R_(1, 0);
                             auto result = vac_av(input);

                             std::wcout << "<2p1h|H2|1p> = " << to_latex(result)
                                        << std::endl;
                             REQUIRE(result->is<Product>());  // product ...
                             REQUIRE(result->size() == 3);  // ... of 3 factors
                           }));

    // <2p1h|H2|2p1h(c)> ->
    SEQUANT_PROFILE_SINGLE(
        "wick(<2p1h|H2|2p1h(c)>)", ({
          auto input = L_(1, 2) * H() * R_(2, 1);
          auto result = vac_av(input);

          std::wcout << "<2p1h|H|2p1h(c)> = " << to_latex(result) << std::endl;
          REQUIRE(result->is<Sum>());    // sub ...
          REQUIRE(result->size() == 4);  // ... of 4 factors
        }));
  }  // SECTION("SRSO Fock")

  SECTION("SRSO-PNO") {
    using namespace sequant::mbpt::tensor;
    using sequant::mbpt::Context;
    auto mbpt_ctx =
        sequant::mbpt::set_scoped_default_mbpt_context(Context(mbpt::CSV::Yes));

    // H2**T2**T2 -> R2
    SEQUANT_PROFILE_SINGLE("wick(H2**T2**T2 -> R2)", {
      auto result = vac_av(A(-2) * H_(2) * T_(2) * T_(2), {{1, 2}, {1, 3}});

      std::wcout << "H2**T2**T2 -> R2 = " << to_latex_align(result, 20)
                 << std::endl;
      REQUIRE(result->size() == 4);
    });
  }  // SECTION("SRSO-PNO")

  SECTION("SRSF") {
    using namespace sequant::mbpt::tensor;

    auto ctx_resetter = set_scoped_default_context(sequant::Context(
        mbpt::make_sr_spaces(), Vacuum::SingleProduct, IndexSpaceMetric::Unit,
        BraKetSymmetry::conjugate, SPBasis::spinfree));

    // H2 -> R2
    SEQUANT_PROFILE_SINGLE("wick(H2 -> R2)", {
      auto result = vac_av(S(-2) * H_(2));

      {
        std::wcout << "H2 -> R2 = " << to_latex_align(result, 0, 1)
                   << std::endl;
      }
    });

    // H2**T2 -> R2
    SEQUANT_PROFILE_SINGLE("wick(H2**T2 -> R2)", {
      auto result = vac_av(S(-2) * H_(2) * T_(2), {{1, 2}});

      {
        std::wcout << "H2**T2 -> R2 = " << to_latex_align(result, 0, 1)
                   << std::endl;
      }
    });
  }  // SECTION("SRSF")

  SECTION("MRSO") {
    using namespace sequant::mbpt::tensor;
    auto ctx_resetter = set_scoped_default_context(sequant::Context(
        mbpt::make_mr_spaces(), Vacuum::SingleProduct, IndexSpaceMetric::Unit,
        BraKetSymmetry::conjugate, SPBasis::spinorbital));

    // H2**T2 -> 0
    // std::wcout << "H_(2) * T_(2) = " << to_latex(H_(2) * T_(2)) << std::endl;
    SEQUANT_PROFILE_SINGLE("wick(H2**T2 -> 0)", {
      {

std::wcout << "multireference start" << std::endl;
auto result = vac_av(H_(2) * T_(2), {{0, 1}});

{
      std::wcout << " multireference H2*T2 -> 0 = "
                 << to_latex_align(result, 0, 1) << std::endl;
}

auto result_wo_top =
    vac_av(H_(2) * T_(2), {{0, 1}}, /* use_topology = */ false);

auto dif = simplify(result - result_wo_top);
std::wcout <<" multireference topology difference" << to_latex(dif) << std::endl;

REQUIRE(simplify(result - result_wo_top) == ex<Constant>(0));
  }

  // now compute using physical vacuum
  {
    auto ctx_resetter = set_scoped_default_context(sequant::Context(
        mbpt::make_mr_spaces(), Vacuum::Physical, IndexSpaceMetric::Unit,
        BraKetSymmetry::conjugate, SPBasis::spinorbital));
    auto result_phys = vac_av(H_(2) * T_(2), {{0, 1}});

    {
      std::wcout << "H2*T2 -> 0 using phys vacuum = "
                 << to_latex_align(result_phys, 0, 1) << std::endl;
    }
  }
});

// H2 ** T2 ** T2 -> 0
SEQUANT_PROFILE_SINGLE("wick(H2**T2**T2 -> 0)", {
  // first without use of topology
  auto result = vac_av(H_(2) * T_(2) * T_(2), {{0, 1}},
                       /* use_topology = */ false);
  // now with topology use
  auto result_top = vac_av(H_(2) * T_(2) * T_(2), {{0, 1}},
                           /* use_topology = */ true);

  REQUIRE(simplify(result - result_top) == ex<Constant>(0));
});

#if 0
    // H**T12 -> R2
    SEQUANT_PROFILE_SINGLE("wick(H**T2 -> R2)", {
      auto result = vac_av(A(-2) * H() * T_(2), {{1, 2}});

      {
        std::wcout << "H*T2 -> R2 = " << to_latex_align(result, 0, 1)
                   << std::endl;
      }
    });
#endif

}  // SECTION("MRSO")

SECTION("MRSF") {
  using namespace sequant::mbpt::tensor;

  // now compute using (closed) Fermi vacuum + spinfree basis
  auto ctx_resetter = set_scoped_default_context(sequant::Context(
      mbpt::make_mr_spaces(), Vacuum::SingleProduct, IndexSpaceMetric::Unit,
      BraKetSymmetry::conjugate, SPBasis::spinfree));

  // H2**T2 -> 0
  std::wcout << "H_(2) * T_(2) = " << to_latex(H_(2) * T_(2)) << std::endl;
  SEQUANT_PROFILE_SINGLE("wick(H2**T2 -> 0)", {
    auto result = vac_av(H_(2) * T_(2), {{0, 1}});

    //          {
    //            std::wcout << "H2*T2 -> 0 = " << to_latex_align(result, 0, 1)
    //                       << std::endl;
    //          }

    {  // make sure get same result without use of topology
      auto result_wo_top =
          vac_av(H_(2) * T_(2), {{0, 1}}, /* use_topology = */ false);

      REQUIRE(simplify(result - result_wo_top) == ex<Constant>(0));
    }

    {  // make sure get same result using operators
      auto result_op = mbpt::vac_av(mbpt::H_(2) * mbpt::T_(2));

<<<<<<< HEAD
        REQUIRE(result_op->size() == result->size());
        auto diff = simplify(result - result_op);
        std::wcout << "Diff: " << deparse_expr(diff) << std::endl;
        REQUIRE(diff == ex<Constant>(0));
      }
    });
=======
      REQUIRE(result_op->size() == result->size());
      REQUIRE(simplify(result - result_op) == ex<Constant>(0));
    }
  });
>>>>>>> 7f31851a

}  // SECTION("MRSF")

}  // TEST_CASE("MBPT")<|MERGE_RESOLUTION|>--- conflicted
+++ resolved
@@ -520,19 +520,10 @@
     {  // make sure get same result using operators
       auto result_op = mbpt::vac_av(mbpt::H_(2) * mbpt::T_(2));
 
-<<<<<<< HEAD
-        REQUIRE(result_op->size() == result->size());
-        auto diff = simplify(result - result_op);
-        std::wcout << "Diff: " << deparse_expr(diff) << std::endl;
-        REQUIRE(diff == ex<Constant>(0));
-      }
-    });
-=======
       REQUIRE(result_op->size() == result->size());
       REQUIRE(simplify(result - result_op) == ex<Constant>(0));
     }
   });
->>>>>>> 7f31851a
 
 }  // SECTION("MRSF")
 
