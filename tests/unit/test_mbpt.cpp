//
// Created by Eduard Valeyev on 2019-02-19.
//

#include <SeQuant/core/abstract_tensor.hpp>
#include <SeQuant/core/attr.hpp>
#include <SeQuant/core/context.hpp>
#include <SeQuant/core/expr.hpp>
#include <SeQuant/core/index.hpp>
#include <SeQuant/core/latex.hpp>
#include <SeQuant/core/op.hpp>
#include <SeQuant/core/parse.hpp>
#include <SeQuant/core/tensor.hpp>
#include <SeQuant/core/tensor_canonicalizer.hpp>
#include <SeQuant/core/timer.hpp>
#include <SeQuant/domain/mbpt/context.hpp>
#include <SeQuant/domain/mbpt/convention.hpp>
#include <SeQuant/domain/mbpt/op.hpp>

#include <catch2/catch_test_macros.hpp>
#include <catch2/matchers/catch_matchers.hpp>
#include "catch2_sequant.hpp"
#include "test_config.hpp"

#include <iostream>
#include <memory>
#include <string>
#include <string_view>
#include <type_traits>
#include <utility>
#include <vector>

TEST_CASE("mbpt", "[mbpt]") {
  SECTION("nbody_operators") {
    using namespace sequant;

    SECTION("constructor") {
      // tests 1-space quantum number case
      {
        using namespace sequant::mbpt;

        op_t f1([]() -> std::wstring_view { return L"f"; },
                []() -> ExprPtr {
                  return ex<Tensor>(L"f", bra{L"p_1"}, ket{L"p_2"}) *
                         ex<FNOperator>(cre({L"p_1"}), ann({L"p_2"}));
                },
                [](qns_t& qns) { qns += general_type_qns(1); });

        REQUIRE(f1.label() == L"f");

        {  // exact compare of intervals
          using namespace boost::numeric::interval_lib::compare::possible;
          REQUIRE(operator==(
              f1()[0], general_type_qns(1)[0]));  // produces single replacement
          REQUIRE(operator!=(
              f1()[0],
              general_type_qns(2)[0]));  // cannot produce double replacement
          /// TODO clearly this test does not make sense for context implicit
          /// size of qns. Need help to reimagine this test.
          // REQUIRE(operator==(f1(qns_t{5, 0}), qns_t{{5, 6}, {0, 1}})); //
        }
      }

      // tests 2-space quantum number case
      {
        using namespace sequant::mbpt;

        // this is fock operator in terms of general spaces
        op_t f_gg([]() -> std::wstring_view { return L"f"; },
                  []() -> ExprPtr {
                    return ex<Tensor>(L"f", bra{L"p_1"}, ket{L"p_2"}) *
                           ex<FNOperator>(cre({L"p_1"}), ann({L"p_2"}));
                  },
                  [](qns_t& qns) { qns += mbpt::general_type_qns(1); });
        // excitation part of the Fock operator
        op_t f_uo([]() -> std::wstring_view { return L"f"; },
                  []() -> ExprPtr {
                    return ex<Tensor>(L"f", bra{L"a_2"}, ket{L"i_2"}) *
                           ex<FNOperator>(cre({L"a_1"}), ann({L"i_2"}));
                  },
                  [](qns_t& qns) { qns += mbpt::excitation_type_qns(1); });

        REQUIRE(f_gg.label() == L"f");
        REQUIRE(f_uo.label() == L"f");

        {  // comparison

          // exact
          REQUIRE((f_uo() == excitation_type_qns(
                                 1)));  // f_uo produces single excitations
          REQUIRE((f_gg() !=
                   excitation_type_qns(
                       1)));  // f_gg does not produce just single excitations
          /* REQUIRE(f_gg().in(excitation_type_qns(1)));  // f_gg can produce
           single excitations REQUIRE(f_gg().in(deexcitation_type_qns(1)));  //
           f_gg can also produce single de-excitations REQUIRE(f_gg().in( {1, 1,
           0, 0}));  // f_gg can produce replacements within occupieds
           REQUIRE(f_gg().in(
               {0, 0, 1, 1}));  // f_gg can produce replacements within virtuals
           REQUIRE(f_gg().in(
               {1, 1, 1, 1}));  // f_gg cannot produce this double replacements,
                                // but this returns true TODO introduce
           constraints
                                // on the total number of creators/annihilators,
                                // the interval logic does not constrain it
           REQUIRE(f_gg().in(
               {0, 0, 0, 0}));  // f_gg cannot produce a null replacement, but
           this
                                // returns true TODO introduce constraints on
           the
                                // total number of creators/annihilators, the
                                // interval logic does not constrain it
                                */ //most of these seem like artifacts of fixed interval logic. we can add them back if needed

          /*REQUIRE(
              f_uo().in(excitation_type_qns(1)));  // f_uo can produce single
          excitations REQUIRE(!f_uo().in( deexcitation_type_qns(1)));  // f_uo
          cannot produce single de-excitations REQUIRE(!f_uo().in( {1, 1, 0,
          0}));
          // f_uo can produce replacements withing occupieds REQUIRE(!f_uo().in(
              {0, 0, 1, 1}));  // f_uo can produce replacements withing virtuals
          REQUIRE(!f_uo().in(
              {1, 1, 1, 1}));  // f_uo cannot produce double replacements
          REQUIRE(
              !f_uo().in({0, 0, 0, 0}));  // f_uo cannot produce null
          replacements

          REQUIRE(f_gg({0, 1, 1, 0})
                      .in({0, 0, 0, 0}));  // f_gg can produce reference when
                                           // acting on singly-excited
          determinant REQUIRE(f_gg({0, 1, 1, 0}) .in({0, 1, 1, 0}));  // f_gg
          can produce singly-excited determinant
                                  // when acting on singly-excited determinant
          REQUIRE(
              !f_uo({0, 1, 1, 0})
                   .in({0, 0, 0, 0}));  // f_uo can't produce reference when
                                        // acting on singl-y-excited determinant
          REQUIRE(f_uo({0, 1, 1, 0})
                      .in({0, 2, 2,
                           0}));  // f_uo can produce doubly-excited determinant
                                  // when acting on singl-y-excited determinant

          //        REQUIRE(!f1(qns_t{2, 2}).in(0));  // can't produce reference
          //        when
          //                                          // acting on
          doubly-excited
           */
        }
        {  // equal compare
           // using namespace
           // boost::numeric::interval_lib::compare::lexicographic;
           // REQUIRE(f1(qns_t{0, 0}) == qns_t{-1, 1}); // not same as below due
           // to interaction with Catch could do REQUIRE(operator==(f1(qns_t{0,
           // 0}), qns_t{-1, 1})); but equal is shorter
           //        REQUIRE(equal(f1(qns_t{0, 0}), qns_t{-1, 1}));
           //        REQUIRE(equal(f1(qns_t{-1, 1}), qns_t{-2, 2}));
        }
      }

    }  // SECTION("constructor")

    SECTION("to_latex") {
      using qns_t [[maybe_unused]] = mbpt::qns_t;
      using namespace sequant::mbpt;
      auto f = F();
      auto t1 = T(1);
      auto t2 = T_(2);
      auto lambda1 = Λ_(1);
      auto lambda2 = Λ_(2);
      auto r_2_1 = R_(nₚ(1), nₕ(2));
      auto r_1_2 = R_(nₚ(2), nₕ(1));
      auto theta2 = θ(2);

      REQUIRE(to_latex(theta2) == L"{\\hat{\\theta}_{2}}");
      REQUIRE(to_latex(f) == L"{\\hat{f}}");
      REQUIRE(to_latex(t1) == L"{\\hat{t}_{1}}");
      REQUIRE(to_latex(t2) == L"{\\hat{t}_{2}}");
      REQUIRE(to_latex(lambda1) == L"{\\hat{\\lambda}_{1}}");
      REQUIRE(to_latex(lambda2) == L"{\\hat{\\lambda}_{2}}");
      REQUIRE(to_latex(r_2_1) == L"{\\hat{R}_{2,1}}");
      REQUIRE(to_latex(r_1_2) == L"{\\hat{R}_{1,2}}");

    }  // SECTION("to_latex")

    SECTION("canonicalize") {
      using qns_t [[maybe_unused]] = mbpt::qns_t;
      using namespace sequant::mbpt;
      auto f = F();
      auto t1 = T_(1);
      auto l1 = Λ_(1);
      auto t2 = T_(2);
      auto l2 = Λ_(2);
      REQUIRE(to_latex(f * t1 * t2) == to_latex(canonicalize(f * t2 * t1)));
      REQUIRE(to_latex(canonicalize(f * t1 * t2)) ==
              to_latex(canonicalize(f * t2 * t1)));
      REQUIRE(to_latex(t1 * t2 * f * t1 * t2) ==
              to_latex(canonicalize(t2 * t1 * f * t2 * t1)));

      REQUIRE(to_latex(ex<Constant>(3) * f * t1 * t2) ==
              to_latex(simplify(ex<Constant>(2) * f * t2 * t1 + f * t1 * t2)));

      REQUIRE(to_latex(simplify(t1 * l1)) != to_latex(simplify(l1 * t1)));
      REQUIRE(to_latex(simplify(t1 * l2)) != to_latex(simplify(l2 * t1)));

      REQUIRE(to_latex(simplify(l2 * t1)) ==
              L"{{\\hat{\\lambda}_{2}}{\\hat{t}_{1}}}");
      REQUIRE(to_latex(simplify(t1 * l2)) ==
              L"{{\\hat{t}_{1}}{\\hat{\\lambda}_{2}}}");

      auto t = t1 + t2;

      {
        //      std::wcout << "to_latex(simplify(f * t * t)): "
        //                 << to_latex(simplify(f * t * t)) << std::endl;
        CHECK(to_latex(simplify(f * t * t)) ==
              to_latex(f * t2 * t2 + ex<Constant>(2) * f * t1 * t2 +
                       f * t1 * t1));
      }

      {
        //      std::wcout << "to_latex(simplify(f * t * t * t): "
        //                 << to_latex(simplify(f * t * t * t)) << std::endl;
        CHECK(to_latex(simplify(f * t * t * t)) ==
              to_latex(f * t1 * t1 * t1 + f * t2 * t2 * t2 +
                       ex<Constant>(3) * f * t1 * t2 * t2 +
                       ex<Constant>(3) * f * t1 * t1 * t2));
      }

    }  // SECTION("canonicalize")

    SECTION("adjoint") {
      using qns_t = mbpt::qns_t;
      using op_t = mbpt::Operator<qns_t>;
      using namespace mbpt;
      op_t f = F()->as<op_t>();
      op_t t1 = T_(1)->as<op_t>();
      op_t lambda2 = Λ_(2)->as<op_t>();
      op_t r_1_2 = R_(nₚ(2), nₕ(1))->as<op_t>();

      REQUIRE_NOTHROW(adjoint(f));
      REQUIRE_NOTHROW(adjoint(t1));
      REQUIRE_NOTHROW(adjoint(lambda2));
      REQUIRE_NOTHROW(adjoint(r_1_2));

      REQUIRE(adjoint(f)() == mbpt::general_type_qns(1));
      REQUIRE(adjoint(t1)() == mbpt::deexcitation_type_qns(1));
      REQUIRE(adjoint(lambda2)() == mbpt::excitation_type_qns(2));
      REQUIRE(adjoint(r_1_2)() == L_(nₚ(2), nₕ(1))->as<op_t>()());

      // adjoint(adjoint(Op)) = Op
      REQUIRE(adjoint(adjoint(t1))() == t1());
      REQUIRE(adjoint(adjoint(r_1_2))() == r_1_2());

      // tensor_form()
      REQUIRE((simplify(adjoint(t1).tensor_form())) ==
              (simplify(adjoint(t1.tensor_form()))));

      REQUIRE(simplify(adjoint(lambda2).tensor_form()) ==
              simplify(adjoint(lambda2.tensor_form())));
      REQUIRE(simplify(adjoint(r_1_2).tensor_form()) ==
              simplify(adjoint(r_1_2.tensor_form())));

      // to_latex()
      REQUIRE(to_latex(adjoint(f).as<Expr>()) == L"{\\hat{f⁺}}");
      REQUIRE(to_latex(adjoint(t1).as<Expr>()) == L"{\\hat{t⁺}^{1}}");
      REQUIRE(to_latex(adjoint(lambda2).as<Expr>()) ==
              L"{\\hat{\\lambda⁺}^{2}}");
      REQUIRE(to_latex(adjoint(r_1_2).as<Expr>()) == L"{\\hat{R⁺}^{1,2}}");

      // adjoint(adjoint(op)) == op
      auto t1_adj = adjoint(t1);
      auto r_1_2_adj = adjoint(r_1_2);
      auto lambda2_adj = adjoint(lambda2);
      REQUIRE(to_latex(adjoint(t1_adj).as<Expr>()) == L"{\\hat{t}_{1}}");
      REQUIRE(to_latex(adjoint(r_1_2_adj).as<Expr>()) == L"{\\hat{R}_{1,2}}");
      REQUIRE(to_latex(adjoint(lambda2_adj).as<Expr>()) ==
              L"{\\hat{\\lambda}_{2}}");

    }  // SECTION("adjoint")

    SECTION("screen") {
      using namespace sequant::mbpt;
      auto sr_registry = sequant::mbpt::make_sr_spaces();
      auto old_context = get_default_context();
      sequant::Context new_context(
          sr_registry, old_context.vacuum(), old_context.metric(),
          old_context.braket_symmetry(), old_context.spbasis(),
          old_context.first_dummy_index_ordinal());
      auto cxt_resetter = set_scoped_default_context(new_context);
      auto g_t2_t2 = H_(2) * T_(2) * T_(2);
      REQUIRE(raises_vacuum_to_rank(g_t2_t2, 2));
      REQUIRE(raises_vacuum_up_to_rank(g_t2_t2, 2));

      auto g_t2 = H_(2) * T_(2);
      REQUIRE(raises_vacuum_to_rank(g_t2, 3));

      auto lambda2_f = Λ_(2) * H_(1);
      REQUIRE(lowers_rank_to_vacuum(lambda2_f, 2));

      auto expr1 = P(nₚ(0), nₕ(1)) * H() * R(nₚ(0), nₕ(1));
      auto expr1_tnsr = lower_to_tensor_form(expr1);
      auto vev1_op = op::vac_av(expr1);
      auto vev1_t = tensor::vac_av(expr1_tnsr);  // no operator level screening
      REQUIRE(to_latex(vev1_op) == to_latex(vev1_t));

      auto expr2 = P(nₚ(2), nₕ(1)) * H() * R(nₚ(1), nₕ(0));
      auto expr2_tnsr = lower_to_tensor_form(expr2);
      auto vev2_op = op::vac_av(expr2);
      auto vev2_t = tensor::vac_av(expr2_tnsr);  // no operator level screening
      REQUIRE(to_latex(vev2_op) == to_latex(vev2_t));

    }  // SECTION("screen")

    SECTION("predefined") {
      using namespace sequant::mbpt;

      auto theta1 = θ(1)->as<op_t>();
      // std::wcout << "theta1: " << to_latex(simplify(theta1.tensor_form()));
      REQUIRE(to_latex(simplify(theta1.tensor_form())) ==
              L"{{\\theta^{{p_1}}_{{p_2}}}{\\tilde{a}^{{p_2}}_{{p_1}}}}");

      auto R_2 = R_(2)->as<op_t>();
      //    std::wcout << "R_2: " << to_latex(simplify(R_2.tensor_form())) <<
      //    std::endl;
      REQUIRE(
          to_latex(simplify(R_2.tensor_form())) ==
          L"{{{\\frac{1}{4}}}{\\bar{R}^{{i_1}{i_2}}_{{a_1}{a_2}}}{\\tilde{a}^"
          L"{{a_1}{"
          L"a_2}}_{{i_1}{i_2}}}}");

      auto L_3 = L_(3)->as<op_t>();
      //    std::wcout << "L_3: " << to_latex(simplify(L_3.tensor_form())) <<
      //    std::endl;
      REQUIRE(
          to_latex(simplify(L_3.tensor_form())) ==
          L"{{{\\frac{1}{36}}}{\\bar{L}^{{a_1}{a_2}{a_3}}_{{i_1}{i_2}{i_3}}}{"
          L"\\tilde{a}^{{i_1}{i_2}{i_3}}_{{a_1}{a_2}{a_3}}}}");

      auto R_2_3 = R_(nₚ(3), nₕ(2))->as<op_t>();
      //    std::wcout << "R_2_3: " << to_latex(simplify(R_2_3.tensor_form()))
      //    << std::endl;
      REQUIRE(to_latex(simplify(R_2_3.tensor_form())) ==
              L"{{{\\frac{1}{12}}}{\\bar{R}^{{i_1}{i_2}}_{{a_1}{a_2}{a_3}}}{"
              L"\\tilde{a}^{"
              L"{a_1}{a_2}{a_3}}_{\\textvisiblespace\\,{i_1}{i_2}}}}");

      auto L_1_2 = L_(nₚ(1), nₕ(2))->as<op_t>();
      // std::wcout << "L_(1,2): " << to_latex(simplify(L_1_2.tensor_form())) <<
      // std::endl;
      REQUIRE(
          to_latex(simplify(L_1_2.tensor_form())) ==
          L"{{{\\frac{1}{2}}}{\\bar{L}^{{a_1}}_{{i_1}{i_2}}}{\\tilde{a}^{{i_"
          L"1}{i_2}}"
          L"_{\\textvisiblespace\\,{a_1}}}}");

      auto A_2_1 = A(nₚ(2), nₕ(1))->as<op_t>();
      //    std::wcout << "A_2_1: " << to_latex(simplify(A_2_1.tensor_form()))
      //               << std::endl;
      REQUIRE(
          to_latex(simplify(A_2_1.tensor_form())) ==
          L"{{{\\frac{1}{2}}}{\\bar{A}^{{i_1}}_{{a_1}{a_2}}}{\\tilde{a}^{{a_"
          L"1}{a_2}}"
          L"_{\\textvisiblespace\\,{i_1}}}}");

      auto P_0_1 = P(nₚ(0), nₕ(1))->as<op_t>();
      //    std::wcout << "P_0_1: " << to_latex(simplify(P_0_1.tensor_form()))
      //               << std::endl;
      REQUIRE(to_latex(simplify(P_0_1.tensor_form())) ==
              L"{{A^{}_{{i_1}}}{\\tilde{a}^{{i_1}}}}");

      auto P_2_1 = P(nₚ(2), nₕ(1))->as<op_t>();
      //    std::wcout << "P_2_1: " << to_latex(simplify(P_2_1.tensor_form()))
      //               << std::endl;
      REQUIRE(to_latex(simplify(P_2_1.tensor_form())) ==
              L"{{{\\frac{1}{2}}}{\\bar{A}^{{a_1}{a_2}}_{{i_1}}}{\\tilde{a}^{"
              L"\\textvisiblespace\\,{i_1}}_{{a_1}{a_2}}}}");

      auto P_2_3 = P(nₚ(2), nₕ(3))->as<op_t>();
      //    std::wcout << "P_2_3: " << to_latex(simplify(P_3_2.tensor_form()))
      //               << std::endl;
      REQUIRE(to_latex(simplify(P_2_3.tensor_form())) ==
              L"{{{\\frac{1}{12}}}{\\bar{A}^{{a_1}{a_2}}_{{i_1}{i_2}{i_3}}}{"
              L"\\tilde{a}^{"
              L"{i_1}{i_2}{i_3}}_{\\textvisiblespace\\,{a_1}{a_2}}}}");

      auto R33 = R(3);
      lower_to_tensor_form(R33);
      simplify(R33);
      //    std::wcout << "R33: " << to_latex(R33) << std::endl;
      REQUIRE(
          to_latex(R33) ==
          L"{ "
          L"\\bigl({{{\\frac{1}{36}}}{\\bar{R}^{{i_1}{i_2}{i_3}}_{{a_1}{a_2}{"
          L"a_3}}}{"
          L"\\tilde{a}^{{a_1}{a_2}{a_3}}_{{i_1}{i_2}{i_3}}}} + "
          L"{{R^{{i_1}}_{{a_1}}}{\\tilde{a}^{{a_1}}_{{i_1}}}} + "
          L"{{{\\frac{1}{4}}}{\\bar{R}^{{i_1}{i_2}}_{{a_1}{a_2}}}{\\tilde{a}^"
          L"{{a_1}{"
          L"a_2}}_{{i_1}{i_2}}}}\\bigr) }");

      auto R12 = R(nₚ(2), nₕ(1));
      lower_to_tensor_form(R12);
      simplify(R12);
      //    std::wcout << "R12: " << to_latex(R12) << std::endl;
      REQUIRE(to_latex(R12) ==
              L"{ \\bigl({{R^{}_{{a_1}}}{\\tilde{a}^{{a_1}}}} + "
              L"{{{\\frac{1}{2}}}{\\bar{R}^{{i_1}}_{{a_1}{a_2}}}{\\tilde{a}^{{"
              L"a_1}{a_"
              L"2}}_{\\textvisiblespace\\,{i_1}}}}\\bigr) }");

      auto R21 = R(nₚ(1), nₕ(2));
      lower_to_tensor_form(R21);
      simplify(R21);
      //    std::wcout << "R21: " << to_latex(R21) << std::endl;
      REQUIRE(to_latex(R21) ==
              L"{ "
              L"\\bigl({{{\\frac{1}{2}}}{\\bar{R}^{{i_1}{i_2}}_{{a_1}}}{"
              L"\\tilde{a}^{"
              L"\\textvisiblespace\\,{a_1}}_{{i_1}{i_2}}}} + "
              L"{{R^{{i_1}}_{}}{\\tilde{a}_{{i_1}}}}\\bigr) }");

      auto L23 = L(nₚ(2), nₕ(3));
      lower_to_tensor_form(L23);
      simplify(L23);
      // std::wcout << "L23: " << to_latex(L23) << std::endl;
      REQUIRE(
          to_latex(L23) ==
          L"{ "
          L"\\bigl({{{\\frac{1}{12}}}{\\bar{L}^{{a_1}{a_2}}_{{i_1}{i_2}{i_3}}}{"
          L"\\tilde{a}^{{i_1}{i_2}{i_3}}_{\\textvisiblespace\\,{a_1}{a_2}}}} "
          L"+ {{L^{}_{{i_1}}}{\\tilde{a}^{{i_1}}}} + "
          L"{{{\\frac{1}{2}}}{\\bar{L}^{{a_1}}_{{i_1}{i_2}}}{\\tilde{a}^{{i_1}{"
          L"i_"
          L"2}}"
          L"_{\\textvisiblespace\\,{a_1}}}}\\bigr) }");
    }
  }

  SECTION("wick") {
    using namespace sequant;
    using namespace sequant::mbpt;
<<<<<<< HEAD
    auto sr_registry = sequant::mbpt::make_sr_spaces();
    auto old_context = get_default_context();
    sequant::Context new_context(
        sr_registry, old_context.vacuum(), old_context.metric(),
        old_context.braket_symmetry(), old_context.spbasis(),
        old_context.first_dummy_index_ordinal());
    auto cxt_resetter = set_scoped_default_context(new_context);
    auto g_t2_t2 = H_(2) * T_(2) * T_(2);
    REQUIRE(raises_vacuum_to_rank(g_t2_t2, 2));
    REQUIRE(raises_vacuum_up_to_rank(g_t2_t2, 2));

    auto g_t2 = H_(2) * T_(2);
    REQUIRE(raises_vacuum_to_rank(g_t2, 3));

    auto lambda2_f = Λ_(2) * H_(1);
    REQUIRE(lowers_rank_to_vacuum(lambda2_f, 2));

    auto expr1 = P(nₚ(0), nₕ(1)) * H() * R(nₚ(0), nₕ(1));
    auto expr1_tnsr = lower_to_tensor_form(expr1);
    auto vev1_op = op::vac_av(expr1);
    auto vev1_t = tensor::vac_av(expr1_tnsr);  // no operator level screening
    REQUIRE(to_latex(vev1_op) == to_latex(vev1_t));

    auto expr2 = P(nₚ(2), nₕ(1)) * H() * R(nₚ(1), nₕ(0));
    auto expr2_tnsr = lower_to_tensor_form(expr2);
    auto vev2_op = op::vac_av(expr2);
    auto vev2_t = tensor::vac_av(expr2_tnsr);  // no operator level screening
    REQUIRE(to_latex(vev2_op) == to_latex(vev2_t));

  }  // SECTION("screen")

  SECTION("operators") {
    using namespace sequant::mbpt;

    auto theta1 = θ(1)->as<op_t>();
    // std::wcout << "theta1: " << to_latex(simplify(theta1.tensor_form()));
    REQUIRE(to_latex(simplify(theta1.tensor_form())) ==
            L"{{\\theta^{{p_2}}_{{p_1}}}{\\tilde{a}^{{p_1}}_{{p_2}}}}");

    auto R_2 = R_(2)->as<op_t>();
    //    std::wcout << "R_2: " << to_latex(simplify(R_2.tensor_form())) <<
    //    std::endl;
    REQUIRE(to_latex(simplify(R_2.tensor_form())) ==
            L"{{{\\frac{1}{4}}}{\\bar{R}^{{i_1}{i_2}}_{{a_1}{a_2}}}{\\tilde{a}^"
            L"{{a_1}{"
            L"a_2}}_{{i_1}{i_2}}}}");

    auto L_3 = L_(3)->as<op_t>();
    //    std::wcout << "L_3: " << to_latex(simplify(L_3.tensor_form())) <<
    //    std::endl;
    REQUIRE(to_latex(simplify(L_3.tensor_form())) ==
            L"{{{\\frac{1}{36}}}{\\bar{L}^{{a_1}{a_2}{a_3}}_{{i_1}{i_2}{i_3}}}{"
            L"\\tilde{a}^{{i_1}{i_2}{i_3}}_{{a_1}{a_2}{a_3}}}}");

    auto R_2_3 = R_(nₚ(3), nₕ(2))->as<op_t>();
    //    std::wcout << "R_2_3: " << to_latex(simplify(R_2_3.tensor_form())) <<
    //    std::endl;
    REQUIRE(to_latex(simplify(R_2_3.tensor_form())) ==
            L"{{{\\frac{1}{12}}}{\\bar{R}^{{i_1}{i_2}}_{{a_1}{a_2}{a_3}}}{"
            L"\\tilde{a}^{"
            L"{a_1}{a_2}{a_3}}_{\\textvisiblespace\\,{i_1}{i_2}}}}");

    auto L_1_2 = L_(nₚ(1), nₕ(2))->as<op_t>();
    // std::wcout << "L_(1,2): " << to_latex(simplify(L_1_2.tensor_form())) <<
    // std::endl;
    REQUIRE(to_latex(simplify(L_1_2.tensor_form())) ==
            L"{{{\\frac{1}{2}}}{\\bar{L}^{{a_1}}_{{i_1}{i_2}}}{\\tilde{a}^{{i_"
            L"1}{i_2}}"
            L"_{\\textvisiblespace\\,{a_1}}}}");

    auto A_2_1 = A(nₚ(2), nₕ(1))->as<op_t>();
    //    std::wcout << "A_2_1: " << to_latex(simplify(A_2_1.tensor_form()))
    //               << std::endl;
    REQUIRE(to_latex(simplify(A_2_1.tensor_form())) ==
            L"{{{\\frac{1}{2}}}{\\bar{A}^{{i_1}}_{{a_1}{a_2}}}{\\tilde{a}^{{a_"
            L"1}{a_2}}"
            L"_{\\textvisiblespace\\,{i_1}}}}");

    auto P_0_1 = P(nₚ(0), nₕ(1))->as<op_t>();
    //    std::wcout << "P_0_1: " << to_latex(simplify(P_0_1.tensor_form()))
    //               << std::endl;
    REQUIRE(to_latex(simplify(P_0_1.tensor_form())) ==
            L"{{A^{}_{{i_1}}}{\\tilde{a}^{{i_1}}}}");

    auto P_2_1 = P(nₚ(2), nₕ(1))->as<op_t>();
    //    std::wcout << "P_2_1: " << to_latex(simplify(P_2_1.tensor_form()))
    //               << std::endl;
    REQUIRE(to_latex(simplify(P_2_1.tensor_form())) ==
            L"{{{\\frac{1}{2}}}{\\bar{A}^{{a_1}{a_2}}_{{i_1}}}{\\tilde{a}^{"
            L"\\textvisiblespace\\,{i_1}}_{{a_1}{a_2}}}}");

    auto P_2_3 = P(nₚ(2), nₕ(3))->as<op_t>();
    //    std::wcout << "P_2_3: " << to_latex(simplify(P_3_2.tensor_form()))
    //               << std::endl;
    REQUIRE(to_latex(simplify(P_2_3.tensor_form())) ==
            L"{{{\\frac{1}{12}}}{\\bar{A}^{{a_1}{a_2}}_{{i_1}{i_2}{i_3}}}{"
            L"\\tilde{a}^{"
            L"{i_1}{i_2}{i_3}}_{\\textvisiblespace\\,{a_1}{a_2}}}}");

    auto R33 = R(3);
    lower_to_tensor_form(R33);
    simplify(R33);
    //    std::wcout << "R33: " << to_latex(R33) << std::endl;
    REQUIRE(to_latex(R33) ==
            L"{ "
            L"\\bigl({{{\\frac{1}{36}}}{\\bar{R}^{{i_1}{i_2}{i_3}}_{{a_1}{a_2}{"
            L"a_3}}}{"
            L"\\tilde{a}^{{a_1}{a_2}{a_3}}_{{i_1}{i_2}{i_3}}}} + "
            L"{{R^{{i_1}}_{{a_1}}}{\\tilde{a}^{{a_1}}_{{i_1}}}} + "
            L"{{{\\frac{1}{4}}}{\\bar{R}^{{i_1}{i_2}}_{{a_1}{a_2}}}{\\tilde{a}^"
            L"{{a_1}{"
            L"a_2}}_{{i_1}{i_2}}}}\\bigr) }");

    auto R12 = R(nₚ(2), nₕ(1));
    lower_to_tensor_form(R12);
    simplify(R12);
    //    std::wcout << "R12: " << to_latex(R12) << std::endl;
    REQUIRE(
        to_latex(R12) ==
        L"{ \\bigl({{R^{}_{{a_1}}}{\\tilde{a}^{{a_1}}}} + "
        L"{{{\\frac{1}{2}}}{\\bar{R}^{{i_1}}_{{a_1}{a_2}}}{\\tilde{a}^{{a_1}{a_"
        L"2}}_{\\textvisiblespace\\,{i_1}}}}\\bigr) }");

    auto R21 = R(nₚ(1), nₕ(2));
    lower_to_tensor_form(R21);
    simplify(R21);
    //    std::wcout << "R21: " << to_latex(R21) << std::endl;
    REQUIRE(
        to_latex(R21) ==
        L"{ "
        L"\\bigl({{{\\frac{1}{2}}}{\\bar{R}^{{i_1}{i_2}}_{{a_1}}}{\\tilde{a}^{"
        L"\\textvisiblespace\\,{a_1}}_{{i_1}{i_2}}}} + "
        L"{{R^{{i_1}}_{}}{\\tilde{a}_{{i_1}}}}\\bigr) }");

    auto L23 = L(nₚ(2), nₕ(3));
    lower_to_tensor_form(L23);
    simplify(L23);
    // std::wcout << "L23: " << to_latex(L23) << std::endl;
    REQUIRE(
        to_latex(L23) ==
        L"{ "
        L"\\bigl({{{\\frac{1}{12}}}{\\bar{L}^{{a_1}{a_2}}_{{i_1}{i_2}{i_3}}}{"
        L"\\tilde{a}^{{i_1}{i_2}{i_3}}_{\\textvisiblespace\\,{a_1}{a_2}}}} "
        L"+ {{L^{}_{{i_1}}}{\\tilde{a}^{{i_1}}}} + "
        L"{{{\\frac{1}{2}}}{\\bar{L}^{{a_1}}_{{i_1}{i_2}}}{\\tilde{a}^{{i_1}{i_"
        L"2}}"
        L"_{\\textvisiblespace\\,{a_1}}}}\\bigr) }");

  }  // SECTION("operators")

}  // TEST_CASE("NBodyOp")

TEST_CASE("MBPT", "[mbpt]") {
  using namespace sequant;
  using namespace sequant::mbpt;
  namespace o = sequant::mbpt::op;
  namespace t = sequant::mbpt::tensor;
  TensorCanonicalizer::register_instance(
      std::make_shared<DefaultTensorCanonicalizer>());

  SECTION("SRSO") {
    // H**T12**T12 -> R2
    SEQUANT_PROFILE_SINGLE("wick(H**T12**T12 -> R2)", {
      auto result = t::vac_av(t::A(nₚ(-2)) * t::H(2) * t::T(2) * t::T(2),
                              {{1, 2}, {1, 3}});

      //      std::wcout << "H*T12*T12 -> R2 = " << to_latex_align(result, 20)
      //                 << std::endl;
      REQUIRE(result->size() == 15);

      {  // check against op
        auto result_op = o::vac_av(o::P(nₚ(2)) * o::H() * o::T(2) * o::T(2));
        REQUIRE(result_op->size() ==
                result->size());  // as compact as result ..
        REQUIRE(simplify(result_op - result) ==
                ex<Constant>(0));  // .. and equivalent to it
      }
    });
=======
    namespace o = sequant::mbpt::op;
    namespace t = sequant::mbpt::tensor;
    TensorCanonicalizer::register_instance(
        std::make_shared<DefaultTensorCanonicalizer>());

    SECTION("SRSO") {
      // H**T12**T12 -> R2
      SEQUANT_PROFILE_SINGLE("wick(H**T12**T12 -> R2)", {
        auto result = t::vac_av(t::A(nₚ(-2)) * t::H(2) * t::T(2) * t::T(2),
                                {{1, 2}, {1, 3}});

        //      std::wcout << "H*T12*T12 -> R2 = " << to_latex_align(result, 20)
        //                 << std::endl;
        REQUIRE(result->size() == 15);

        {  // check against op
          auto result_op = o::vac_av(o::P(nₚ(2)) * o::H() * o::T(2) * o::T(2));
          REQUIRE(result_op->size() ==
                  result->size());  // as compact as result ..
          REQUIRE(simplify(result_op - result) ==
                  ex<Constant>(0));  // .. and equivalent to it
        }
      });
>>>>>>> 65fe22f6

      // H2**T3**T3 -> R4
      SEQUANT_PROFILE_SINGLE("wick(H2**T3**T3 -> R4)", {
        auto result = t::vac_av(t::A(nₚ(-4)) * t::H_(2) * t::T_(3) * t::T_(3),
                                {{1, 2}, {1, 3}});

        std::wcout << "H2**T3**T3 -> R4 = " << to_latex_align(result, 20)
                   << std::endl;
        REQUIRE(result->size() == 4);
      });

      const std::vector<std::pair<std::wstring, std::wstring>> new_op_connect =
          {{L"h", L"t"}, {L"f", L"t"}, {L"g", L"t"}};

#ifndef SEQUANT_SKIP_LONG_TESTS
      // the longest term in CCSDTQP
      // H2**T2**T2**T3 -> R5
      {
        ExprPtr ref_result;
        SEQUANT_PROFILE_SINGLE("wick(H2**T2**T2**T3 -> R5)", {
          ref_result =
              t::vac_av(t::A(-5) * t::H_(2) * t::T_(2) * t::T_(2) * t::T_(3),
                        new_op_connect);
          REQUIRE(ref_result->size() == 7);
        });
        // now computed using specific component of H2
        SEQUANT_PROFILE_SINGLE("wick(H2(oo;vv)**T2**T2**T3 -> R5)", {
          auto result = t::vac_av(
              t::A(-5) * t::H2_oo_vv() * t::T_(2) * t::T_(2) * t::T_(3),
              new_op_connect);
          REQUIRE(result->size() == ref_result->size());
        });
      }
#endif  // !defined(SEQUANT_SKIP_LONG_TESTS)
    }   // SECTION ("SRSO")

    SECTION("SRSO Fock") {
      // <2p1h|H2|1p> ->
      SEQUANT_PROFILE_SINGLE(
          "wick(<2p1h|H2|1p>)", ({
            auto input = t::L_(nₚ(2), nₕ(1)) * t::H_(2) * t::R_(nₚ(1), nₕ(0));
            auto result = t::vac_av(input);

            std::wcout << "<2p1h|H2|1p> = " << to_latex(result) << std::endl;
            REQUIRE(result->is<Product>());  // product ...
            REQUIRE(result->size() == 3);    // ... of 3 factors
          }));

      // <2p1h|H2|2p1h(c)> ->
      SEQUANT_PROFILE_SINGLE(
          "wick(<2p1h|H2|2p1h(c)>)", ({
            auto input = t::L_(nₚ(2), nₕ(1)) * t::H() * t::R_(nₚ(2), nₕ(1));
            auto result = t::vac_av(input);

            std::wcout << "<2p1h|H|2p1h(c)> = " << to_latex(result)
                       << std::endl;
            REQUIRE(result->is<Sum>());    // sub ...
            REQUIRE(result->size() == 4);  // ... of 4 factors
          }));
    }  // SECTION("SRSO Fock")

    SECTION("SRSO-PNO") {
      using sequant::mbpt::Context;
      auto mbpt_ctx = sequant::mbpt::set_scoped_default_mbpt_context(
          Context(mbpt::CSV::Yes));

      // H2**T2**T2 -> R2
      SEQUANT_PROFILE_SINGLE("wick(H2**T2**T2 -> R2)", {
        auto result = t::vac_av(t::A(nₚ(-2)) * t::H_(2) * t::T_(2) * t::T_(2),
                                {{1, 2}, {1, 3}});

        std::wcout << "H2**T2**T2 -> R2 = " << to_latex_align(result, 20)
                   << std::endl;
        REQUIRE(result->size() == 4);
      });
    }  // SECTION("SRSO-PNO")

    SECTION("SRSF") {
      auto ctx_resetter = set_scoped_default_context(sequant::Context(
          mbpt::make_sr_spaces(), Vacuum::SingleProduct, IndexSpaceMetric::Unit,
          BraKetSymmetry::conjugate, SPBasis::spinfree));

      // H2 -> R2
      SEQUANT_PROFILE_SINGLE("wick(H2 -> R2)", {
        auto result = t::vac_av(t::S(-2) * t::H_(2));

        {
          std::wcout << "H2 -> R2 = " << to_latex_align(result, 0, 1)
                     << std::endl;
        }
      });

      // H2**T2 -> R2
      SEQUANT_PROFILE_SINGLE("wick(H2**T2 -> R2)", {
        auto result = t::vac_av(t::S(-2) * t::H_(2) * t::T_(2), {{1, 2}});

        {
          std::wcout << "H2**T2 -> R2 = " << to_latex_align(result, 0, 1)
                     << std::endl;
        }
      });
    }  // SECTION("SRSF")

    SECTION("MRSO") {
      auto ctx_resetter = set_scoped_default_context(sequant::Context(
          mbpt::make_mr_spaces(), Vacuum::SingleProduct, IndexSpaceMetric::Unit,
          BraKetSymmetry::conjugate, SPBasis::spinorbital));

      // H2**T2 -> 0
      // std::wcout << "H_(2) * T_(2) = " << to_latex(H_(2) * T_(2)) <<
      // std::endl;
    SEQUANT_PROFILE_SINGLE("wick(H2**T2 -> 0)", {
      {

std::wcout << "multireference start" << std::endl;
auto result = t::vac_av(t::H_(2) * t::T_(2), {{0, 1}});

{
        std::wcout << " multireference H2*T2 -> 0 = "
                   << to_latex_align(result, 0, 1) << std::endl;
}

auto result_wo_top =
    t::vac_av(t::H_(2) * t::T_(2), {{0, 1}}, /* use_topology = */ false);

auto dif = simplify(result - result_wo_top);
std::wcout <<" multireference topology difference" << to_latex(dif) << std::endl;

REQUIRE(simplify(result - result_wo_top) == ex<Constant>(0));
    }

    // now compute using physical vacuum
    {
      auto ctx_resetter = set_scoped_default_context(sequant::Context(
          mbpt::make_mr_spaces(), Vacuum::Physical, IndexSpaceMetric::Unit,
          BraKetSymmetry::conjugate, SPBasis::spinorbital));
      auto result_phys = t::vac_av(t::H_(2) * t::T_(2), {{0, 1}});

      {
        std::wcout << "H2*T2 -> 0 using phys vacuum = "
                   << to_latex_align(result_phys, 0, 1) << std::endl;
      }
    }
  });

  // H2 ** T2 ** T2 -> 0
  SEQUANT_PROFILE_SINGLE("wick(H2**T2**T2 -> 0)", {
    // first without use of topology
    auto result = t::vac_av(t::H_(2) * t::T_(2) * t::T_(2), {{0, 1}},
                            /* use_topology = */ false);
    // now with topology use
    auto result_top = t::vac_av(t::H_(2) * t::T_(2) * t::T_(2), {{0, 1}},
                                /* use_topology = */ true);

    REQUIRE(simplify(result - result_top) == ex<Constant>(0));
  });

#if 0
    // H**T12 -> R2
    SEQUANT_PROFILE_SINGLE("wick(H**T2 -> R2)", {
      auto result = t::vac_av(t::A(-2) * t::H() * t::T_(2), {{1, 2}});

      {
        std::wcout << "H*T2 -> R2 = " << to_latex_align(result, 0, 1)
                   << std::endl;
      }
    });
#endif

}  // SECTION("MRSO")

SECTION("MRSF") {
  // now compute using (closed) Fermi vacuum + spinfree basis
  auto ctx_resetter = set_scoped_default_context(sequant::Context(
      mbpt::make_mr_spaces(), Vacuum::SingleProduct, IndexSpaceMetric::Unit,
      BraKetSymmetry::conjugate, SPBasis::spinfree));

  // H2**T2 -> 0
  std::wcout << "H_(2) * T_(2) = " << to_latex(t::H_(2) * t::T_(2))
             << std::endl;
  SEQUANT_PROFILE_SINGLE("wick(H2**T2 -> 0)", {
    auto result = t::vac_av(t::H_(2) * t::T_(2), {{0, 1}});

    //          {
    //            std::wcout << "H2*T2 -> 0 = " << to_latex_align(result, 0, 1)
    //                       << std::endl;
    //          }

    {  // make sure get same result without use of topology
      auto result_wo_top =
          t::vac_av(t::H_(2) * t::T_(2), {{0, 1}}, /* use_topology = */ false);

      REQUIRE(simplify(result - result_wo_top) == ex<Constant>(0));
    }

    {  // make sure get same result using operators
      auto result_op = o::vac_av(o::H_(2) * o::T_(2));

      REQUIRE(result_op->size() == result->size());
      REQUIRE(simplify(result - result_op) == ex<Constant>(0));
    }
  });

}  // SECTION("MRSF")
}
}<|MERGE_RESOLUTION|>--- conflicted
+++ resolved
@@ -317,7 +317,7 @@
       auto theta1 = θ(1)->as<op_t>();
       // std::wcout << "theta1: " << to_latex(simplify(theta1.tensor_form()));
       REQUIRE(to_latex(simplify(theta1.tensor_form())) ==
-              L"{{\\theta^{{p_1}}_{{p_2}}}{\\tilde{a}^{{p_2}}_{{p_1}}}}");
+              L"{{\\theta^{{p_2}}_{{p_1}}}{\\tilde{a}^{{p_1}}_{{p_2}}}}");
 
       auto R_2 = R_(2)->as<op_t>();
       //    std::wcout << "R_2: " << to_latex(simplify(R_2.tensor_form())) <<
@@ -439,186 +439,6 @@
   SECTION("wick") {
     using namespace sequant;
     using namespace sequant::mbpt;
-<<<<<<< HEAD
-    auto sr_registry = sequant::mbpt::make_sr_spaces();
-    auto old_context = get_default_context();
-    sequant::Context new_context(
-        sr_registry, old_context.vacuum(), old_context.metric(),
-        old_context.braket_symmetry(), old_context.spbasis(),
-        old_context.first_dummy_index_ordinal());
-    auto cxt_resetter = set_scoped_default_context(new_context);
-    auto g_t2_t2 = H_(2) * T_(2) * T_(2);
-    REQUIRE(raises_vacuum_to_rank(g_t2_t2, 2));
-    REQUIRE(raises_vacuum_up_to_rank(g_t2_t2, 2));
-
-    auto g_t2 = H_(2) * T_(2);
-    REQUIRE(raises_vacuum_to_rank(g_t2, 3));
-
-    auto lambda2_f = Λ_(2) * H_(1);
-    REQUIRE(lowers_rank_to_vacuum(lambda2_f, 2));
-
-    auto expr1 = P(nₚ(0), nₕ(1)) * H() * R(nₚ(0), nₕ(1));
-    auto expr1_tnsr = lower_to_tensor_form(expr1);
-    auto vev1_op = op::vac_av(expr1);
-    auto vev1_t = tensor::vac_av(expr1_tnsr);  // no operator level screening
-    REQUIRE(to_latex(vev1_op) == to_latex(vev1_t));
-
-    auto expr2 = P(nₚ(2), nₕ(1)) * H() * R(nₚ(1), nₕ(0));
-    auto expr2_tnsr = lower_to_tensor_form(expr2);
-    auto vev2_op = op::vac_av(expr2);
-    auto vev2_t = tensor::vac_av(expr2_tnsr);  // no operator level screening
-    REQUIRE(to_latex(vev2_op) == to_latex(vev2_t));
-
-  }  // SECTION("screen")
-
-  SECTION("operators") {
-    using namespace sequant::mbpt;
-
-    auto theta1 = θ(1)->as<op_t>();
-    // std::wcout << "theta1: " << to_latex(simplify(theta1.tensor_form()));
-    REQUIRE(to_latex(simplify(theta1.tensor_form())) ==
-            L"{{\\theta^{{p_2}}_{{p_1}}}{\\tilde{a}^{{p_1}}_{{p_2}}}}");
-
-    auto R_2 = R_(2)->as<op_t>();
-    //    std::wcout << "R_2: " << to_latex(simplify(R_2.tensor_form())) <<
-    //    std::endl;
-    REQUIRE(to_latex(simplify(R_2.tensor_form())) ==
-            L"{{{\\frac{1}{4}}}{\\bar{R}^{{i_1}{i_2}}_{{a_1}{a_2}}}{\\tilde{a}^"
-            L"{{a_1}{"
-            L"a_2}}_{{i_1}{i_2}}}}");
-
-    auto L_3 = L_(3)->as<op_t>();
-    //    std::wcout << "L_3: " << to_latex(simplify(L_3.tensor_form())) <<
-    //    std::endl;
-    REQUIRE(to_latex(simplify(L_3.tensor_form())) ==
-            L"{{{\\frac{1}{36}}}{\\bar{L}^{{a_1}{a_2}{a_3}}_{{i_1}{i_2}{i_3}}}{"
-            L"\\tilde{a}^{{i_1}{i_2}{i_3}}_{{a_1}{a_2}{a_3}}}}");
-
-    auto R_2_3 = R_(nₚ(3), nₕ(2))->as<op_t>();
-    //    std::wcout << "R_2_3: " << to_latex(simplify(R_2_3.tensor_form())) <<
-    //    std::endl;
-    REQUIRE(to_latex(simplify(R_2_3.tensor_form())) ==
-            L"{{{\\frac{1}{12}}}{\\bar{R}^{{i_1}{i_2}}_{{a_1}{a_2}{a_3}}}{"
-            L"\\tilde{a}^{"
-            L"{a_1}{a_2}{a_3}}_{\\textvisiblespace\\,{i_1}{i_2}}}}");
-
-    auto L_1_2 = L_(nₚ(1), nₕ(2))->as<op_t>();
-    // std::wcout << "L_(1,2): " << to_latex(simplify(L_1_2.tensor_form())) <<
-    // std::endl;
-    REQUIRE(to_latex(simplify(L_1_2.tensor_form())) ==
-            L"{{{\\frac{1}{2}}}{\\bar{L}^{{a_1}}_{{i_1}{i_2}}}{\\tilde{a}^{{i_"
-            L"1}{i_2}}"
-            L"_{\\textvisiblespace\\,{a_1}}}}");
-
-    auto A_2_1 = A(nₚ(2), nₕ(1))->as<op_t>();
-    //    std::wcout << "A_2_1: " << to_latex(simplify(A_2_1.tensor_form()))
-    //               << std::endl;
-    REQUIRE(to_latex(simplify(A_2_1.tensor_form())) ==
-            L"{{{\\frac{1}{2}}}{\\bar{A}^{{i_1}}_{{a_1}{a_2}}}{\\tilde{a}^{{a_"
-            L"1}{a_2}}"
-            L"_{\\textvisiblespace\\,{i_1}}}}");
-
-    auto P_0_1 = P(nₚ(0), nₕ(1))->as<op_t>();
-    //    std::wcout << "P_0_1: " << to_latex(simplify(P_0_1.tensor_form()))
-    //               << std::endl;
-    REQUIRE(to_latex(simplify(P_0_1.tensor_form())) ==
-            L"{{A^{}_{{i_1}}}{\\tilde{a}^{{i_1}}}}");
-
-    auto P_2_1 = P(nₚ(2), nₕ(1))->as<op_t>();
-    //    std::wcout << "P_2_1: " << to_latex(simplify(P_2_1.tensor_form()))
-    //               << std::endl;
-    REQUIRE(to_latex(simplify(P_2_1.tensor_form())) ==
-            L"{{{\\frac{1}{2}}}{\\bar{A}^{{a_1}{a_2}}_{{i_1}}}{\\tilde{a}^{"
-            L"\\textvisiblespace\\,{i_1}}_{{a_1}{a_2}}}}");
-
-    auto P_2_3 = P(nₚ(2), nₕ(3))->as<op_t>();
-    //    std::wcout << "P_2_3: " << to_latex(simplify(P_3_2.tensor_form()))
-    //               << std::endl;
-    REQUIRE(to_latex(simplify(P_2_3.tensor_form())) ==
-            L"{{{\\frac{1}{12}}}{\\bar{A}^{{a_1}{a_2}}_{{i_1}{i_2}{i_3}}}{"
-            L"\\tilde{a}^{"
-            L"{i_1}{i_2}{i_3}}_{\\textvisiblespace\\,{a_1}{a_2}}}}");
-
-    auto R33 = R(3);
-    lower_to_tensor_form(R33);
-    simplify(R33);
-    //    std::wcout << "R33: " << to_latex(R33) << std::endl;
-    REQUIRE(to_latex(R33) ==
-            L"{ "
-            L"\\bigl({{{\\frac{1}{36}}}{\\bar{R}^{{i_1}{i_2}{i_3}}_{{a_1}{a_2}{"
-            L"a_3}}}{"
-            L"\\tilde{a}^{{a_1}{a_2}{a_3}}_{{i_1}{i_2}{i_3}}}} + "
-            L"{{R^{{i_1}}_{{a_1}}}{\\tilde{a}^{{a_1}}_{{i_1}}}} + "
-            L"{{{\\frac{1}{4}}}{\\bar{R}^{{i_1}{i_2}}_{{a_1}{a_2}}}{\\tilde{a}^"
-            L"{{a_1}{"
-            L"a_2}}_{{i_1}{i_2}}}}\\bigr) }");
-
-    auto R12 = R(nₚ(2), nₕ(1));
-    lower_to_tensor_form(R12);
-    simplify(R12);
-    //    std::wcout << "R12: " << to_latex(R12) << std::endl;
-    REQUIRE(
-        to_latex(R12) ==
-        L"{ \\bigl({{R^{}_{{a_1}}}{\\tilde{a}^{{a_1}}}} + "
-        L"{{{\\frac{1}{2}}}{\\bar{R}^{{i_1}}_{{a_1}{a_2}}}{\\tilde{a}^{{a_1}{a_"
-        L"2}}_{\\textvisiblespace\\,{i_1}}}}\\bigr) }");
-
-    auto R21 = R(nₚ(1), nₕ(2));
-    lower_to_tensor_form(R21);
-    simplify(R21);
-    //    std::wcout << "R21: " << to_latex(R21) << std::endl;
-    REQUIRE(
-        to_latex(R21) ==
-        L"{ "
-        L"\\bigl({{{\\frac{1}{2}}}{\\bar{R}^{{i_1}{i_2}}_{{a_1}}}{\\tilde{a}^{"
-        L"\\textvisiblespace\\,{a_1}}_{{i_1}{i_2}}}} + "
-        L"{{R^{{i_1}}_{}}{\\tilde{a}_{{i_1}}}}\\bigr) }");
-
-    auto L23 = L(nₚ(2), nₕ(3));
-    lower_to_tensor_form(L23);
-    simplify(L23);
-    // std::wcout << "L23: " << to_latex(L23) << std::endl;
-    REQUIRE(
-        to_latex(L23) ==
-        L"{ "
-        L"\\bigl({{{\\frac{1}{12}}}{\\bar{L}^{{a_1}{a_2}}_{{i_1}{i_2}{i_3}}}{"
-        L"\\tilde{a}^{{i_1}{i_2}{i_3}}_{\\textvisiblespace\\,{a_1}{a_2}}}} "
-        L"+ {{L^{}_{{i_1}}}{\\tilde{a}^{{i_1}}}} + "
-        L"{{{\\frac{1}{2}}}{\\bar{L}^{{a_1}}_{{i_1}{i_2}}}{\\tilde{a}^{{i_1}{i_"
-        L"2}}"
-        L"_{\\textvisiblespace\\,{a_1}}}}\\bigr) }");
-
-  }  // SECTION("operators")
-
-}  // TEST_CASE("NBodyOp")
-
-TEST_CASE("MBPT", "[mbpt]") {
-  using namespace sequant;
-  using namespace sequant::mbpt;
-  namespace o = sequant::mbpt::op;
-  namespace t = sequant::mbpt::tensor;
-  TensorCanonicalizer::register_instance(
-      std::make_shared<DefaultTensorCanonicalizer>());
-
-  SECTION("SRSO") {
-    // H**T12**T12 -> R2
-    SEQUANT_PROFILE_SINGLE("wick(H**T12**T12 -> R2)", {
-      auto result = t::vac_av(t::A(nₚ(-2)) * t::H(2) * t::T(2) * t::T(2),
-                              {{1, 2}, {1, 3}});
-
-      //      std::wcout << "H*T12*T12 -> R2 = " << to_latex_align(result, 20)
-      //                 << std::endl;
-      REQUIRE(result->size() == 15);
-
-      {  // check against op
-        auto result_op = o::vac_av(o::P(nₚ(2)) * o::H() * o::T(2) * o::T(2));
-        REQUIRE(result_op->size() ==
-                result->size());  // as compact as result ..
-        REQUIRE(simplify(result_op - result) ==
-                ex<Constant>(0));  // .. and equivalent to it
-      }
-    });
-=======
     namespace o = sequant::mbpt::op;
     namespace t = sequant::mbpt::tensor;
     TensorCanonicalizer::register_instance(
@@ -642,7 +462,6 @@
                   ex<Constant>(0));  // .. and equivalent to it
         }
       });
->>>>>>> 65fe22f6
 
       // H2**T3**T3 -> R4
       SEQUANT_PROFILE_SINGLE("wick(H2**T3**T3 -> R4)", {
