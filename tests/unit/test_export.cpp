--- conflicted
+++ resolved
@@ -1,43 +1,25 @@
+#include <catch2/catch_all.hpp>
+#include <catch2/catch_test_macros.hpp>
+
+#include <SeQuant/core/eval_expr.hpp>
 #include <SeQuant/core/eval_node.hpp>
 #include <SeQuant/core/export/export.hpp>
+#include <SeQuant/core/export/itf.hpp>
 #include <SeQuant/core/export/julia_itensor.hpp>
 #include <SeQuant/core/export/julia_tensor_kit.hpp>
 #include <SeQuant/core/export/julia_tensor_operations.hpp>
 #include <SeQuant/core/export/text_generator.hpp>
 #include <SeQuant/core/optimize.hpp>
+#include <SeQuant/core/parse.hpp>
 #include <SeQuant/core/rational.hpp>
 #include <SeQuant/core/utility/string.hpp>
-#include <catch2/catch_all.hpp>
-#include <catch2/catch_test_macros.hpp>
-
-<<<<<<< HEAD
 #include <SeQuant/domain/mbpt/spin.hpp>
-=======
+
 #include "catch2_sequant.hpp"
->>>>>>> 64a4c847
-
-#include <SeQuant/core/export/itf.hpp>
-#include <SeQuant/core/parse.hpp>
 
 #include <string>
 #include <vector>
 
-<<<<<<< HEAD
-namespace Catch {
-
-// Note: Again, template specialization doesn't seem to be used from inside
-// ::Catch::Details::stringify for some reason
-template <>
-struct StringMaker<sequant::ExprPtr> {
-  static std::string convert(const sequant::ExprPtr &expr) {
-    return sequant::toUtf8(sequant::deparse(expr, false));
-  }
-};
-
-}  // namespace Catch
-
-=======
->>>>>>> 64a4c847
 std::vector<std::vector<std::size_t>> twoElectronIntegralSymmetries() {
   // Symmetries of spin-summed (skeleton) two-electron integrals
   return {
@@ -61,11 +43,24 @@
   };
 }
 
-#define CAPTURE_EXPR(expr) \
-  INFO(#expr " := " << ::Catch::StringMaker<sequant::ExprPtr>::convert(expr))
-
-<<<<<<< HEAD
-TEST_CASE("Export capabilities", "[exports]") {
+class ItfContext : public sequant::itf::Context {
+ public:
+  ItfContext() = default;
+
+  int compare(const sequant::Index &lhs, const sequant::Index &rhs) const {
+    return rhs.space().type().to_int32() - lhs.space().type().to_int32();
+  }
+
+  std::wstring get_base_label(const sequant::IndexSpace &space) const {
+    return L"a";
+  }
+  std::wstring get_tag(const sequant::IndexSpace &space) const { return L"b"; }
+  std::wstring get_name(const sequant::IndexSpace &space) const {
+    return L"tenshi";
+  }
+};
+
+TEST_CASE("export", "[exports]") {
   using namespace sequant;
 
   SECTION("Tree processing") {
@@ -73,7 +68,7 @@
     SECTION("basics") {
       SECTION("binary_dot") {
         ExprPtr expr = parse_expr(L"A{a1;i1} B{i1;a1}");
-        auto tree = eval_node<EvalExpr>(expr);
+        auto tree = binarize(expr);
 
         export_expression(tree, generator);
 
@@ -98,7 +93,7 @@
 
       SECTION("binary_contract") {
         ExprPtr expr = parse_expr(L"A{a1;i2} B{i1;a1}");
-        auto tree = eval_node<EvalExpr>(expr);
+        auto tree = binarize(expr);
 
         export_expression(tree, generator);
 
@@ -122,7 +117,7 @@
       }
       SECTION("ternary") {
         ExprPtr expr = parse_expr(L"A{a2;i2} B{i2;a1} C{i1;a2}");
-        auto tree = eval_node<EvalExpr>(expr);
+        auto tree = binarize(expr);
 
         export_expression(tree, generator);
 
@@ -155,7 +150,7 @@
     }
     SECTION("scalar * tensor") {
       ExprPtr expr = parse_expr(L"42 * A{a1;i1}");
-      auto tree = eval_node<EvalExpr>(expr);
+      auto tree = binarize(expr);
 
       export_expression(tree, generator);
 
@@ -176,7 +171,7 @@
     }
     SECTION("constant scalar factor") {
       ExprPtr expr = parse_expr(L"5 * A{a2;i2} B{i2;a1}");
-      auto tree = eval_node<EvalExpr>(expr);
+      auto tree = binarize(expr);
 
       export_expression(tree, generator);
 
@@ -201,7 +196,7 @@
     }
     SECTION("variable scalar factor") {
       ExprPtr expr = parse_expr(L"myVar * A{a2;i2} B{i2;a1}");
-      auto tree = eval_node<EvalExpr>(expr);
+      auto tree = binarize(expr);
 
       export_expression(tree, generator);
 
@@ -230,7 +225,7 @@
     }
 
     SECTION("binary + ternary") {
-      auto tree = eval_node<EvalExpr>(
+      auto tree = binarize(
           parse_expr(L"A{a1;i1} B{i1;i2} + A{a1;i1} B{i1;i3} C{i3;i2}"));
 
       export_expression(tree, generator);
@@ -292,7 +287,7 @@
        * which allows to not have C in memory while computing I from A and B,
        * even in with stack-like memory model.
        */
-      auto tree = eval_node<EvalExpr>(
+      auto tree = binarize(
           ex<Product>(ExprPtrList{second, first}, Product::Flatten::No));
 
       export_expression(tree, generator);
@@ -334,7 +329,7 @@
         ExprPtr second = parse_expr(L"C{a2;i4} D{i3;a2}");
         ExprPtr third = parse_expr(L"E{i2;a3}");
 
-        auto tree = eval_node<EvalExpr>(ex<Product>(
+        auto tree = binarize(ex<Product>(
             ExprPtrList{
                 ex<Product>(ExprPtrList{first, third}, Product::Flatten::No),
                 second},
@@ -391,7 +386,7 @@
         ExprPtr first = parse_expr(L"A{a1;i1} B{i2;a1}");
         ExprPtr second = parse_expr(L"C{i1;i3}");
 
-        auto tree = eval_node<EvalExpr>(
+        auto tree = binarize(
             ex<Product>(ExprPtrList{first, second}, Product::Flatten::No));
 
         export_expression(tree, generator);
@@ -428,7 +423,7 @@
         REQUIRE(generator.get_generated_code() == expected);
       }
       SECTION("Duplicate leaf tensors") {
-        auto tree = eval_node<EvalExpr>(parse_expr(L"A{a1;i1} A{a1;i1}"));
+        auto tree = binarize(parse_expr(L"A{a1;i1} A{a1;i1}"));
 
         export_expression(tree, generator);
 
@@ -451,7 +446,7 @@
     }
     SECTION("sum") {
       SECTION("unary + unary") {
-        auto tree = eval_node<EvalExpr>(parse_expr(L"A{a1;i1} + B{a1;i1}"));
+        auto tree = binarize(parse_expr(L"A{a1;i1} + B{a1;i1}"));
 
         export_expression(tree, generator);
 
@@ -474,8 +469,8 @@
         REQUIRE(generator.get_generated_code() == expected);
       }
       SECTION("binary + binary") {
-        auto tree = eval_node<EvalExpr>(
-            parse_expr(L"A{a1;i1} B{a2;i2} + A{a1;i1} B{a2;i2}"));
+        auto tree =
+            binarize(parse_expr(L"A{a1;i1} B{a2;i2} + A{a1;i1} B{a2;i2}"));
 
         export_expression(tree, generator);
 
@@ -506,8 +501,7 @@
         REQUIRE(generator.get_generated_code() == expected);
       }
       SECTION("binary + unary") {
-        auto tree =
-            eval_node<EvalExpr>(parse_expr(L"A{a1;i2} B{i2;i1} + C{a1;i1}"));
+        auto tree = binarize(parse_expr(L"A{a1;i2} B{i2;i1} + C{a1;i1}"));
 
         export_expression(tree, generator);
 
@@ -535,8 +529,7 @@
         REQUIRE(generator.get_generated_code() == expected);
       }
       SECTION("unary + unary + unary") {
-        auto tree =
-            eval_node<EvalExpr>(parse_expr(L"A{a1;i1} + B{a1;i1} + C{a1;i1}"));
+        auto tree = binarize(parse_expr(L"A{a1;i1} + B{a1;i1} + C{a1;i1}"));
 
         export_expression(tree, generator);
 
@@ -565,9 +558,9 @@
         REQUIRE(generator.get_generated_code() == expected);
       }
       SECTION("sum of index perms") {
-        auto tree = eval_node<EvalExpr>(
-            parse_expr(L"-1 g{a_2,i_3;a_3,i_1} * t{a_1,a_3;i_3,i_2} + "
-                       L"2 g{a_1,i_3;i_1,a_3} * t{a_2,a_3;i_2,i_3}"));
+        auto tree =
+            binarize(parse_expr(L"-1 g{a_2,i_3;a_3,i_1} * t{a_1,a_3;i_3,i_2} + "
+                                L"2 g{a_1,i_3;i_1,a_3} * t{a_2,a_3;i_2,i_3}"));
 
         export_expression(tree, generator);
 
@@ -602,9 +595,9 @@
         REQUIRE(generator.get_generated_code() == expected);
       }
       SECTION("dot + dot") {
-        auto tree = eval_node<EvalExpr>(
-            parse_expr(L"2 g{i_1,i_2;a_1,a_2} * t{a_1,a_2;i_1,i_2} - "
-                       L"g{i_1,i_2;a_1,a_2} * t{a_1,a_2;i_2,i_1}"));
+        auto tree =
+            binarize(parse_expr(L"2 g{i_1,i_2;a_1,a_2} * t{a_1,a_2;i_1,i_2} - "
+                                L"g{i_1,i_2;a_1,a_2} * t{a_1,a_2;i_2,i_1}"));
 
         export_expression(tree, generator);
 
@@ -636,7 +629,7 @@
       }
     }
     SECTION("Intermediate with same shape as summation result") {
-      auto tree = eval_node<EvalExpr>(
+      auto tree = binarize(
           parse_expr(L"A{a1;i1} B{i1;i2} + ( A{a1;i1} B{i1;i3} ) C{i3;i2}"));
 
       export_expression(tree, generator);
@@ -675,40 +668,6 @@
     }
   }
 
-  SECTION("remap_integrals") {
-    using namespace sequant::itf::detail;
-    SECTION("Unchanged") {
-      auto expr = parse_expr(L"t{i1;a1}");
-      auto remapped = expr;
-      remap_integrals(expr);
-      REQUIRE(remapped == expr);
-
-      expr = parse_expr(L"t{i1;a1} f{a1;i1} + first{a1;i1} second{i1;a1}");
-      remapped = expr;
-      remap_integrals(expr);
-      REQUIRE(remapped == expr);
-    }
-=======
-class ItfContext : public sequant::itf::Context {
- public:
-  ItfContext() = default;
-
-  int compare(const sequant::Index &lhs, const sequant::Index &rhs) const {
-    return rhs.space().type().to_int32() - lhs.space().type().to_int32();
-  }
-
-  std::wstring get_base_label(const sequant::IndexSpace &space) const {
-    return L"a";
-  }
-  std::wstring get_tag(const sequant::IndexSpace &space) const { return L"b"; }
-  std::wstring get_name(const sequant::IndexSpace &space) const {
-    return L"tenshi";
-  }
-};
-
-TEST_CASE("export", "[exports]") {
-  using namespace sequant;
-
   SECTION("itf") {
     const ItfContext ctx;
 
@@ -725,13 +684,11 @@
         remap_integrals(expr, ctx);
         REQUIRE(remapped == expr);
       }
->>>>>>> 64a4c847
 
       SECTION("K") {
         SECTION("occ,occ,occ,occ") {
           std::vector<Index> indices = {L"i_1", L"i_2", L"i_3", L"i_4"};
           REQUIRE(indices.size() == 4);
-          const ExprPtr expected = parse_expr(L"K{i1,i2;i3,i4}");
 
           for (const std::vector<std::size_t> &indexPerm :
                twoElectronIntegralSymmetries()) {
@@ -745,18 +702,13 @@
             remap_integrals(transformed, ctx);
 
             CAPTURE(indexPerm);
-            CAPTURE_EXPR(integralExpr);
-            CAPTURE_EXPR(transformed);
-            CAPTURE_EXPR(expected);
-
-            REQUIRE(transformed == expected);
+            REQUIRE_THAT(transformed, EquivalentTo("K{i1,i2;i3,i4}"));
           }
         }
 
         SECTION("virt,virt,occ,occ") {
           std::vector<Index> indices = {L"a_1", L"a_2", L"i_1", L"i_2"};
           REQUIRE(indices.size() == 4);
-          const ExprPtr expected = parse_expr(L"K{a1,a2;i1,i2}");
 
           for (const std::vector<std::size_t> &indexPerm :
                twoElectronIntegralSymmetries()) {
@@ -770,18 +722,14 @@
             remap_integrals(transformed, ctx);
 
             CAPTURE(indexPerm);
-            CAPTURE_EXPR(integralExpr);
-            CAPTURE_EXPR(transformed);
-            CAPTURE_EXPR(expected);
-
-            REQUIRE(transformed == expected);
+
+            REQUIRE_THAT(transformed, EquivalentTo("K{a1,a2;i1,i2}"));
           }
         }
 
         SECTION("virt,virt,virt,virt") {
           std::vector<Index> indices = {L"a_1", L"a_2", L"a_3", L"a_4"};
           REQUIRE(indices.size() == 4);
-          const ExprPtr expected = parse_expr(L"K{a1,a2;a3,a4}");
 
           for (const std::vector<std::size_t> &indexPerm :
                twoElectronIntegralSymmetries()) {
@@ -795,11 +743,8 @@
             remap_integrals(transformed, ctx);
 
             CAPTURE(indexPerm);
-            CAPTURE_EXPR(integralExpr);
-            CAPTURE_EXPR(transformed);
-            CAPTURE_EXPR(expected);
-
-            REQUIRE(transformed == expected);
+
+            REQUIRE_THAT(transformed, EquivalentTo("K{a1,a2;a3,a4}"));
           }
         }
       }
@@ -808,7 +753,6 @@
         SECTION("virt,occ,virt,occ") {
           std::vector<Index> indices = {L"a_1", L"i_1", L"a_2", L"i_2"};
           REQUIRE(indices.size() == 4);
-          const ExprPtr expected = parse_expr(L"J{a1,a2;i1,i2}");
 
           for (const std::vector<std::size_t> &indexPerm :
                twoElectronIntegralSymmetries()) {
@@ -822,18 +766,14 @@
             remap_integrals(transformed, ctx);
 
             CAPTURE(indexPerm);
-            CAPTURE_EXPR(integralExpr);
-            CAPTURE_EXPR(transformed);
-            CAPTURE_EXPR(expected);
-
-            REQUIRE(transformed == expected);
+
+            REQUIRE_THAT(transformed, EquivalentTo("J{a1,a2;i1,i2}"));
           }
         }
 
         SECTION("virt,occ,virt,virt") {
           std::vector<Index> indices = {L"a_1", L"i_1", L"a_2", L"a_3"};
           REQUIRE(indices.size() == 4);
-          const ExprPtr expected = parse_expr(L"J{a1,a2;a3,i1}");
 
           for (const std::vector<std::size_t> &indexPerm :
                twoElectronIntegralSymmetries()) {
@@ -847,11 +787,8 @@
             remap_integrals(transformed, ctx);
 
             CAPTURE(indexPerm);
-            CAPTURE_EXPR(integralExpr);
-            CAPTURE_EXPR(transformed);
-            CAPTURE_EXPR(expected);
-
-            REQUIRE(transformed == expected);
+
+            REQUIRE_THAT(transformed, EquivalentTo("J{a1,a2;a3,i1}"));
           }
         }
       }
@@ -859,25 +796,17 @@
       SECTION("f") {
         SECTION("same_space") {
           ExprPtr expr = parse_expr(L"f{i2;i1} + f{a1;a2}");
-          const ExprPtr expected = parse_expr(L"f{i1;i2} + f{a1;a2}");
 
           remap_integrals(expr, ctx);
 
-          CAPTURE_EXPR(expr);
-          CAPTURE_EXPR(expected);
-
-          REQUIRE(expr == expected);
+          REQUIRE_THAT(expr, EquivalentTo("f{i1;i2} + f{a1;a2}"));
         }
         SECTION("different_space") {
           ExprPtr expr = parse_expr(L"f{a1;i1} + f{i1;a1}");
-          const ExprPtr expected = parse_expr(L"f{a1;i1} + f{a1;i1}");
 
           remap_integrals(expr, ctx);
 
-          CAPTURE_EXPR(expr);
-          CAPTURE_EXPR(expected);
-
-          REQUIRE(expr == expected);
+          REQUIRE_THAT(expr, EquivalentTo("f{a1;i1} + f{a1;i1}"));
         }
       }
     }
@@ -903,7 +832,7 @@
       SECTION("represent complex") {
         Complex<rational> z1(1.0, -2.0);
         auto c = ex<Constant>(z1);
-        auto tree = eval_node<EvalExpr>(c * ex<Variable>(L"Dummy"));
+        auto tree = binarize(c * ex<Variable>(L"Dummy"));
         export_expression(tree, generator);
         std::string expected =
             "\n"
@@ -918,7 +847,7 @@
       SECTION("complex scalar addition") {
         // z1 and z2 are complex scalars to be read from disc
         ExprPtr expr = parse_expr(L"z1 + z2");
-        auto tree = eval_node<EvalExpr>(expr);
+        auto tree = binarize(expr);
         export_expression(tree, generator);
         std::string expected =
             "\n"
@@ -934,14 +863,14 @@
 
       SECTION("proto indices") {
         ExprPtr expr = parse_expr(L"g{i1<a1>;}+u{i1<a1>;}");
-        auto tree = eval_node<EvalExpr>(expr);
+        auto tree = binarize(expr);
         REQUIRE_THROWS_WITH(export_expression(tree, generator, ctx),
                             "Proto Indices are not (yet) supported!");
       }
 
       SECTION("binary contraction") {
         ExprPtr expr = parse_expr(L"g{i_1,i_2;a_1,a_2} * T2{a_1,a_2;i_3,i_4}");
-        auto tree = eval_node<EvalExpr>(expr);
+        auto tree = binarize(expr);
 
         export_expression(tree, generator, ctx);
 
@@ -960,7 +889,7 @@
       }
       SECTION("ternary") {
         ExprPtr expr = parse_expr(L"A{a2;i2} B{i2;a1} C{i1;a2}");
-        auto tree = eval_node<EvalExpr>(expr);
+        auto tree = binarize(expr);
 
         export_expression(tree, generator, ctx);
 
@@ -986,7 +915,7 @@
         ExprPtr expr = parse_expr(
             L"2 g{i_1,i_2;a_1,a_2} * T2{a_1,a_2;i_1,i_2} - 1 "
             L"g{i_1,i_2;a_1,a_2} * T2{a_1,a_2;i_2,i_1}");
-        auto tree = eval_node<EvalExpr>(expr);
+        auto tree = binarize(expr);
         export_expression(tree, generator, ctx);
         std::string expected =
             "\n"
@@ -1010,7 +939,7 @@
       }
 
       SECTION("binary + ternary") {
-        auto tree = eval_node<EvalExpr>(
+        auto tree = binarize(
             parse_expr(L"A{a1;i1} B{i1;i2} + A{a1;i1} B{i1;i3} C{i3;i2}"));
 
         export_expression(tree, generator, ctx);
@@ -1046,7 +975,7 @@
 
       SECTION("binary contraction") {
         ExprPtr expr = parse_expr(L"g{i_1,i_2;a_1,a_2} * T2{a_1,a_2;i_3,i_4}");
-        auto tree = eval_node<EvalExpr>(expr);
+        auto tree = binarize(expr);
 
         export_expression(tree, generator, ctx);
 
@@ -1069,7 +998,7 @@
 
       SECTION("ternary") {
         ExprPtr expr = parse_expr(L"A{a2;i2} B{i2;a1} C{i1;a2}");
-        auto tree = eval_node<EvalExpr>(expr);
+        auto tree = binarize(expr);
 
         export_expression(tree, generator, ctx);
 
@@ -1095,7 +1024,7 @@
         ExprPtr expr = parse_expr(
             L"2 g{i_1,i_2;a_1,a_2} * T2{a_1,a_2;i_1,i_2} - 1 "
             L"g{i_1,i_2;a_1,a_2} * T2{a_1,a_2;i_2,i_1}");
-        auto tree = eval_node<EvalExpr>(expr);
+        auto tree = binarize(expr);
         export_expression(tree, generator, ctx);
         std::string expected =
             "\n"
@@ -1123,7 +1052,7 @@
       }
 
       SECTION("binary + ternary") {
-        auto tree = eval_node<EvalExpr>(
+        auto tree = binarize(
             parse_expr(L"A{a1;i1} B{i1;i2} + A{a1;i1} B{i1;i3} C{i3;i2}"));
 
         export_expression(tree, generator, ctx);
@@ -1159,7 +1088,7 @@
 
       SECTION("binary contraction") {
         ExprPtr expr = parse_expr(L"g{i_1,i_2;a_1,a_2} * T2{a_1,a_2;i_3,i_4}");
-        auto tree = eval_node<EvalExpr>(expr);
+        auto tree = binarize(expr);
 
         export_expression(tree, generator, ctx);
 
@@ -1187,7 +1116,7 @@
 
       SECTION("ternary") {
         ExprPtr expr = parse_expr(L"A{a2;i2} B{i2;a1} C{i1;a2}");
-        auto tree = eval_node<EvalExpr>(expr);
+        auto tree = binarize(expr);
 
         export_expression(tree, generator, ctx);
 
@@ -1217,7 +1146,7 @@
         ExprPtr expr = parse_expr(
             L"2 g{i_1,i_2;a_1,a_2} * T2{a_1,a_2;i_1,i_2} - 1 "
             L"g{i_1,i_2;a_1,a_2} * T2{a_1,a_2;i_2,i_1}");
-        auto tree = eval_node<EvalExpr>(expr);
+        auto tree = binarize(expr);
         export_expression(tree, generator, ctx);
         std::string expected =
             "i_1 = Index(nocc, \"i_1\")\n"
@@ -1248,7 +1177,7 @@
       }
 
       SECTION("binary + ternary") {
-        auto tree = eval_node<EvalExpr>(
+        auto tree = binarize(
             parse_expr(L"A{a1;i1} B{i1;i2} + A{a1;i1} B{i1;i3} C{i3;i2}"));
 
         export_expression(tree, generator, ctx);
@@ -1282,6 +1211,4 @@
       }
     }
   }
-}
-
-#undef CAPTURE_EXPR+}