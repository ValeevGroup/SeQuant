#include <catch2/catch_test_macros.hpp>

#include <SeQuant/core/export/itf.hpp>
#include <SeQuant/core/parse.hpp>

#include <codecvt>
#include <locale>
#include <vector>

namespace Catch {

// Note: Again, template specialization doesn't seem to be used from inside
// ::Catch::Details::stringify for some reason
template <>
struct StringMaker<sequant::ExprPtr> {
  static std::string convert(const sequant::ExprPtr &expr) {
    using convert_type = std::codecvt_utf8<wchar_t>;
    std::wstring_convert<convert_type, wchar_t> converter;

    return converter.to_bytes(sequant::deparse(expr, false));
  }
};

}  // namespace Catch

std::vector<std::vector<std::size_t>> twoElectronIntegralSymmetries() {
  // Symmetries of spin-summed (skeleton) two-electron integrals
  return {
      // g^{pq}_{rs}
      {0, 1, 2, 3},
      // g^{ps}_{rq}
      {0, 3, 2, 1},
      // g^{rq}_{ps}
      {2, 1, 0, 3},
      // g^{rs}_{pq}
      {2, 3, 0, 1},

      // g^{qp}_{sr}
      {1, 0, 3, 2},
      // g^{qr}_{sp}
      {1, 2, 3, 0},
      // g^{sp}_{qr}
      {3, 0, 1, 2},
      // g^{sr}_{qp}
      {3, 2, 1, 0},
  };
}

#define CAPTURE_EXPR(expr) \
  INFO(#expr " := " << ::Catch::StringMaker<sequant::ExprPtr>::convert(expr))

TEST_CASE("Itf export", "[exports]") {
  using namespace sequant;

  SECTION("remap_integrals") {
    using namespace sequant::itf::detail;
    SECTION("Unchanged") {
      auto expr = parse_expr(L"t{i1;a1}");
      auto remapped = expr;
      remap_integrals(expr);
      REQUIRE(remapped == expr);

      expr = parse_expr(L"t{i1;a1} f{a1;i1} + first{a1;i1} second{i1;a1}");
      remapped = expr;
      remap_integrals(expr);
      REQUIRE(remapped == expr);
    }

    SECTION("K") {
      SECTION("occ,occ,occ,occ") {
        std::vector<Index> indices = {L"i_1", L"i_2", L"i_3", L"i_4"};
        REQUIRE(indices.size() == 4);
        const ExprPtr expected = parse_expr(L"K{i1,i2;i3,i4}");

        for (const std::vector<std::size_t> &indexPerm :
             twoElectronIntegralSymmetries()) {
          REQUIRE(indexPerm.size() == 4);

          ExprPtr integralExpr = ex<Tensor>(
<<<<<<< HEAD
              L"g",
              std::vector<Index>{indices[indexPerm[0]], indices[indexPerm[1]]},
              std::vector<Index>{indices[indexPerm[2]], indices[indexPerm[3]]},
              std::vector<Index>{});
=======
              L"g", bra{indices[indexPerm[0]], indices[indexPerm[1]]},
              ket{indices[indexPerm[2]], indices[indexPerm[3]]});
>>>>>>> a9206a58

          auto transformed = integralExpr;
          remap_integrals(transformed);

          CAPTURE(indexPerm);
          CAPTURE_EXPR(integralExpr);
          CAPTURE_EXPR(transformed);
          CAPTURE_EXPR(expected);

          REQUIRE(transformed == expected);
        }
      }

      SECTION("virt,virt,occ,occ") {
        std::vector<Index> indices = {L"a_1", L"a_2", L"i_1", L"i_2"};
        REQUIRE(indices.size() == 4);
        const ExprPtr expected = parse_expr(L"K{a1,a2;i1,i2}");

        for (const std::vector<std::size_t> &indexPerm :
             twoElectronIntegralSymmetries()) {
          REQUIRE(indexPerm.size() == 4);

          ExprPtr integralExpr = ex<Tensor>(
<<<<<<< HEAD
              L"g",
              std::vector<Index>{indices[indexPerm[0]], indices[indexPerm[1]]},
              std::vector<Index>{indices[indexPerm[2]], indices[indexPerm[3]]},
              std::vector<Index>{});
=======
              L"g", bra{indices[indexPerm[0]], indices[indexPerm[1]]},
              ket{indices[indexPerm[2]], indices[indexPerm[3]]});
>>>>>>> a9206a58

          auto transformed = integralExpr;
          remap_integrals(transformed);

          CAPTURE(indexPerm);
          CAPTURE_EXPR(integralExpr);
          CAPTURE_EXPR(transformed);
          CAPTURE_EXPR(expected);

          REQUIRE(transformed == expected);
        }
      }

      SECTION("virt,virt,virt,virt") {
        std::vector<Index> indices = {L"a_1", L"a_2", L"a_3", L"a_4"};
        REQUIRE(indices.size() == 4);
        const ExprPtr expected = parse_expr(L"K{a1,a2;a3,a4}");

        for (const std::vector<std::size_t> &indexPerm :
             twoElectronIntegralSymmetries()) {
          REQUIRE(indexPerm.size() == 4);

          ExprPtr integralExpr = ex<Tensor>(
<<<<<<< HEAD
              L"g",
              std::vector<Index>{indices[indexPerm[0]], indices[indexPerm[1]]},
              std::vector<Index>{indices[indexPerm[2]], indices[indexPerm[3]]},
              std::vector<Index>{});
=======
              L"g", bra{indices[indexPerm[0]], indices[indexPerm[1]]},
              ket{indices[indexPerm[2]], indices[indexPerm[3]]});
>>>>>>> a9206a58

          auto transformed = integralExpr;
          remap_integrals(transformed);

          CAPTURE(indexPerm);
          CAPTURE_EXPR(integralExpr);
          CAPTURE_EXPR(transformed);
          CAPTURE_EXPR(expected);

          REQUIRE(transformed == expected);
        }
      }
    }

    SECTION("J") {
      SECTION("virt,occ,virt,occ") {
        std::vector<Index> indices = {L"a_1", L"i_1", L"a_2", L"i_2"};
        REQUIRE(indices.size() == 4);
        const ExprPtr expected = parse_expr(L"J{a1,a2;i1,i2}");

        for (const std::vector<std::size_t> &indexPerm :
             twoElectronIntegralSymmetries()) {
          REQUIRE(indexPerm.size() == 4);

          ExprPtr integralExpr = ex<Tensor>(
<<<<<<< HEAD
              L"g",
              std::vector<Index>{indices[indexPerm[0]], indices[indexPerm[1]]},
              std::vector<Index>{indices[indexPerm[2]], indices[indexPerm[3]]},
              std::vector<Index>{});
=======
              L"g", bra{indices[indexPerm[0]], indices[indexPerm[1]]},
              ket{indices[indexPerm[2]], indices[indexPerm[3]]});
>>>>>>> a9206a58

          auto transformed = integralExpr;
          remap_integrals(transformed);

          CAPTURE(indexPerm);
          CAPTURE_EXPR(integralExpr);
          CAPTURE_EXPR(transformed);
          CAPTURE_EXPR(expected);

          REQUIRE(transformed == expected);
        }
      }

      SECTION("virt,occ,virt,virt") {
        std::vector<Index> indices = {L"a_1", L"i_1", L"a_2", L"a_3"};
        REQUIRE(indices.size() == 4);
        const ExprPtr expected = parse_expr(L"J{a1,a2;a3,i1}");

        for (const std::vector<std::size_t> &indexPerm :
             twoElectronIntegralSymmetries()) {
          REQUIRE(indexPerm.size() == 4);

          ExprPtr integralExpr = ex<Tensor>(
<<<<<<< HEAD
              L"g",
              std::vector<Index>{indices[indexPerm[0]], indices[indexPerm[1]]},
              std::vector<Index>{indices[indexPerm[2]], indices[indexPerm[3]]},
              std::vector<Index>{});
=======
              L"g", bra{indices[indexPerm[0]], indices[indexPerm[1]]},
              ket{indices[indexPerm[2]], indices[indexPerm[3]]});
>>>>>>> a9206a58

          auto transformed = integralExpr;
          remap_integrals(transformed);

          CAPTURE(indexPerm);
          CAPTURE_EXPR(integralExpr);
          CAPTURE_EXPR(transformed);
          CAPTURE_EXPR(expected);

          REQUIRE(transformed == expected);
        }
      }
    }

    SECTION("f") {
      SECTION("same_space") {
        ExprPtr expr = parse_expr(L"f{i2;i1} + f{a1;a2}");
        const ExprPtr expected = parse_expr(L"f{i1;i2} + f{a1;a2}");

        remap_integrals(expr);

        CAPTURE_EXPR(expr);
        CAPTURE_EXPR(expected);

        REQUIRE(expr == expected);
      }
      SECTION("different_space") {
        ExprPtr expr = parse_expr(L"f{a1;i1} + f{i1;a1}");
        const ExprPtr expected = parse_expr(L"f{a1;i1} + f{a1;i1}");

        remap_integrals(expr);

        CAPTURE_EXPR(expr);
        CAPTURE_EXPR(expected);

        REQUIRE(expr == expected);
      }
    }
  }
}<|MERGE_RESOLUTION|>--- conflicted
+++ resolved
@@ -77,15 +77,8 @@
           REQUIRE(indexPerm.size() == 4);
 
           ExprPtr integralExpr = ex<Tensor>(
-<<<<<<< HEAD
-              L"g",
-              std::vector<Index>{indices[indexPerm[0]], indices[indexPerm[1]]},
-              std::vector<Index>{indices[indexPerm[2]], indices[indexPerm[3]]},
-              std::vector<Index>{});
-=======
-              L"g", bra{indices[indexPerm[0]], indices[indexPerm[1]]},
-              ket{indices[indexPerm[2]], indices[indexPerm[3]]});
->>>>>>> a9206a58
+              L"g", bra{indices[indexPerm[0]], indices[indexPerm[1]]},
+              ket{indices[indexPerm[2]], indices[indexPerm[3]]});
 
           auto transformed = integralExpr;
           remap_integrals(transformed);
@@ -109,15 +102,8 @@
           REQUIRE(indexPerm.size() == 4);
 
           ExprPtr integralExpr = ex<Tensor>(
-<<<<<<< HEAD
-              L"g",
-              std::vector<Index>{indices[indexPerm[0]], indices[indexPerm[1]]},
-              std::vector<Index>{indices[indexPerm[2]], indices[indexPerm[3]]},
-              std::vector<Index>{});
-=======
-              L"g", bra{indices[indexPerm[0]], indices[indexPerm[1]]},
-              ket{indices[indexPerm[2]], indices[indexPerm[3]]});
->>>>>>> a9206a58
+              L"g", bra{indices[indexPerm[0]], indices[indexPerm[1]]},
+              ket{indices[indexPerm[2]], indices[indexPerm[3]]});
 
           auto transformed = integralExpr;
           remap_integrals(transformed);
@@ -141,15 +127,8 @@
           REQUIRE(indexPerm.size() == 4);
 
           ExprPtr integralExpr = ex<Tensor>(
-<<<<<<< HEAD
-              L"g",
-              std::vector<Index>{indices[indexPerm[0]], indices[indexPerm[1]]},
-              std::vector<Index>{indices[indexPerm[2]], indices[indexPerm[3]]},
-              std::vector<Index>{});
-=======
-              L"g", bra{indices[indexPerm[0]], indices[indexPerm[1]]},
-              ket{indices[indexPerm[2]], indices[indexPerm[3]]});
->>>>>>> a9206a58
+              L"g", bra{indices[indexPerm[0]], indices[indexPerm[1]]},
+              ket{indices[indexPerm[2]], indices[indexPerm[3]]});
 
           auto transformed = integralExpr;
           remap_integrals(transformed);
@@ -175,15 +154,8 @@
           REQUIRE(indexPerm.size() == 4);
 
           ExprPtr integralExpr = ex<Tensor>(
-<<<<<<< HEAD
-              L"g",
-              std::vector<Index>{indices[indexPerm[0]], indices[indexPerm[1]]},
-              std::vector<Index>{indices[indexPerm[2]], indices[indexPerm[3]]},
-              std::vector<Index>{});
-=======
-              L"g", bra{indices[indexPerm[0]], indices[indexPerm[1]]},
-              ket{indices[indexPerm[2]], indices[indexPerm[3]]});
->>>>>>> a9206a58
+              L"g", bra{indices[indexPerm[0]], indices[indexPerm[1]]},
+              ket{indices[indexPerm[2]], indices[indexPerm[3]]});
 
           auto transformed = integralExpr;
           remap_integrals(transformed);
@@ -207,15 +179,8 @@
           REQUIRE(indexPerm.size() == 4);
 
           ExprPtr integralExpr = ex<Tensor>(
-<<<<<<< HEAD
-              L"g",
-              std::vector<Index>{indices[indexPerm[0]], indices[indexPerm[1]]},
-              std::vector<Index>{indices[indexPerm[2]], indices[indexPerm[3]]},
-              std::vector<Index>{});
-=======
-              L"g", bra{indices[indexPerm[0]], indices[indexPerm[1]]},
-              ket{indices[indexPerm[2]], indices[indexPerm[3]]});
->>>>>>> a9206a58
+              L"g", bra{indices[indexPerm[0]], indices[indexPerm[1]]},
+              ket{indices[indexPerm[2]], indices[indexPerm[3]]});
 
           auto transformed = integralExpr;
           remap_integrals(transformed);
