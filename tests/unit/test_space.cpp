--- conflicted
+++ resolved
@@ -2,24 +2,19 @@
 // Created by Eduard Valeyev on 3/20/18.
 //
 
-<<<<<<< HEAD
-#include "catch.hpp"
-#include "SeQuant/domain/mbpt/convention.hpp"
-#include "SeQuant/core/space.hpp"
-=======
 #include <catch2/catch_test_macros.hpp>
 
 #include <SeQuant/core/space.hpp>
->>>>>>> 5993ba56
+#include <SeQuant/domain/mbpt/convention.hpp>
 
 TEST_CASE("IndexSpace", "[elements]") {
   using namespace sequant;
-  SECTION("registry_core_functionality"){
+  SECTION("registry_core_functionality") {
     auto standard_registry = sequant::mbpt::make_sr_subspaces();
     REQUIRE_NOTHROW(standard_registry.retrieve(L"i"));
 
-    REQUIRE_NOTHROW(standard_registry.relabel(L"i",L"j"));
-    REQUIRE_THROWS(standard_registry.relabel(L"i",L"l"));
+    REQUIRE_NOTHROW(standard_registry.relabel(L"i", L"j"));
+    REQUIRE_THROWS(standard_registry.relabel(L"i", L"l"));
 
     REQUIRE_NOTHROW(standard_registry.remove(L"j"));
     IndexSpace active_occupied(L"i", {0b0010});
@@ -27,7 +22,6 @@
     REQUIRE_THROWS(standard_registry.add(active_occupied));
     IndexSpace jactive_occupied(L"j", {0b0010});
     REQUIRE_THROWS(standard_registry.add(jactive_occupied));
-
   }
 
   SECTION("equality") {
@@ -40,23 +34,31 @@
 
   SECTION("ordering") {
     auto standard_registry = sequant::mbpt::make_sr_subspaces();
-    REQUIRE(!(standard_registry.retrieve(L"i") < standard_registry.retrieve(L"i")));
-    REQUIRE(standard_registry.retrieve(L"i") < standard_registry.retrieve(L"a"));
-    REQUIRE(!(standard_registry.retrieve(L"a") < standard_registry.retrieve(L"i")));
-    REQUIRE(standard_registry.retrieve(L"i") < standard_registry.retrieve(L"m"));
-    REQUIRE(!(standard_registry.retrieve(L"m") < standard_registry.retrieve(L"m")));
-    REQUIRE(standard_registry.retrieve(L"m") < standard_registry.retrieve(L"a"));
-    REQUIRE(standard_registry.retrieve(L"m") < standard_registry.retrieve(L"p"));
-    REQUIRE(standard_registry.retrieve(L"a") < standard_registry.retrieve(L"p"));
+    REQUIRE(
+        !(standard_registry.retrieve(L"i") < standard_registry.retrieve(L"i")));
+    REQUIRE(standard_registry.retrieve(L"i") <
+            standard_registry.retrieve(L"a"));
+    REQUIRE(
+        !(standard_registry.retrieve(L"a") < standard_registry.retrieve(L"i")));
+    REQUIRE(standard_registry.retrieve(L"i") <
+            standard_registry.retrieve(L"m"));
+    REQUIRE(
+        !(standard_registry.retrieve(L"m") < standard_registry.retrieve(L"m")));
+    REQUIRE(standard_registry.retrieve(L"m") <
+            standard_registry.retrieve(L"a"));
+    REQUIRE(standard_registry.retrieve(L"m") <
+            standard_registry.retrieve(L"p"));
+    REQUIRE(standard_registry.retrieve(L"a") <
+            standard_registry.retrieve(L"p"));
 
     // test ordering with quantum numbers
     {
-      auto i = IndexSpace(L"i",{0b01});
-      auto a = IndexSpace(L"a",{0b10});
-      auto iA = IndexSpace(L"i",{0b01}, IndexSpace::alpha);
-      auto iB = IndexSpace(L"i",{0b01}, IndexSpace::beta);
-      auto aA = IndexSpace(L"a",{0b10},IndexSpace::alpha);
-      auto aB = IndexSpace(L"a",{0b10},IndexSpace::beta);
+      auto i = IndexSpace(L"i", {0b01});
+      auto a = IndexSpace(L"a", {0b10});
+      auto iA = IndexSpace(L"i", {0b01}, IndexSpace::alpha);
+      auto iB = IndexSpace(L"i", {0b01}, IndexSpace::beta);
+      auto aA = IndexSpace(L"a", {0b10}, IndexSpace::alpha);
+      auto aB = IndexSpace(L"a", {0b10}, IndexSpace::beta);
 
       REQUIRE(iA < aA);
       REQUIRE(iB < aB);
@@ -72,66 +74,87 @@
 
   SECTION("set operations") {
     auto f12_registry = sequant::mbpt::make_F12_sr_subspaces();
-    REQUIRE(
-        f12_registry.retrieve(L"i") ==
-        f12_registry.intersection(f12_registry.retrieve(L"i"), f12_registry.retrieve(L"p")));
-    REQUIRE(
-        f12_registry.nulltype_() ==
-        f12_registry.intersection(f12_registry.retrieve(L"a"), f12_registry.retrieve(L"i")));
-    REQUIRE(
-        f12_registry.nulltype_() ==
-        f12_registry.intersection(f12_registry.retrieve(L"a"), f12_registry.retrieve(L"α'")));
+    REQUIRE(f12_registry.retrieve(L"i") ==
+            f12_registry.intersection(f12_registry.retrieve(L"i"),
+                                      f12_registry.retrieve(L"p")));
+    REQUIRE(f12_registry.nulltype_() ==
+            f12_registry.intersection(f12_registry.retrieve(L"a"),
+                                      f12_registry.retrieve(L"i")));
+    REQUIRE(f12_registry.nulltype_() ==
+            f12_registry.intersection(f12_registry.retrieve(L"a"),
+                                      f12_registry.retrieve(L"α'")));
 
     REQUIRE(f12_registry.retrieve(L"κ") ==
-            f12_registry.unIon(f12_registry.retrieve(L"p"), f12_registry.retrieve(L"α'")));
+            f12_registry.unIon(f12_registry.retrieve(L"p"),
+                               f12_registry.retrieve(L"α'")));
 
     REQUIRE(includes(f12_registry.retrieve(L"κ"), f12_registry.retrieve(L"m")));
-    REQUIRE(!includes(f12_registry.retrieve(L"m"), f12_registry.retrieve(L"κ")));
+    REQUIRE(
+        !includes(f12_registry.retrieve(L"m"), f12_registry.retrieve(L"κ")));
     REQUIRE(includes(f12_registry.retrieve(L"α"), f12_registry.retrieve(L"a")));
 
-    REQUIRE(f12_registry.has_non_overlapping_spaces(f12_registry.retrieve(L"i"),f12_registry.retrieve(L"p")));
-    REQUIRE(f12_registry.has_non_overlapping_spaces(f12_registry.retrieve(L"i"),f12_registry.retrieve(L"a")));
-    REQUIRE(!f12_registry.has_non_overlapping_spaces(f12_registry.retrieve(L"i"),f12_registry.retrieve(L"i")));
+    REQUIRE(f12_registry.has_non_overlapping_spaces(
+        f12_registry.retrieve(L"i"), f12_registry.retrieve(L"p")));
+    REQUIRE(f12_registry.has_non_overlapping_spaces(
+        f12_registry.retrieve(L"i"), f12_registry.retrieve(L"a")));
+    REQUIRE(!f12_registry.has_non_overlapping_spaces(
+        f12_registry.retrieve(L"i"), f12_registry.retrieve(L"i")));
 
-    REQUIRE(f12_registry.non_overlapping_spaces(f12_registry.retrieve(L"g"),f12_registry.retrieve(L"α"))[0] == f12_registry.retrieve(L"a"));
-    REQUIRE(f12_registry.non_overlapping_spaces(f12_registry.retrieve(L"g"),f12_registry.retrieve(L"α"))[1] == f12_registry.retrieve(L"α'"));
+    REQUIRE(f12_registry.non_overlapping_spaces(
+                f12_registry.retrieve(L"g"), f12_registry.retrieve(L"α"))[0] ==
+            f12_registry.retrieve(L"a"));
+    REQUIRE(f12_registry.non_overlapping_spaces(
+                f12_registry.retrieve(L"g"), f12_registry.retrieve(L"α"))[1] ==
+            f12_registry.retrieve(L"α'"));
 
-     auto union_func = [](int32_t a, int32_t b){
-      return a + b;
-    };
-    REQUIRE(!f12_registry.valid_bitop(f12_registry.retrieve(L"i"),f12_registry.retrieve(L"α'"),union_func));
-    REQUIRE(f12_registry.valid_bitop(f12_registry.retrieve(L"i"),f12_registry.retrieve(L"a"),union_func));
+    auto union_func = [](int32_t a, int32_t b) { return a + b; };
+    REQUIRE(!f12_registry.valid_bitop(
+        f12_registry.retrieve(L"i"), f12_registry.retrieve(L"α'"), union_func));
+    REQUIRE(f12_registry.valid_bitop(f12_registry.retrieve(L"i"),
+                                     f12_registry.retrieve(L"a"), union_func));
 
-    auto intersection_func = [](int32_t a, int32_t b){
-      return a & b;
-    };
-    REQUIRE(!f12_registry.valid_bitop(f12_registry.retrieve(L"i"),f12_registry.retrieve(L"g"),intersection_func));
-    REQUIRE(f12_registry.valid_bitop(f12_registry.retrieve(L"i"),f12_registry.retrieve(L"m"),intersection_func));
-
+    auto intersection_func = [](int32_t a, int32_t b) { return a & b; };
+    REQUIRE(!f12_registry.valid_bitop(f12_registry.retrieve(L"i"),
+                                      f12_registry.retrieve(L"g"),
+                                      intersection_func));
+    REQUIRE(f12_registry.valid_bitop(f12_registry.retrieve(L"i"),
+                                     f12_registry.retrieve(L"m"),
+                                     intersection_func));
   }
 
   SECTION("occupancy_validation") {
     auto standard_registry = sequant::mbpt::make_sr_subspaces();
     auto multireference_registry = sequant::mbpt::make_mr_subspaces();
 
-    REQUIRE(standard_registry.is_pure_occupied(standard_registry.retrieve(L"i")));
-    REQUIRE(standard_registry.is_pure_unoccupied(standard_registry.retrieve(L"a")));
+    REQUIRE(
+        standard_registry.is_pure_occupied(standard_registry.retrieve(L"i")));
+    REQUIRE(
+        standard_registry.is_pure_unoccupied(standard_registry.retrieve(L"a")));
 
-    REQUIRE(multireference_registry.is_pure_occupied(multireference_registry.retrieve(L"i")));
-    REQUIRE(multireference_registry.is_pure_unoccupied(multireference_registry.retrieve(L"a")));
-    REQUIRE(!multireference_registry.is_pure_occupied(multireference_registry.retrieve(L"I")));
-//REQUIRE(!multireference_registry.is_pure_unoccupied(multireference_registry.retrieve(L"E")));
+    REQUIRE(multireference_registry.is_pure_occupied(
+        multireference_registry.retrieve(L"i")));
+    REQUIRE(multireference_registry.is_pure_unoccupied(
+        multireference_registry.retrieve(L"a")));
+    REQUIRE(!multireference_registry.is_pure_occupied(
+        multireference_registry.retrieve(L"I")));
+    // REQUIRE(!multireference_registry.is_pure_unoccupied(multireference_registry.retrieve(L"E")));
 
-    REQUIRE(standard_registry.contains_occupied(standard_registry.retrieve(L"i")));
-    REQUIRE(standard_registry.contains_unoccupied(standard_registry.retrieve(L"a")));
+    REQUIRE(
+        standard_registry.contains_occupied(standard_registry.retrieve(L"i")));
+    REQUIRE(standard_registry.contains_unoccupied(
+        standard_registry.retrieve(L"a")));
 
-    REQUIRE(multireference_registry.contains_occupied(multireference_registry.retrieve(L"M")));
-    REQUIRE(multireference_registry.contains_unoccupied(multireference_registry.retrieve(L"E")));
-    REQUIRE(!multireference_registry.contains_occupied(multireference_registry.retrieve(L"a")));
-    REQUIRE(!multireference_registry.contains_unoccupied(multireference_registry.retrieve(L"i")));
+    REQUIRE(multireference_registry.contains_occupied(
+        multireference_registry.retrieve(L"M")));
+    REQUIRE(multireference_registry.contains_unoccupied(
+        multireference_registry.retrieve(L"E")));
+    REQUIRE(!multireference_registry.contains_occupied(
+        multireference_registry.retrieve(L"a")));
+    REQUIRE(!multireference_registry.contains_unoccupied(
+        multireference_registry.retrieve(L"i")));
   }
 
-  SECTION("base_space"){
+  SECTION("base_space") {
     auto f12_registry = sequant::mbpt::make_F12_sr_subspaces();
     auto f12_base_spaces = f12_registry.base_spaces_label();
     REQUIRE(f12_base_spaces[0].second == L"o");
