--- conflicted
+++ resolved
@@ -679,15 +679,10 @@
             // update the result if nothing left to contract and have a
             // nonzero result
             if (state.opseq_size == 0 && !state.sp.empty()) {
-<<<<<<< HEAD
               if (!state.count_only) {
                 result.second->lock();
                 //              std::wcout << "got " << to_latex(state.sp) <<
                 //              std::endl;
-=======
-//              result.second->lock();
-              if (!state.count_only)
->>>>>>> 9f802a3c
                 result.first->push_back(std::make_pair(
                     std::move(state.sp.deep_copy()), NormalOperator<S>{}));
                 //              std::wcout << "now up to " <<
@@ -696,14 +691,10 @@
                 result.second->unlock();
               }
               else
-<<<<<<< HEAD
                 ++state.count;
-=======
-                result.first->resize(result.first->size() + 1);
+
               // update the stats: count this contraction as useful
               ++stats_.num_useful_contractions;
-//              result.second->unlock();
->>>>>>> 9f802a3c
             }
 
             if (state.opseq_size != 0) {
