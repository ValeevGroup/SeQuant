--- conflicted
+++ resolved
@@ -15,15 +15,6 @@
   Invalid
 };
 
-<<<<<<< HEAD
-/// describes supported symmetries of bra or ket of tensorial objects
-///
-/// @note It does not matter whether this refers to bra or ket since they
-///       must match, i.e. it does not make sense for ket to be symmetric
-///       with respect to a permutation but bra to be antisymmetric with respect
-///       to the same permutation (due to the implied particle
-///       indistinguishibility)
-=======
 // clang-format off
 /// describes supported symmetries of tensorial objects with respect to permutations of particles (or columns, in tensor notation)
 // clang-format on
@@ -33,7 +24,6 @@
 /// describes supported symmetries of bra or ket of _particle-symmetric_ tensorial objects
 /// @note bra or ket can be symmetric or antisymmetric only if the tensor is particle-symmetric, otherwise it does not make sense to permute indices corresponding to distinguishable particles
 // clang-format on
->>>>>>> bb6caaed
 enum class Symmetry { symm, antisymm, nonsymm, invalid };
 
 /// describes supported symmetries of tensorial objects w.r.t. bra-ket exchange
