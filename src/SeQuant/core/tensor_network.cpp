--- conflicted
+++ resolved
@@ -547,10 +547,6 @@
         const auto tidx = std::abs(terminal_index) - 1;
         const auto ttpos = terminal_position;
         const bool bra = terminal_index > 0;
-<<<<<<< HEAD
-        const auto &tptr = tensors_.at(tidx);
-=======
->>>>>>> 091edca9
         const size_t braket_vertex_index = tensor_vertex_offset[tidx] +
                                            /* core */ 1 + 3 * ttpos +
                                            (bra ? 0 : 1);
