#include <SeQuant/core/op.hpp>
#include <SeQuant/core/runtime.hpp>
#include <SeQuant/core/tensor.hpp>
#include <SeQuant/core/timer.hpp>
#include <SeQuant/core/wick.hpp>
#include <SeQuant/domain/mbpt/context.hpp>
#include <SeQuant/domain/mbpt/convention.hpp>
#include <SeQuant/domain/mbpt/models/cc.hpp>
#include <SeQuant/domain/mbpt/op.hpp>
#include <SeQuant/domain/mbpt/spin.hpp>

#include <clocale>

using namespace sequant;
using namespace sequant::mbpt;

namespace {

#define runtime_assert(tf)                                         \
  if (!(tf)) {                                                     \
    std::ostringstream oss;                                        \
    oss << "failed assert at line " << __LINE__ << " in function " \
        << __func__;                                               \
    throw std::runtime_error(oss.str().c_str());                   \
  }

TimerPool<32> tpool;

/// types of CC equations to solve
enum class EqnType { t, λ };

/// maps equation type to string
inline const std::map<EqnType, std::wstring> type2str = {
    {EqnType::t, L"t"}, {EqnType::λ, L"lambda"}};

/// maps equation type string to enum
inline const std::map<std::string, EqnType> str2type = {{"t", EqnType::t},
                                                        {"lambda", EqnType::λ}};

/// maps unoccupied basis type string to enum
inline const std::map<std::string, mbpt::CSV> str2uocc = {
    {"std", mbpt::CSV::No}, {"csv", mbpt::CSV::Yes}};

/// maps SPBasis type string to enum
inline const std::map<std::string, SPBasis> str2spbasis = {
    {"so", SPBasis::spinorbital}, {"sf", SPBasis::spinfree}};

// profiles evaluation of all CC equations for a given ex rank N with projection
// ex rank PMIN .. P
class compute_cceqvec {
  size_t P, PMIN, N;
  EqnType type;

 public:
  compute_cceqvec(size_t p, size_t pmin, size_t n, EqnType t = EqnType::t)
      : P(nₚ(p)), PMIN(pmin), N(n), type(t) {}

  void operator()(bool print, bool screen, bool use_topology,
                  bool use_connectivity, bool canonical_only) {
    tpool.start(N);
    std::vector<ExprPtr> eqvec;
    switch (type) {
      case EqnType::t:
        eqvec = CC{N}.t(4, P, PMIN);
        break;
      case EqnType::λ:
        eqvec = CC{N}.λ(4);
        break;
    }
    tpool.stop(N);
    const bool spinfree = get_default_context().spbasis() == SPBasis::spinfree;
    std::wcout << std::boolalpha << "CC equations [type=" << type2str.at(type)
               << ",rank=" << N << ",spinfree=" << spinfree
               << ",screen=" << screen << ",use_topology=" << use_topology
               << ",use_connectivity=" << use_connectivity
               << ",canonical_only=" << canonical_only << "] computed in "
               << tpool.read(N) << " seconds" << std::endl;

    // validate spin-free equations against spin-traced spin-orbital equations
    std::vector<ExprPtr> eqvec_sf_ref;
    if (get_default_context().spbasis() == SPBasis::spinfree) {
      auto context_resetter = sequant::set_scoped_default_context(
          sequant::Context(make_min_sr_spaces(), Vacuum::SingleProduct,
                           IndexSpaceMetric::Unit, BraKetSymmetry::conjugate,
                           SPBasis::spinorbital));
      std::vector<ExprPtr> eqvec_so;
      switch (type) {
        case EqnType::t:
          eqvec_so = CC{N}.t(4, P, PMIN);
          break;
        case EqnType::λ:
          eqvec_so = CC{N}.λ();
          break;
      }

      eqvec_sf_ref.resize(eqvec_so.size());
      for (size_t R = PMIN; R <= P; ++R) {
        auto const ext_idxs =
            external_indices(eqvec_so[R]->at(0)->at(0)->as<Tensor>());
        eqvec_sf_ref[R] = closed_shell_spintrace(eqvec_so[R], ext_idxs);
        if (R == 1) {  // closed_shell_spintrace omits 1-body S
          using ranges::views::transform;
          auto bixs = ext_idxs | transform([](auto&& vec) { return vec[0]; });
          auto kixs = ext_idxs | transform([](auto&& vec) { return vec[1]; });
<<<<<<< HEAD
          auto s_tensor =
              ex<Tensor>(Tensor{L"S", kixs, bixs, std::vector<Index>{}});
=======
          auto s_tensor = ex<Tensor>(Tensor{L"S", bra(kixs), ket(bixs)});
>>>>>>> a9206a58
          eqvec_sf_ref[R] = s_tensor * eqvec_sf_ref[R];
          expand(eqvec_sf_ref[R]);
        }
      }
    }

    for (size_t R = PMIN; R <= P; ++R) {
      std::wcout << "R" << R << "(expS" << N << ") has " << eqvec[R]->size()
                 << " terms:" << std::endl;
      if (print) std::wcout << to_latex_align(eqvec[R], 20, 1) << std::endl;

      // validate known sizes of some CC residuals
      // N.B. # of equations depends on whether we use symmetric or
      // antisymmetric amplitudes
      if (get_default_context().spbasis() == SPBasis::spinorbital) {
        if (type == EqnType::t) {
          if (R == 1 && N == 1) runtime_assert(eqvec[R]->size() == 8);
          if (R == 1 && N == 2) runtime_assert(eqvec[R]->size() == 14);
          if (R == 2 && N == 2) runtime_assert(eqvec[R]->size() == 31);
          if (R == 1 && N == 3) runtime_assert(eqvec[R]->size() == 15);
          if (R == 2 && N == 3) runtime_assert(eqvec[R]->size() == 37);
          if (R == 3 && N == 3) runtime_assert(eqvec[R]->size() == 47);
          if (R == 4 && N == 4) runtime_assert(eqvec[R]->size() == 74);
          if (R == 5 && N == 5) runtime_assert(eqvec[R]->size() == 99);
        } else if (type == EqnType::λ) {
          if (R == 1 && N == 1) runtime_assert(eqvec[R]->size() == 14);
          if (R == 1 && N == 2) runtime_assert(eqvec[R]->size() == 45);
          if (R == 2 && N == 2) runtime_assert(eqvec[R]->size() == 32);
          if (R == 1 && N == 3) runtime_assert(eqvec[R]->size() == 83);
          if (R == 2 && N == 3) runtime_assert(eqvec[R]->size() == 71);
          if (R == 3 && N == 3) runtime_assert(eqvec[R]->size() == 32);
          if (R == 1 && N == 4) runtime_assert(eqvec[R]->size() == 134);
        }
      } else {  // spin-free
        if (type == EqnType::t) {
          if (R == 1 && N == 2) runtime_assert(eqvec[R]->size() == 26);
          if (R == 2 && N == 2) runtime_assert(eqvec[R]->size() == 110);
          if (R == 1 && N == 3) runtime_assert(eqvec[R]->size() == 30);
          if (R == 2 && N == 3) runtime_assert(eqvec[R]->size() == 146);
          if (R == 3 && N == 3) runtime_assert(eqvec[R]->size() == 490);
          if (R == 4 && N == 4) runtime_assert(eqvec[R]->size() == 2150);
        }

        // validate spin-free equations by spin-tracing spin-orbital equations
        const auto should_be_zero = simplify(eqvec_sf_ref[R] - eqvec[R]);
        if (should_be_zero != ex<Constant>(0))
          std::wcout << "Spin-free equations do not match spin-traced "
                        "spin-orbital equations: N="
                     << N << " R=" << R << ":\n"
                     << "spintraced-spinfree = "
                     << to_latex_align(should_be_zero, 0, 1) << std::endl;
        else
          std::wcout << "Spin-free equations match spin-traced "
                        "spin-orbital equations"
                     << std::endl;
        runtime_assert(should_be_zero == ex<Constant>(0));

        // validate sizes of spin-free t equations after biorthogonal transform
        if (type == EqnType::t) {
          auto const ext_idxs =
              external_indices(eqvec[R]->at(0)->at(0)->as<Tensor>());

          // Remove S operator
          for (auto& term : eqvec[R]->expr()) {
            if (term->is<Product>())
              term = remove_tensor(term->as<Product>(), L"S");
          }

          // Biorthogonal transformation
          eqvec[R] = biorthogonal_transform(eqvec[R], ext_idxs);

          // restore the particle symmetrizer
          auto bixs = ext_idxs | ranges::views::transform(
                                     [](auto&& vec) { return vec[0]; });
          auto kixs = ext_idxs | ranges::views::transform(
                                     [](auto&& vec) { return vec[1]; });
          // N.B. external_indices(expr) confuses bra and ket
<<<<<<< HEAD
          eqvec[R] =
              ex<Tensor>(Tensor{L"S", kixs, bixs, std::vector<Index>{}}) *
              eqvec[R];
=======
          eqvec[R] = ex<Tensor>(Tensor{L"S", bra(kixs), ket(bixs)}) * eqvec[R];
>>>>>>> a9206a58
          eqvec[R] = expand(eqvec[R]);
          simplify(eqvec[R]);

          std::wcout << "biorthogonal spin-free R" << R << "(expS" << N
                     << ") has " << eqvec[R]->size() << " terms:" << std::endl;
          if (print) std::wcout << to_latex_align(eqvec[R], 20, 1) << std::endl;

          if (R == 1 && N == 2) runtime_assert(eqvec[R]->size() == 26);
          if (R == 2 && N == 2) runtime_assert(eqvec[R]->size() == 55);
          if (R == 1 && N == 3) runtime_assert(eqvec[R]->size() == 30);
          if (R == 2 && N == 3) runtime_assert(eqvec[R]->size() == 73);
          if (R == 3 && N == 3) runtime_assert(eqvec[R]->size() == 490);
        }
      }
    }
  }

};  // class compute_cceqvec

// profiles evaluation of all CC equations with ex rank 2 .. N
class compute_all {
  size_t NMAX;
  EqnType type;

 public:
  compute_all(size_t nmax, EqnType t = EqnType::t) : NMAX(nmax), type(t) {}

  void operator()(bool print = true, bool screen = true,
                  bool use_topology = true, bool use_connectivity = true,
                  bool canonical_only = true) {
    for (size_t N = 1; N <= NMAX; ++N)
      compute_cceqvec{N, 1, N, type}(print, screen, use_topology,
                                     use_connectivity, canonical_only);
  }
};  // class compute_all

}  // namespace

int main(int argc, char* argv[]) {
  std::setlocale(LC_ALL, "en_US.UTF-8");
  std::wcout.precision(std::numeric_limits<double>::max_digits10);
  std::wcerr.precision(std::numeric_limits<double>::max_digits10);
  std::wcout.sync_with_stdio(false);
  std::wcerr.sync_with_stdio(false);
  std::wcout.imbue(std::locale("en_US.UTF-8"));
  std::wcerr.imbue(std::locale("en_US.UTF-8"));
  std::wcout.sync_with_stdio(true);
  std::wcerr.sync_with_stdio(true);

  // set_num_threads(1);

#ifndef NDEBUG
  const size_t DEFAULT_NMAX = 3;
#else
  const size_t DEFAULT_NMAX = 4;
#endif

  const size_t NMAX = argc > 1 ? std::atoi(argv[1]) : DEFAULT_NMAX;

  const std::string eqn_type_str = argc > 2 ? argv[2] : "t";
  const EqnType eqn_type = str2type.at(eqn_type_str);

  const std::string uocc_type_str = argc > 3 ? argv[3] : "std";
  const mbpt::CSV uocc_type = str2uocc.at(uocc_type_str);
  auto mbpt_ctx = set_scoped_default_mbpt_context(mbpt::Context(uocc_type));

  const std::string spbasis_str = argc > 4 ? argv[4] : "so";
  const SPBasis spbasis = str2spbasis.at(spbasis_str);

  const std::string print_str = argc > 5 ? argv[5] : "noprint";
  const bool print = print_str == "print";

  sequant::detail::OpIdRegistrar op_id_registrar;
  sequant::set_default_context(sequant::Context(
      make_min_sr_spaces(), Vacuum::SingleProduct, IndexSpaceMetric::Unit,
      BraKetSymmetry::conjugate, spbasis));
  TensorCanonicalizer::register_instance(
      std::make_shared<DefaultTensorCanonicalizer>());

  // change to true to print stats
  Logger::instance().wick_stats = false;

  tpool.clear();
  // comment out to run all possible combinations
  compute_all{NMAX, eqn_type}(print);
}<|MERGE_RESOLUTION|>--- conflicted
+++ resolved
@@ -102,12 +102,7 @@
           using ranges::views::transform;
           auto bixs = ext_idxs | transform([](auto&& vec) { return vec[0]; });
           auto kixs = ext_idxs | transform([](auto&& vec) { return vec[1]; });
-<<<<<<< HEAD
-          auto s_tensor =
-              ex<Tensor>(Tensor{L"S", kixs, bixs, std::vector<Index>{}});
-=======
           auto s_tensor = ex<Tensor>(Tensor{L"S", bra(kixs), ket(bixs)});
->>>>>>> a9206a58
           eqvec_sf_ref[R] = s_tensor * eqvec_sf_ref[R];
           expand(eqvec_sf_ref[R]);
         }
@@ -185,13 +180,7 @@
           auto kixs = ext_idxs | ranges::views::transform(
                                      [](auto&& vec) { return vec[1]; });
           // N.B. external_indices(expr) confuses bra and ket
-<<<<<<< HEAD
-          eqvec[R] =
-              ex<Tensor>(Tensor{L"S", kixs, bixs, std::vector<Index>{}}) *
-              eqvec[R];
-=======
           eqvec[R] = ex<Tensor>(Tensor{L"S", bra(kixs), ket(bixs)}) * eqvec[R];
->>>>>>> a9206a58
           eqvec[R] = expand(eqvec[R]);
           simplify(eqvec[R]);
 
