#include <SeQuant/core/op.hpp>
#include <SeQuant/core/timer.hpp>
#include <SeQuant/domain/eqs/cceqs.hpp>
#include <SeQuant/domain/mbpt/convention.hpp>
#include <SeQuant/domain/mbpt/spin.hpp>

#include <Eigen/Eigenvalues>

#include <clocale>

using namespace sequant;

<<<<<<< HEAD
=======
#define CLOSED_SHELL_SPINTRACE 1
#if CLOSED_SHELL_SPINTRACE
>>>>>>> 34000da5
ExprPtr biorthogonal_transform(
    const sequant::ExprPtr& expr, const int n_particles,
    const std::vector<std::vector<sequant::Index>>& ext_index_groups = {{}},
    const double threshold = 1.e-12);
<<<<<<< HEAD

container::vector<double> biorthogonal_tran_coeff(const int n_particles, const double& threshold);
std::vector<std::map<Index, Index>> biorthogonal_tran_idx_map(const container::vector<container::vector<Index>> ext_index_groups);
ExprPtr symmetrize_expr(ExprPtr& expr, const container::vector<container::vector<Index>> ext_index_groups = {{}});
=======
ExprPtr symmetrize_expr(
    ExprPtr& expr,
    const container::vector<container::vector<Index>> ext_index_groups = {{}});
#endif

#define runtime_assert(tf)                                             \
  if (!(tf)) {                                                         \
    std::ostringstream oss;                                            \
    oss << "failed assert at line " << __LINE__ << " in SRCC example"; \
    throw std::runtime_error(oss.str().c_str());                       \
  }
>>>>>>> 34000da5

int main(int argc, char* argv[]) {
  std::setlocale(LC_ALL, "en_US.UTF-8");
  std::wcout.precision(std::numeric_limits<double>::max_digits10);
  std::wcerr.precision(std::numeric_limits<double>::max_digits10);
  std::wcout.sync_with_stdio(false);
  std::wcerr.sync_with_stdio(false);
  std::wcout.imbue(std::locale("en_US.UTF-8"));
  std::wcerr.imbue(std::locale("en_US.UTF-8"));
  std::wcout.sync_with_stdio(true);
  std::wcerr.sync_with_stdio(true);
  sequant::detail::OpIdRegistrar op_id_registrar;

  mbpt::set_default_convention();

  using sequant::eqs::compute_all;

  TensorCanonicalizer::register_instance(
      std::make_shared<DefaultTensorCanonicalizer>());
  // set_num_threads(1);

#ifndef NDEBUG
  const size_t DEFAULT_NMAX = 3;
#else
  const size_t DEFAULT_NMAX = 4;
#endif
  const size_t NMAX = argc > 1 ? std::atoi(argv[1]) : DEFAULT_NMAX;
  // change to true to print out the resulting equations
  constexpr bool print = false;
  // change to true to print stats
  Logger::get_instance().wick_stats = false;

  ranges::for_each(std::array<bool, 2>{false, true}, [=](const bool screen) {
    ranges::for_each(
        std::array<bool, 2>{false, true}, [=](const bool use_topology) {
          ranges::for_each(std::array<bool, 2>{false, true},
                           [=](const bool canonical_only) {
                             // TODO tpool was in scope before
                             // separting header and source files
                             // tpool.clear();
                             // comment out to run all possible combinations
                             if (screen && use_topology && canonical_only)
                               compute_all{NMAX}(print, screen, use_topology,
                                                 true, canonical_only);
                           });
        });
  });

  /// Make external index
  auto ext_idx_list = [](const int i_max) {
    container::vector<container::vector<Index>> ext_idx_list;

    for (size_t i = 1; i <= i_max; ++i) {
      auto label = std::to_wstring(i);
      auto occ_i = Index::make_label_index(
          IndexSpace::instance(IndexSpace::active_occupied), label);
      auto virt_i = Index::make_label_index(
          IndexSpace::instance(IndexSpace::active_unoccupied), label);
      container::vector<Index> pair = {occ_i, virt_i};
      ext_idx_list.push_back(pair);
    }
    return ext_idx_list;
  };

  const int k = 3;
  // Spin-orbital coupled cluster
  auto cc_r = sequant::eqs::cceqvec{k, k}(true, true, true, true, true, false);
  std::wcout << to_latex(cc_r[3]) << std::endl;
  // cc_r[2] = cc_r[2]->as<Sum>().take_n(2,2);
  // std::wcout << __LINE__ << " " << to_latex(cc_r[2]) << std::endl;
//  auto cc_r1 = cc_r[1]->clone();
//  auto cc_r2 = cc_r[2]->clone();
//  for(auto& term : *cc_r1){
//    if (term->is<Product>())
//      term = sequant::remove_tensor(term->as<Product>(), L"A");
//  }
//  std::wcout << to_latex(cc_r1) << std::endl;

//  for(auto& term : *cc_r2){
//    if (term->is<Product>())
//      term = sequant::remove_tensor(term->as<Product>(), L"A");
//  }
//   std::wcout << to_latex(cc_r2) << std::endl;

#if 0
  std::wcout << "A: " << to_latex(cc_r[3]->as<Sum>().summand(30)) << std::endl;
  std::wcout << "B: " << to_latex(cc_r[3]->as<Sum>().summand(14)) << std::endl;
  std::wcout << "C: " << to_latex(cc_r[3]->as<Sum>().summand(10)) << std::endl;
  std::wcout << "D: " << to_latex(cc_r[3]->as<Sum>().summand(27)) << std::endl;

  cc_r[3]->as<Sum>().at(30) = ex<Constant>(1./9) * cc_r[3]->as<Sum>().summand(30);
  expand(cc_r[3]->as<Sum>().at(30));
  cc_r[3]->as<Sum>().at(14) = ex<Constant>(1./3) * cc_r[3]->as<Sum>().summand(14);
  expand(cc_r[3]->as<Sum>().at(14));
  cc_r[3]->as<Sum>().at(10) = ex<Constant>(1./9) * cc_r[3]->as<Sum>().summand(10);
  expand(cc_r[3]->as<Sum>().at(10));
  cc_r[3]->as<Sum>().at(27) = ex<Constant>(1./18) * cc_r[3]->as<Sum>().summand(27);
  expand(cc_r[3]->as<Sum>().at(27));

  std::wcout << "A: " << to_latex(cc_r[3]->as<Sum>().summand(30)) << std::endl;
  std::wcout << "B: " << to_latex(cc_r[3]->as<Sum>().summand(14)) << std::endl;
  std::wcout << "C: " << to_latex(cc_r[3]->as<Sum>().summand(10)) << std::endl;
  std::wcout << "D: " << to_latex(cc_r[3]->as<Sum>().summand(27)) << std::endl;



  auto A3 = ex<Tensor>(Tensor(L"A",
                              WstrList{L"i_1", L"i_2", L"i_3"},
                              WstrList{L"a_1", L"a_2", L"a_3"}, Symmetry::antisymm));
  // Bra or ket for P operators don't matter
  auto P_ab = ex<Tensor>(Tensor(L"P",WstrList{L"a_1", L"a_2"},{}));
  auto P_ac = ex<Tensor>(Tensor(L"P",WstrList{L"a_1", L"a_3"},{}));
  auto P_bc = ex<Tensor>(Tensor(L"P",WstrList{L"a_2", L"a_3"},{}));
  auto P_ij = ex<Tensor>(Tensor(L"P",WstrList{L"i_1", L"i_2"},{}));
  auto P_ik = ex<Tensor>(Tensor(L"P",WstrList{L"i_1", L"i_3"},{}));
  auto P_jk = ex<Tensor>(Tensor(L"P",WstrList{L"i_2", L"i_3"},{}));

  // G and t are kept consistent with the SeQuant CC notation
  auto G_oovv = ex<Tensor>(Tensor(L"g",
                                  WstrList{L"i_4", L"i_5"}, WstrList{L"a_4", L"a_5"},
                                  Symmetry::antisymm));

  auto t2_a1 = ex<Tensor>(Tensor(L"t",
                                 WstrList{L"a_4", L"a_1"},
                                 WstrList{L"i_4", L"i_1"}, Symmetry::antisymm));
  auto t3_a1 = ex<Tensor>(Tensor(L"t",
                                 WstrList{L"a_1", L"a_2", L"a_3"},
                                 WstrList{L"i_5", L"i_2", L"i_3"}, Symmetry::antisymm));

  auto t2_a2 = ex<Tensor>(Tensor(L"t",
                                 WstrList{L"a_1", L"a_2"},
                                 WstrList{L"i_1", L"i_4"}, Symmetry::antisymm));
  auto t3_a2 = ex<Tensor>(Tensor(L"t",
                                 WstrList{L"a_4", L"a_5", L"a_3"},
                                 WstrList{L"i_2", L"i_5", L"i_3"}, Symmetry::antisymm));

  auto t2_b1 = ex<Tensor>(Tensor(L"t",
                                 WstrList{L"a_4", L"a_5"},
                                 WstrList{L"i_1", L"i_2"}, Symmetry::antisymm));
  auto t3_b1 = ex<Tensor>(Tensor(L"t",
                                 WstrList{L"a_1", L"a_2", L"a_3"},
                                 WstrList{L"i_4", L"i_5", L"i_3"}, Symmetry::antisymm));

  auto t2_b2 = ex<Tensor>(Tensor(L"t",
                                 WstrList{L"a_1", L"a_2"},
                                 WstrList{L"i_4", L"i_5"}, Symmetry::antisymm));
  auto t3_b2 = ex<Tensor>(Tensor(L"t",
                                 WstrList{L"a_4", L"a_5", L"a_3"},
                                 WstrList{L"i_2", L"i_5", L"i_3"}, Symmetry::antisymm));

  auto t2_c1 = ex<Tensor>(Tensor(L"t",
                                 WstrList{L"a_4", L"a_1"},
                                 WstrList{L"i_4", L"i_5"}, Symmetry::antisymm));
  auto t3_c1 = ex<Tensor>(Tensor(L"t",
                                 WstrList{L"a_5", L"a_2", L"a_3"},
                                 WstrList{L"i_1", L"i_2", L"i_3"}, Symmetry::antisymm));

  auto t2_c2 = ex<Tensor>(Tensor(L"t",
                                 WstrList{L"a_1", L"a_4"},
                                 WstrList{L"i_1", L"i_2"}, Symmetry::antisymm));
  auto t3_c2 = ex<Tensor>(Tensor(L"t",
                                 WstrList{L"a_2", L"a_5", L"a_3"},
                                 WstrList{L"i_4", L"i_5", L"i_3"}, Symmetry::antisymm));

  auto t2_d1 = ex<Tensor>(Tensor(L"t",
                                 WstrList{L"a_1", L"a_4"},
                                 WstrList{L"i_1", L"i_4"}, Symmetry::antisymm));
  auto t3_d1 = ex<Tensor>(Tensor(L"t",
                                 WstrList{L"a_5", L"a_2", L"a_3"},
                                 WstrList{L"i_5", L"i_2", L"i_3"}, Symmetry::antisymm));

  // Terms
  auto a1 = ex<Constant> (-0.5) * (ex<Constant>(1.0) - P_ij - P_ik) *
           G_oovv * t2_a1 * t3_a1;
  auto a2 = ex<Constant> (-0.5) * (ex<Constant>(1.0) - P_ij - P_ik) *
           (ex<Constant>(1.0) - P_ac - P_bc) *
           G_oovv * t2_a2 * t3_a2;
  auto b1 = ex<Constant> (0.25) * (ex<Constant>(1.0) - P_ij - P_ik) *
           G_oovv * t2_b1 * t3_b1;
  auto b2 = ex<Constant> (0.25) * (ex<Constant>(1.0) - P_bc - P_ac) *
           G_oovv * t2_b2 * t3_b2;
  auto c1 = ex<Constant> (-0.5) * (ex<Constant>(1.0) - P_ab - P_ac) *
            G_oovv * t2_c1 * t3_c1;
  auto c2 = ex<Constant> (-0.5) * (ex<Constant>(1.0) - P_ik - P_jk)  *
            (ex<Constant>(1.0) - P_ab - P_ac)  *
             G_oovv * t2_c2 * t3_c2;
  auto d1 = (ex<Constant>(1.0) - P_ij - P_ik)  *
            (ex<Constant>(1.0) - P_ab - P_ac)  *
            G_oovv * t2_d1 * t3_d1;

  for(auto &t : {a1,a2,b1,b2,c1,c2,d1}){
    std::wcout << to_latex(t) << std::endl;
  }

  // Full term that needs to be subtracted from SeQuant derived CCSDT R3
  auto w_t2_t3 = a1 + a2 + b1 + b2 + c1 + c2 + d1;

  // p_CCSDT correction
  auto pCCSDT_correction = [&](const std::vector<int>& params){
    assert(params.size() == 3);
    auto correction = ex<Constant>(0.5) * a1 +
                      ex<Constant>(0.5) * a2 +
                      ex<Constant>(params[0]) * (ex<Constant>(0.5) * a1 + b1) +
                      ex<Constant>(params[1]) * (ex<Constant>(0.5) * a2 + b2) +
                      ex<Constant>(params[2]) * (c1 + c2 + d1);
    simplify(correction);
    return correction;
  };

  // g*t2*t2 correction
  auto G_ovvv = ex<Tensor>(Tensor(L"g",
                                  WstrList{L"i_5", L"a_2"}, WstrList{L"a_5", L"a_6"},
                                  Symmetry::antisymm));
  auto t2_1 = ex<Tensor>(Tensor(L"t",
                                 WstrList{L"a_1", L"a_5"},
                                 WstrList{L"i_1", L"i_5"}, Symmetry::antisymm));
  auto t2_2 = ex<Tensor>(Tensor(L"t",
                                 WstrList{L"a_6", L"a_3"},
                                 WstrList{L"i_2", L"i_3"}, Symmetry::antisymm));

  auto g_t2_t2_corr = ex<Constant>(0.5) * (ex<Constant>(1) - /* a/b/c permutation */) *
      (ex<Constant>(1) - P_ij - P_ik) * G_ovvv * t2_1 * t2_2;
#endif

<<<<<<< HEAD
// Operations to simplify the correction term
#if 0
  expand(c1);
  c1 = expand_P_op(c1);
  c1 = A3 * c1;
  expand(c1);
  canonicalize(c1);
  c1->visit(reset_idx_tags);
  c1 = remove_tensor(c1, L"A");
#endif

  // pCCSDT R3 expression
  // auto r3 = cc_r[3] - w_t2_t3 + pCCSDT_correction({1, 1, 0});


=======
#if CLOSED_SHELL_SPINTRACE
>>>>>>> 34000da5
  //
  // Closed-shell spintrace (fast)
  //
  std::vector<ExprPtr> cc_st_r(cc_r.size());
  for (size_t i = 1; i < cc_r.size(); ++i) {
    const auto tstart = std::chrono::high_resolution_clock::now();
    auto ext_idx = ext_idx_list(i);
    cc_st_r[i] = sequant::closed_shell_CC_spintrace(cc_r[i]);
    canonicalize(cc_st_r[i]);
//    if(i==2)
//      std::wcout << __LINE__ << " " << to_latex(cc_st_r[i]) << std::endl;

    // Remove S operator
    for (auto& term : *cc_st_r[i]) {
<<<<<<< HEAD
      if (term->is<Product>())
        term = sequant::remove_tensor(term->as<Product>(), L"S");
=======
      if (term->is<Product>()) term = remove_tensor(term->as<Product>(), L"S");
>>>>>>> 34000da5
    }

    // Biorthogonal transformation
    cc_st_r[i] = biorthogonal_transform(cc_st_r[i], i, ext_idx);

    // The symmetrizer operator is required for canonicalizer to give the
    // correct result
    if (i != 1) cc_st_r[i] = symmetrize_expr(cc_st_r[i], ext_idx);
    simplify(cc_st_r[i]);
//    if(i==2)
//      std::wcout << __LINE__ << " " << to_latex(cc_st_r[i]) << std::endl;

    // Remove S operator
    for (auto& term : *cc_st_r[i]) {
<<<<<<< HEAD
      if (term->is<Product>())
        term = remove_tensor(term->as<Product>(), L"S");
=======
      if (term->is<Product>()) term = remove_tensor(term->as<Product>(), L"S");
>>>>>>> 34000da5
    }
//    if(i==2)
//      std::wcout << __LINE__ << " " << to_latex(cc_st_r[i]) << std::endl;

    auto tstop = std::chrono::high_resolution_clock::now();
    std::chrono::duration<double> time_elapsed = tstop - tstart;
<<<<<<< HEAD
//    if(i==2)
//      std::wcout << __LINE__ << " " << to_latex(cc_st_r[i]) << std::endl;

    printf("CC R%lu size: %lu time: %5.3f sec.\n", i,
                                  cc_st_r[i]->size(), time_elapsed.count());
=======
    printf("CC R%lu size: %lu time: %5.3f sec.\n", i, cc_st_r[i]->size(),
           time_elapsed.count());
  }

  if (NMAX == 4) {
    runtime_assert(cc_st_r.size() == 5);
    runtime_assert(cc_st_r.at(1)->size() == 30);    // T1
    runtime_assert(cc_st_r.at(2)->size() == 78);    // T2
    runtime_assert(cc_st_r.at(3)->size() == 567);   // T3
    runtime_assert(cc_st_r.at(4)->size() == 2150);  // T4
  } else if (NMAX == 3) {
    runtime_assert(cc_st_r.size() == 4);
    runtime_assert(cc_st_r.at(1)->size() == 30);   // T1
    runtime_assert(cc_st_r.at(2)->size() == 73);   // T2
    runtime_assert(cc_st_r.at(3)->size() == 490);  // T3
>>>>>>> 34000da5
  }

#else
  //
  // Open-shell spintrace
  //
  std::cout << "Open-shell coupled cluster: nterms per spin blocks: "
            << std::endl;
  std::vector<std::vector<ExprPtr>> os_cc_st_r(cc_r.size());
  for (auto i = 1; i < cc_r.size(); ++i) {
    Tensor A =
        cc_r[i]->as<Sum>().summand(0)->as<Product>().factors()[0]->as<Tensor>();
    assert(A.label() == L"A");
    auto P_vec = open_shell_P_op_vector(A);
    auto A_vec = open_shell_A_op(A);
    assert(P_vec.size() == i + 1);

    std::vector<Sum> concat_terms(i + 1);
    size_t n_spin_orbital_term = 0;
    for (auto& product_term : *cc_r[i]) {
      auto term = remove_tensor(product_term->as<Product>(), L"A");
      std::vector<ExprPtr> os_st(i + 1);

      // Apply the P operators on the product term without the A,
      // Expand the P operators and spin-trace the expression
      // Then apply A operator, canonicalize and remove A operator
      for (int s = 0; s != os_st.size(); ++s) {
        os_st.at(s) = P_vec.at(s) * term;
        expand(os_st.at(s));
        os_st.at(s) = expand_P_op(os_st.at(s), false, true);
        os_st.at(s) =
            open_shell_spintrace(os_st.at(s), ext_idx_list(i), s).at(0);
        if (i > 2) {
          os_st.at(s) = A_vec.at(s) * os_st.at(s);
          simplify(os_st.at(s));
          os_st.at(s) = remove_tensor(os_st.at(s), L"A");
        }
      }

      for (size_t j = 0; j != os_st.size(); ++j) {
        concat_terms.at(j).append(os_st.at(j));
      }
      ++n_spin_orbital_term;
    }

    // Combine spin-traced terms for the current residual
    std::vector<ExprPtr> expr_vec;
    std::cout << "CC R" << i << ": ";
    for (auto& spin_case : concat_terms) {
      auto ptr = sequant::ex<Sum>(spin_case);
      expr_vec.push_back(ptr);
      std::cout << ptr->size() << " ";
//      if(i==2)
//        std::wcout << __LINE__ << " " << to_latex(ptr) << std::endl;
    }

    os_cc_st_r.at(i) = std::move(expr_vec);
    std::cout << "\n";
  }

<<<<<<< HEAD
#define runtime_assert(tf)                                         \
  if (!(tf)) {                                                     \
    std::ostringstream oss;                                        \
    oss << "failed assert at line " << __LINE__ << " in SRCC example"; \
    throw std::runtime_error(oss.str().c_str());                   \
  }

  if (k == 4) {
=======
  if (NMAX == 4) {
>>>>>>> 34000da5
    runtime_assert(os_cc_st_r.size() == 5);
    runtime_assert(os_cc_st_r.at(1).at(0)->size() == 30);
    runtime_assert(os_cc_st_r.at(2).at(1)->size() == 130);
    runtime_assert(os_cc_st_r.at(2).at(2)->size() == 74);
    runtime_assert(os_cc_st_r.at(3).at(1)->size() == 249);
    runtime_assert(os_cc_st_r.at(3).at(3)->size() == 124);
    runtime_assert(os_cc_st_r.at(4).at(1)->size() == 356);
    runtime_assert(os_cc_st_r.at(4).at(2)->size() == 386);
    runtime_assert(os_cc_st_r.at(4).at(4)->size() == 156);
  } else if (k == 3) {
    runtime_assert(os_cc_st_r.size() == 4);
    runtime_assert(os_cc_st_r.at(1).at(0)->size() == 30);
    runtime_assert(os_cc_st_r.at(2).at(0)->size() == 65);
    runtime_assert(os_cc_st_r.at(2).at(1)->size() == 122);
    runtime_assert(os_cc_st_r.at(3).at(2)->size() == 209);
    runtime_assert(os_cc_st_r.at(3).at(3)->size() == 75);
  }
#endif
}

#if CLOSED_SHELL_SPINTRACE
ExprPtr biorthogonal_transform(
    const sequant::ExprPtr& expr, const int n_particles,
    const std::vector<std::vector<sequant::Index>>& ext_index_groups,
    const double threshold) {
  assert(n_particles != 0);
  assert(!ext_index_groups.empty());

  using sequant::container::svector;

  // Coefficients
  std::vector<double> bt_coeff_vec;
  {
    using namespace Eigen;
    // Dimension of permutation matrix is n_particles!
    int n = std::tgamma(n_particles + 1);

    // Permutation matrix
    Eigen::Matrix<double, Dynamic, Dynamic> M(n, n);
    {
      M.setZero();
      size_t n_row = 0;
      svector<int, 6> v(n_particles), v1(n_particles);
      std::iota(v.begin(), v.end(), 0);
      std::iota(v1.begin(), v1.end(), 0);
      do {
        std::vector<double> permutation_vector;
        do {
          auto cycles = sequant::count_cycles(v1, v);
          permutation_vector.push_back(std::pow(-2, cycles));
        } while (std::next_permutation(v.begin(), v.end()));
        Eigen::VectorXd pv_eig = Eigen::Map<Eigen::VectorXd, Eigen::Unaligned>(
            permutation_vector.data(), permutation_vector.size());
        M.row(n_row) = pv_eig;
        ++n_row;
      } while (std::next_permutation(v1.begin(), v1.end()));
      M *= std::pow(-1, n_particles);
    }

    // Normalization constant
    double scalar;
    {
      auto nonZero = [&threshold](const double& d) {
        return abs(d) > threshold;
      };

      // Solve system of equations
      SelfAdjointEigenSolver<MatrixXd> eig_solver(M);
      std::vector<double> eig_vals(eig_solver.eigenvalues().size());
      VectorXd::Map(&eig_vals[0], eig_solver.eigenvalues().size()) =
          eig_solver.eigenvalues();

      double non0count =
          std::count_if(eig_vals.begin(), eig_vals.end(), nonZero);
      scalar = eig_vals.size() / non0count;
    }

<<<<<<< HEAD
ExprPtr biorthogonal_transform(
    const sequant::ExprPtr& expr, const int n_particles,
    const std::vector<std::vector<sequant::Index>>& ext_index_groups,
    const double threshold) {
  assert(n_particles != 0);
  assert(!ext_index_groups.empty());

  using sequant::Constant;
  using sequant::ex;
  using sequant::ExprPtr;
  using sequant::Index;
  using sequant::Sum;
  using sequant::container::svector;

  // Coefficients
  std::vector<double> bt_coeff_vec;
  {
    using namespace Eigen;
    // Dimension of permutation matrix is n_particles!
    int n = std::tgamma(n_particles + 1);

    // Permutation matrix
    Eigen::Matrix<double, Dynamic, Dynamic> M(n, n);
    {
      M.setZero();
      size_t n_row = 0;
      svector<int, 6> v(n_particles), v1(n_particles);
      std::iota(v.begin(), v.end(), 0);
      std::iota(v1.begin(), v1.end(), 0);
      do {
        std::vector<double> permutation_vector;
        do {
          auto cycles = sequant::count_cycles(v1, v);
          permutation_vector.push_back(std::pow(-2, cycles));
        } while (std::next_permutation(v.begin(), v.end()));
        Eigen::VectorXd pv_eig = Eigen::Map<Eigen::VectorXd, Eigen::Unaligned>(
            permutation_vector.data(), permutation_vector.size());
        M.row(n_row) = pv_eig;
        ++n_row;
      } while (std::next_permutation(v1.begin(), v1.end()));
      M *= std::pow(-1, n_particles);
    }

    // Normalization constant
    double scalar;
    {
      auto nonZero = [&threshold](const double& d) {
        return abs(d) > threshold;
      };

      // Solve system of equations
      SelfAdjointEigenSolver<MatrixXd> eig_solver(M);
      std::vector<double> eig_vals(eig_solver.eigenvalues().size());
      VectorXd::Map(&eig_vals[0], eig_solver.eigenvalues().size()) =
          eig_solver.eigenvalues();

      double non0count =
          std::count_if(eig_vals.begin(), eig_vals.end(), nonZero);
      scalar = eig_vals.size() / non0count;
    }

=======
>>>>>>> 34000da5
    // Find Pseudo Inverse, get 1st row only
    MatrixXd pinv = M.completeOrthogonalDecomposition().pseudoInverse();
    bt_coeff_vec.resize(pinv.rows());
    VectorXd::Map(&bt_coeff_vec[0], bt_coeff_vec.size()) = pinv.row(0) * scalar;
  }
<<<<<<< HEAD

  // Transformation maps
  std::vector<std::map<Index, Index>> bt_maps;
  {
    std::vector<Index> idx_list;
    for (auto& idx_group : ext_index_groups)
      idx_list.push_back(*idx_group.begin());

    const std::vector<Index> const_idx_list = idx_list;

    do {
      std::map<Index, Index> map;
      auto const_list_ptr = const_idx_list.begin();
      for (auto& i : idx_list) {
        map.emplace(std::make_pair(*const_list_ptr, i));
        const_list_ptr++;
      }
      bt_maps.push_back(map);
    } while (std::next_permutation(idx_list.begin(), idx_list.end()));
  }

  // If this assertion fails, change the threshold parameter
  assert(bt_coeff_vec.size() == bt_maps.size());

  // Checks if the replacement map is a canonical sequence
  auto is_canonical = [](const std::map<Index, Index>& idx_map) {
    bool canonical = true;
    for (auto&& pair : idx_map)
      if (pair.first != pair.second) return false;
      return canonical;
  };

  // Scale transformed expressions and append
  Sum bt_expr{};
  auto coeff_it = bt_coeff_vec.begin();
  for (auto&& map : bt_maps) {
    if (is_canonical(map))
      bt_expr.append(ex<Constant>(*coeff_it) * expr->clone());
    else
      bt_expr.append(ex<Constant>(*coeff_it) *
      sequant::transform_expr(expr->clone(), map));
    coeff_it++;
  }
  ExprPtr result = std::make_shared<Sum>(bt_expr);
  return result;
}


container::vector<double> biorthogonal_tran_coeff(const int n_particles, const double& threshold){
  using namespace Eigen;
=======
>>>>>>> 34000da5

  // Transformation maps
  std::vector<std::map<Index, Index>> bt_maps;
  {
    std::vector<Index> idx_list(ext_index_groups.size());

    for (auto i = 0; i != ext_index_groups.size(); ++i) {
      idx_list[i] = *ext_index_groups[i].begin();
    }

    const std::vector<Index> const_idx_list = idx_list;

    do {
      std::map<Index, Index> map;
      auto const_list_ptr = const_idx_list.begin();
      for (auto& i : idx_list) {
        map.emplace(std::make_pair(*const_list_ptr, i));
        const_list_ptr++;
      }
      bt_maps.push_back(map);
    } while (std::next_permutation(idx_list.begin(), idx_list.end()));
  }

  // If this assertion fails, change the threshold parameter
  assert(bt_coeff_vec.size() == bt_maps.size());

  // Checks if the replacement map is a canonical sequence
  auto is_canonical = [](const std::map<Index, Index>& idx_map) {
    bool canonical = true;
    for (auto&& pair : idx_map)
      if (pair.first != pair.second) return false;
    return canonical;
  };

  // Scale transformed expressions and append
  Sum bt_expr{};
  auto coeff_it = bt_coeff_vec.begin();
  for (auto&& map : bt_maps) {
    if (is_canonical(map))
      bt_expr.append(ex<Constant>(*coeff_it) * expr->clone());
    else
      bt_expr.append(ex<Constant>(*coeff_it) *
                     sequant::transform_expr(expr->clone(), map));
    coeff_it++;
  }
  ExprPtr result = std::make_shared<Sum>(bt_expr);
  return result;
}

// Generate S operator from external index list
ExprPtr symmetrize_expr(
    ExprPtr& expr,
    const container::vector<container::vector<Index>> ext_index_groups) {
  container::vector<Index> bra_list, ket_list;
  for (auto&& idx_group : ext_index_groups) {
    bra_list.push_back(*idx_group.begin());
    ket_list.push_back(*(idx_group.begin() + 1));
  }

  assert(bra_list.size() == ket_list.size());
  auto S = Tensor(L"S", bra_list, ket_list, Symmetry::nonsymm);
  return ex<Tensor>(S) * expr;
}
#endif<|MERGE_RESOLUTION|>--- conflicted
+++ resolved
@@ -10,21 +10,12 @@
 
 using namespace sequant;
 
-<<<<<<< HEAD
-=======
 #define CLOSED_SHELL_SPINTRACE 1
 #if CLOSED_SHELL_SPINTRACE
->>>>>>> 34000da5
 ExprPtr biorthogonal_transform(
     const sequant::ExprPtr& expr, const int n_particles,
     const std::vector<std::vector<sequant::Index>>& ext_index_groups = {{}},
     const double threshold = 1.e-12);
-<<<<<<< HEAD
-
-container::vector<double> biorthogonal_tran_coeff(const int n_particles, const double& threshold);
-std::vector<std::map<Index, Index>> biorthogonal_tran_idx_map(const container::vector<container::vector<Index>> ext_index_groups);
-ExprPtr symmetrize_expr(ExprPtr& expr, const container::vector<container::vector<Index>> ext_index_groups = {{}});
-=======
 ExprPtr symmetrize_expr(
     ExprPtr& expr,
     const container::vector<container::vector<Index>> ext_index_groups = {{}});
@@ -36,7 +27,6 @@
     oss << "failed assert at line " << __LINE__ << " in SRCC example"; \
     throw std::runtime_error(oss.str().c_str());                       \
   }
->>>>>>> 34000da5
 
 int main(int argc, char* argv[]) {
   std::setlocale(LC_ALL, "en_US.UTF-8");
@@ -101,185 +91,10 @@
     return ext_idx_list;
   };
 
-  const int k = 3;
   // Spin-orbital coupled cluster
-  auto cc_r = sequant::eqs::cceqvec{k, k}(true, true, true, true, true, false);
-  std::wcout << to_latex(cc_r[3]) << std::endl;
-  // cc_r[2] = cc_r[2]->as<Sum>().take_n(2,2);
-  // std::wcout << __LINE__ << " " << to_latex(cc_r[2]) << std::endl;
-//  auto cc_r1 = cc_r[1]->clone();
-//  auto cc_r2 = cc_r[2]->clone();
-//  for(auto& term : *cc_r1){
-//    if (term->is<Product>())
-//      term = sequant::remove_tensor(term->as<Product>(), L"A");
-//  }
-//  std::wcout << to_latex(cc_r1) << std::endl;
-
-//  for(auto& term : *cc_r2){
-//    if (term->is<Product>())
-//      term = sequant::remove_tensor(term->as<Product>(), L"A");
-//  }
-//   std::wcout << to_latex(cc_r2) << std::endl;
-
-#if 0
-  std::wcout << "A: " << to_latex(cc_r[3]->as<Sum>().summand(30)) << std::endl;
-  std::wcout << "B: " << to_latex(cc_r[3]->as<Sum>().summand(14)) << std::endl;
-  std::wcout << "C: " << to_latex(cc_r[3]->as<Sum>().summand(10)) << std::endl;
-  std::wcout << "D: " << to_latex(cc_r[3]->as<Sum>().summand(27)) << std::endl;
-
-  cc_r[3]->as<Sum>().at(30) = ex<Constant>(1./9) * cc_r[3]->as<Sum>().summand(30);
-  expand(cc_r[3]->as<Sum>().at(30));
-  cc_r[3]->as<Sum>().at(14) = ex<Constant>(1./3) * cc_r[3]->as<Sum>().summand(14);
-  expand(cc_r[3]->as<Sum>().at(14));
-  cc_r[3]->as<Sum>().at(10) = ex<Constant>(1./9) * cc_r[3]->as<Sum>().summand(10);
-  expand(cc_r[3]->as<Sum>().at(10));
-  cc_r[3]->as<Sum>().at(27) = ex<Constant>(1./18) * cc_r[3]->as<Sum>().summand(27);
-  expand(cc_r[3]->as<Sum>().at(27));
-
-  std::wcout << "A: " << to_latex(cc_r[3]->as<Sum>().summand(30)) << std::endl;
-  std::wcout << "B: " << to_latex(cc_r[3]->as<Sum>().summand(14)) << std::endl;
-  std::wcout << "C: " << to_latex(cc_r[3]->as<Sum>().summand(10)) << std::endl;
-  std::wcout << "D: " << to_latex(cc_r[3]->as<Sum>().summand(27)) << std::endl;
-
-
-
-  auto A3 = ex<Tensor>(Tensor(L"A",
-                              WstrList{L"i_1", L"i_2", L"i_3"},
-                              WstrList{L"a_1", L"a_2", L"a_3"}, Symmetry::antisymm));
-  // Bra or ket for P operators don't matter
-  auto P_ab = ex<Tensor>(Tensor(L"P",WstrList{L"a_1", L"a_2"},{}));
-  auto P_ac = ex<Tensor>(Tensor(L"P",WstrList{L"a_1", L"a_3"},{}));
-  auto P_bc = ex<Tensor>(Tensor(L"P",WstrList{L"a_2", L"a_3"},{}));
-  auto P_ij = ex<Tensor>(Tensor(L"P",WstrList{L"i_1", L"i_2"},{}));
-  auto P_ik = ex<Tensor>(Tensor(L"P",WstrList{L"i_1", L"i_3"},{}));
-  auto P_jk = ex<Tensor>(Tensor(L"P",WstrList{L"i_2", L"i_3"},{}));
-
-  // G and t are kept consistent with the SeQuant CC notation
-  auto G_oovv = ex<Tensor>(Tensor(L"g",
-                                  WstrList{L"i_4", L"i_5"}, WstrList{L"a_4", L"a_5"},
-                                  Symmetry::antisymm));
-
-  auto t2_a1 = ex<Tensor>(Tensor(L"t",
-                                 WstrList{L"a_4", L"a_1"},
-                                 WstrList{L"i_4", L"i_1"}, Symmetry::antisymm));
-  auto t3_a1 = ex<Tensor>(Tensor(L"t",
-                                 WstrList{L"a_1", L"a_2", L"a_3"},
-                                 WstrList{L"i_5", L"i_2", L"i_3"}, Symmetry::antisymm));
-
-  auto t2_a2 = ex<Tensor>(Tensor(L"t",
-                                 WstrList{L"a_1", L"a_2"},
-                                 WstrList{L"i_1", L"i_4"}, Symmetry::antisymm));
-  auto t3_a2 = ex<Tensor>(Tensor(L"t",
-                                 WstrList{L"a_4", L"a_5", L"a_3"},
-                                 WstrList{L"i_2", L"i_5", L"i_3"}, Symmetry::antisymm));
-
-  auto t2_b1 = ex<Tensor>(Tensor(L"t",
-                                 WstrList{L"a_4", L"a_5"},
-                                 WstrList{L"i_1", L"i_2"}, Symmetry::antisymm));
-  auto t3_b1 = ex<Tensor>(Tensor(L"t",
-                                 WstrList{L"a_1", L"a_2", L"a_3"},
-                                 WstrList{L"i_4", L"i_5", L"i_3"}, Symmetry::antisymm));
-
-  auto t2_b2 = ex<Tensor>(Tensor(L"t",
-                                 WstrList{L"a_1", L"a_2"},
-                                 WstrList{L"i_4", L"i_5"}, Symmetry::antisymm));
-  auto t3_b2 = ex<Tensor>(Tensor(L"t",
-                                 WstrList{L"a_4", L"a_5", L"a_3"},
-                                 WstrList{L"i_2", L"i_5", L"i_3"}, Symmetry::antisymm));
-
-  auto t2_c1 = ex<Tensor>(Tensor(L"t",
-                                 WstrList{L"a_4", L"a_1"},
-                                 WstrList{L"i_4", L"i_5"}, Symmetry::antisymm));
-  auto t3_c1 = ex<Tensor>(Tensor(L"t",
-                                 WstrList{L"a_5", L"a_2", L"a_3"},
-                                 WstrList{L"i_1", L"i_2", L"i_3"}, Symmetry::antisymm));
-
-  auto t2_c2 = ex<Tensor>(Tensor(L"t",
-                                 WstrList{L"a_1", L"a_4"},
-                                 WstrList{L"i_1", L"i_2"}, Symmetry::antisymm));
-  auto t3_c2 = ex<Tensor>(Tensor(L"t",
-                                 WstrList{L"a_2", L"a_5", L"a_3"},
-                                 WstrList{L"i_4", L"i_5", L"i_3"}, Symmetry::antisymm));
-
-  auto t2_d1 = ex<Tensor>(Tensor(L"t",
-                                 WstrList{L"a_1", L"a_4"},
-                                 WstrList{L"i_1", L"i_4"}, Symmetry::antisymm));
-  auto t3_d1 = ex<Tensor>(Tensor(L"t",
-                                 WstrList{L"a_5", L"a_2", L"a_3"},
-                                 WstrList{L"i_5", L"i_2", L"i_3"}, Symmetry::antisymm));
-
-  // Terms
-  auto a1 = ex<Constant> (-0.5) * (ex<Constant>(1.0) - P_ij - P_ik) *
-           G_oovv * t2_a1 * t3_a1;
-  auto a2 = ex<Constant> (-0.5) * (ex<Constant>(1.0) - P_ij - P_ik) *
-           (ex<Constant>(1.0) - P_ac - P_bc) *
-           G_oovv * t2_a2 * t3_a2;
-  auto b1 = ex<Constant> (0.25) * (ex<Constant>(1.0) - P_ij - P_ik) *
-           G_oovv * t2_b1 * t3_b1;
-  auto b2 = ex<Constant> (0.25) * (ex<Constant>(1.0) - P_bc - P_ac) *
-           G_oovv * t2_b2 * t3_b2;
-  auto c1 = ex<Constant> (-0.5) * (ex<Constant>(1.0) - P_ab - P_ac) *
-            G_oovv * t2_c1 * t3_c1;
-  auto c2 = ex<Constant> (-0.5) * (ex<Constant>(1.0) - P_ik - P_jk)  *
-            (ex<Constant>(1.0) - P_ab - P_ac)  *
-             G_oovv * t2_c2 * t3_c2;
-  auto d1 = (ex<Constant>(1.0) - P_ij - P_ik)  *
-            (ex<Constant>(1.0) - P_ab - P_ac)  *
-            G_oovv * t2_d1 * t3_d1;
-
-  for(auto &t : {a1,a2,b1,b2,c1,c2,d1}){
-    std::wcout << to_latex(t) << std::endl;
-  }
-
-  // Full term that needs to be subtracted from SeQuant derived CCSDT R3
-  auto w_t2_t3 = a1 + a2 + b1 + b2 + c1 + c2 + d1;
-
-  // p_CCSDT correction
-  auto pCCSDT_correction = [&](const std::vector<int>& params){
-    assert(params.size() == 3);
-    auto correction = ex<Constant>(0.5) * a1 +
-                      ex<Constant>(0.5) * a2 +
-                      ex<Constant>(params[0]) * (ex<Constant>(0.5) * a1 + b1) +
-                      ex<Constant>(params[1]) * (ex<Constant>(0.5) * a2 + b2) +
-                      ex<Constant>(params[2]) * (c1 + c2 + d1);
-    simplify(correction);
-    return correction;
-  };
-
-  // g*t2*t2 correction
-  auto G_ovvv = ex<Tensor>(Tensor(L"g",
-                                  WstrList{L"i_5", L"a_2"}, WstrList{L"a_5", L"a_6"},
-                                  Symmetry::antisymm));
-  auto t2_1 = ex<Tensor>(Tensor(L"t",
-                                 WstrList{L"a_1", L"a_5"},
-                                 WstrList{L"i_1", L"i_5"}, Symmetry::antisymm));
-  auto t2_2 = ex<Tensor>(Tensor(L"t",
-                                 WstrList{L"a_6", L"a_3"},
-                                 WstrList{L"i_2", L"i_3"}, Symmetry::antisymm));
-
-  auto g_t2_t2_corr = ex<Constant>(0.5) * (ex<Constant>(1) - /* a/b/c permutation */) *
-      (ex<Constant>(1) - P_ij - P_ik) * G_ovvv * t2_1 * t2_2;
-#endif
-
-<<<<<<< HEAD
-// Operations to simplify the correction term
-#if 0
-  expand(c1);
-  c1 = expand_P_op(c1);
-  c1 = A3 * c1;
-  expand(c1);
-  canonicalize(c1);
-  c1->visit(reset_idx_tags);
-  c1 = remove_tensor(c1, L"A");
-#endif
-
-  // pCCSDT R3 expression
-  // auto r3 = cc_r[3] - w_t2_t3 + pCCSDT_correction({1, 1, 0});
-
-
-=======
+  auto cc_r = sequant::eqs::cceqvec{NMAX, NMAX}(true, true, true, true, true);
+
 #if CLOSED_SHELL_SPINTRACE
->>>>>>> 34000da5
   //
   // Closed-shell spintrace (fast)
   //
@@ -289,17 +104,10 @@
     auto ext_idx = ext_idx_list(i);
     cc_st_r[i] = sequant::closed_shell_CC_spintrace(cc_r[i]);
     canonicalize(cc_st_r[i]);
-//    if(i==2)
-//      std::wcout << __LINE__ << " " << to_latex(cc_st_r[i]) << std::endl;
 
     // Remove S operator
     for (auto& term : *cc_st_r[i]) {
-<<<<<<< HEAD
-      if (term->is<Product>())
-        term = sequant::remove_tensor(term->as<Product>(), L"S");
-=======
       if (term->is<Product>()) term = remove_tensor(term->as<Product>(), L"S");
->>>>>>> 34000da5
     }
 
     // Biorthogonal transformation
@@ -309,30 +117,14 @@
     // correct result
     if (i != 1) cc_st_r[i] = symmetrize_expr(cc_st_r[i], ext_idx);
     simplify(cc_st_r[i]);
-//    if(i==2)
-//      std::wcout << __LINE__ << " " << to_latex(cc_st_r[i]) << std::endl;
 
     // Remove S operator
     for (auto& term : *cc_st_r[i]) {
-<<<<<<< HEAD
-      if (term->is<Product>())
-        term = remove_tensor(term->as<Product>(), L"S");
-=======
       if (term->is<Product>()) term = remove_tensor(term->as<Product>(), L"S");
->>>>>>> 34000da5
-    }
-//    if(i==2)
-//      std::wcout << __LINE__ << " " << to_latex(cc_st_r[i]) << std::endl;
+    }
 
     auto tstop = std::chrono::high_resolution_clock::now();
     std::chrono::duration<double> time_elapsed = tstop - tstart;
-<<<<<<< HEAD
-//    if(i==2)
-//      std::wcout << __LINE__ << " " << to_latex(cc_st_r[i]) << std::endl;
-
-    printf("CC R%lu size: %lu time: %5.3f sec.\n", i,
-                                  cc_st_r[i]->size(), time_elapsed.count());
-=======
     printf("CC R%lu size: %lu time: %5.3f sec.\n", i, cc_st_r[i]->size(),
            time_elapsed.count());
   }
@@ -348,7 +140,6 @@
     runtime_assert(cc_st_r.at(1)->size() == 30);   // T1
     runtime_assert(cc_st_r.at(2)->size() == 73);   // T2
     runtime_assert(cc_st_r.at(3)->size() == 490);  // T3
->>>>>>> 34000da5
   }
 
 #else
@@ -401,26 +192,13 @@
       auto ptr = sequant::ex<Sum>(spin_case);
       expr_vec.push_back(ptr);
       std::cout << ptr->size() << " ";
-//      if(i==2)
-//        std::wcout << __LINE__ << " " << to_latex(ptr) << std::endl;
     }
 
     os_cc_st_r.at(i) = std::move(expr_vec);
     std::cout << "\n";
   }
 
-<<<<<<< HEAD
-#define runtime_assert(tf)                                         \
-  if (!(tf)) {                                                     \
-    std::ostringstream oss;                                        \
-    oss << "failed assert at line " << __LINE__ << " in SRCC example"; \
-    throw std::runtime_error(oss.str().c_str());                   \
-  }
-
-  if (k == 4) {
-=======
   if (NMAX == 4) {
->>>>>>> 34000da5
     runtime_assert(os_cc_st_r.size() == 5);
     runtime_assert(os_cc_st_r.at(1).at(0)->size() == 30);
     runtime_assert(os_cc_st_r.at(2).at(1)->size() == 130);
@@ -430,7 +208,7 @@
     runtime_assert(os_cc_st_r.at(4).at(1)->size() == 356);
     runtime_assert(os_cc_st_r.at(4).at(2)->size() == 386);
     runtime_assert(os_cc_st_r.at(4).at(4)->size() == 156);
-  } else if (k == 3) {
+  } else if (NMAX == 3) {
     runtime_assert(os_cc_st_r.size() == 4);
     runtime_assert(os_cc_st_r.at(1).at(0)->size() == 30);
     runtime_assert(os_cc_st_r.at(2).at(0)->size() == 65);
@@ -498,128 +276,11 @@
       scalar = eig_vals.size() / non0count;
     }
 
-<<<<<<< HEAD
-ExprPtr biorthogonal_transform(
-    const sequant::ExprPtr& expr, const int n_particles,
-    const std::vector<std::vector<sequant::Index>>& ext_index_groups,
-    const double threshold) {
-  assert(n_particles != 0);
-  assert(!ext_index_groups.empty());
-
-  using sequant::Constant;
-  using sequant::ex;
-  using sequant::ExprPtr;
-  using sequant::Index;
-  using sequant::Sum;
-  using sequant::container::svector;
-
-  // Coefficients
-  std::vector<double> bt_coeff_vec;
-  {
-    using namespace Eigen;
-    // Dimension of permutation matrix is n_particles!
-    int n = std::tgamma(n_particles + 1);
-
-    // Permutation matrix
-    Eigen::Matrix<double, Dynamic, Dynamic> M(n, n);
-    {
-      M.setZero();
-      size_t n_row = 0;
-      svector<int, 6> v(n_particles), v1(n_particles);
-      std::iota(v.begin(), v.end(), 0);
-      std::iota(v1.begin(), v1.end(), 0);
-      do {
-        std::vector<double> permutation_vector;
-        do {
-          auto cycles = sequant::count_cycles(v1, v);
-          permutation_vector.push_back(std::pow(-2, cycles));
-        } while (std::next_permutation(v.begin(), v.end()));
-        Eigen::VectorXd pv_eig = Eigen::Map<Eigen::VectorXd, Eigen::Unaligned>(
-            permutation_vector.data(), permutation_vector.size());
-        M.row(n_row) = pv_eig;
-        ++n_row;
-      } while (std::next_permutation(v1.begin(), v1.end()));
-      M *= std::pow(-1, n_particles);
-    }
-
-    // Normalization constant
-    double scalar;
-    {
-      auto nonZero = [&threshold](const double& d) {
-        return abs(d) > threshold;
-      };
-
-      // Solve system of equations
-      SelfAdjointEigenSolver<MatrixXd> eig_solver(M);
-      std::vector<double> eig_vals(eig_solver.eigenvalues().size());
-      VectorXd::Map(&eig_vals[0], eig_solver.eigenvalues().size()) =
-          eig_solver.eigenvalues();
-
-      double non0count =
-          std::count_if(eig_vals.begin(), eig_vals.end(), nonZero);
-      scalar = eig_vals.size() / non0count;
-    }
-
-=======
->>>>>>> 34000da5
     // Find Pseudo Inverse, get 1st row only
     MatrixXd pinv = M.completeOrthogonalDecomposition().pseudoInverse();
     bt_coeff_vec.resize(pinv.rows());
     VectorXd::Map(&bt_coeff_vec[0], bt_coeff_vec.size()) = pinv.row(0) * scalar;
   }
-<<<<<<< HEAD
-
-  // Transformation maps
-  std::vector<std::map<Index, Index>> bt_maps;
-  {
-    std::vector<Index> idx_list;
-    for (auto& idx_group : ext_index_groups)
-      idx_list.push_back(*idx_group.begin());
-
-    const std::vector<Index> const_idx_list = idx_list;
-
-    do {
-      std::map<Index, Index> map;
-      auto const_list_ptr = const_idx_list.begin();
-      for (auto& i : idx_list) {
-        map.emplace(std::make_pair(*const_list_ptr, i));
-        const_list_ptr++;
-      }
-      bt_maps.push_back(map);
-    } while (std::next_permutation(idx_list.begin(), idx_list.end()));
-  }
-
-  // If this assertion fails, change the threshold parameter
-  assert(bt_coeff_vec.size() == bt_maps.size());
-
-  // Checks if the replacement map is a canonical sequence
-  auto is_canonical = [](const std::map<Index, Index>& idx_map) {
-    bool canonical = true;
-    for (auto&& pair : idx_map)
-      if (pair.first != pair.second) return false;
-      return canonical;
-  };
-
-  // Scale transformed expressions and append
-  Sum bt_expr{};
-  auto coeff_it = bt_coeff_vec.begin();
-  for (auto&& map : bt_maps) {
-    if (is_canonical(map))
-      bt_expr.append(ex<Constant>(*coeff_it) * expr->clone());
-    else
-      bt_expr.append(ex<Constant>(*coeff_it) *
-      sequant::transform_expr(expr->clone(), map));
-    coeff_it++;
-  }
-  ExprPtr result = std::make_shared<Sum>(bt_expr);
-  return result;
-}
-
-
-container::vector<double> biorthogonal_tran_coeff(const int n_particles, const double& threshold){
-  using namespace Eigen;
-=======
->>>>>>> 34000da5
 
   // Transformation maps
   std::vector<std::map<Index, Index>> bt_maps;
