#include "../../SeQuant/domain/transcorrelated/three_body_decomp.hpp"
#include "../../SeQuant/domain/transcorrelated/simplifications.h"
#include <SeQuant/core/timer.hpp>
#include <SeQuant/core/wick.hpp>
#include <SeQuant/domain/mbpt/convention.hpp>
#include <SeQuant/domain/mbpt/sr/sr.hpp>

#include <clocale>

using namespace sequant;
using namespace sequant::mbpt::sr::so;


void try_main();

int main(int argc, char* argv[]) {
  std::setlocale(LC_ALL, "en_US.UTF-8");
  std::wcout.precision(std::numeric_limits<double>::max_digits10);
  std::wcerr.precision(std::numeric_limits<double>::max_digits10);
  std::wcout.sync_with_stdio(false);
  std::wcerr.sync_with_stdio(false);
  std::wcout.imbue(std::locale("en_US.UTF-8"));
  std::wcerr.imbue(std::locale("en_US.UTF-8"));
  std::wcout.sync_with_stdio(true);
  std::wcerr.sync_with_stdio(true);
  sequant::detail::OpIdRegistrar op_id_registrar;

  sequant::set_default_context(SeQuant(Vacuum::Physical, IndexSpaceMetric::Unit, BraKetSymmetry::conjugate,
                                       SPBasis::spinfree));
  mbpt::set_default_convention();

  TensorCanonicalizer::register_instance(
      std::make_shared<DefaultTensorCanonicalizer>());
  // WARNING some code is not thread safe ...
  //set_num_threads(1);

  try {
    try_main();
  }
  catch(std::exception& ex) {
    std::cerr << "caught a std::exception: " << ex.what();
  }
  catch(...) {
    std::cerr << "caught an unknown exception, ouch";
  }

  return 0;
}

void
try_main() {

  auto do_wick = [](ExprPtr expr) {
    using sequant::FWickTheorem;
    FWickTheorem wick{expr};
    wick.spinfree(false)
        .full_contractions(false);
    auto result = wick.compute();
   simplify(result);
    return result;
  };

  // this keeps 1- and 2-body terms w.r.t. physical vacuum
  auto keep_1_and_2_body_terms = [](const ExprPtr& input) {
    assert(input->is<Sum>());
    auto filtered_summands =
        input->as<Sum>().summands() | ranges::views::remove_if([](const ExprPtr &ptr) {
          assert(ptr->is<Product>());
          bool keep = false;
          bool found_operator = false;
          for(auto&& factor : ptr->as<Product>().factors()) {
            if (factor->is<FNOperator>()) {
              assert(!found_operator);
              found_operator = true;
              const auto rank = factor->as<FNOperator>().rank();
              keep = (rank >= 1 && rank <=2);
            }
          }
          return !keep;
        });
    auto result = ex<Sum>(ranges::begin(filtered_summands),
                          ranges::end(filtered_summands));
    return result;
  };

<<<<<<< HEAD
  auto gg_space =
      IndexSpace::active_occupied;  // Geminal-generating space: active
                                    // occupieds is the normal choice, all
                                    // orbitals is the reference-independent
                                    // (albeit expensive) choice

  // single commutator, needs symmetrization
  {
    auto h = H(false);
    auto r = R12(gg_space);
    auto hr_comm = do_wick( ex<Constant>(2) * (h*r - r*h) );  // this assumes symmetrization includes 1/2

    std::wcout << "[H,R] = " << to_latex_align(hr_comm, 20) << std::endl;

    auto hr_comm_12 = keep_1_and_2_body_terms(hr_comm);
    std::wcout << "[H,R]_{1,2} = " << to_latex_align(hr_comm_12, 20)
               << std::endl;
  }
=======
  auto keep_up_to_3_body_terms = [](const ExprPtr& input) {
    if(input->is<Sum>()) {
      auto filtered_summands =
          input->as<Sum>().summands() |
          ranges::views::remove_if([](const ExprPtr& ptr) {
            assert(ptr->is<Product>());
            bool keep = false;
            bool found_operator = false;
            for (auto&& factor : ptr->as<Product>().factors()) {
              if (factor->is<FNOperator>()) {
                assert(!found_operator);
                found_operator = true;
                const auto rank = factor->as<FNOperator>().rank();
                keep = (rank <= 3);
              }
            }
            return !keep;
          });
      auto result = ex<Sum>(ranges::begin(filtered_summands),
                            ranges::end(filtered_summands));
      return result;
    }
    else return input;
  };
  auto compute_double_com = [&](ExprPtr e1, ExprPtr e2, ExprPtr e3){
    std::wcout << to_latex_align(e1) << std::endl << "next: " << to_latex_align(e2) << std::endl << " next: " << to_latex_align(e3) << std::endl;
    auto first_com = do_wick((e1 * e2) - (e2 * e1));
    std::wcout << "after first wick: " << to_latex_align(first_com) << std::endl;
    auto first_com_clone = first_com->clone();
    auto second_com_1 = do_wick((first_com * e3));
    auto second_com_2 = do_wick(e3 * first_com);
    auto second_com = second_com_1 - second_com_2;
    simplify(second_com);
    second_com = keep_up_to_3_body_terms(second_com);
    std::wcout << to_latex_align(second_com,20,2) << std::endl;
    second_com = second_com + ex<Constant>(0.);//make a sum to avoid heavy code duplication for product and sum variants.
    second_com = simplification::overlap_with_obs(second_com);
    std::wcout << "overlap with obs" << to_latex_align(second_com) << std::endl;
    second_com = second_com + ex<Constant>(0.);
    second_com = simplification::screen_F12_and_density(second_com);
    std::wcout << to_latex_align(second_com,20,2) << std::endl;
    second_com = simplification::tens_to_FNOps(second_com);
    second_com = decompositions::three_body_substitution(second_com,2);
    simplify(second_com);
    return second_com;
  };
>>>>>>> b7872f77

  auto gg_space = IndexSpace::active_occupied;  // Geminal-generating space: active occupieds is the normal choice, all orbitals is the reference-independent (albeit expensive) choice
  //start transformation
  {
    auto h = H(false);
    std::wcout << "H = " << to_latex_align(h, 20)<< std::endl;
    auto r = R12(gg_space);
<<<<<<< HEAD
    auto a = ex<Constant>(0.5) * (r - adjoint(r));
    auto fa_comm = do_wick( ex<Constant>(1) * (f*a - a*f) );

    {
      auto r = R12(gg_space);  // second instance of R
      auto a = ex<Constant>(0.5) * (r - adjoint(r));
      auto comm2 = do_wick(ex<Constant>(0.5) * (fa_comm * a - a * fa_comm));


      auto comm2_12 = keep_1_and_2_body_terms(comm2);
      std::wcout << "[[[F,A],A]_{1,2} = " << to_latex_align(comm2_12, 20)
                 << std::endl;
    }
    // compute terms individually
    auto r_ = R12(gg_space);// need to make second instance.

    auto fr = f * r;
    auto frr = do_wick(ex<Constant>(1) * (fr * r_));
    auto frr_12 = keep_1_and_2_body_terms(frr);
    std::wcout <<  "frr term =  " << to_latex_align(frr_12,20) << std::endl;

    auto rf = do_wick(ex<Constant>(1)* r * f);
    auto rfr = do_wick(ex<Constant>(1) * (rf * r_));
    auto rfr_12 = keep_1_and_2_body_terms(rfr);
    std::wcout <<  "rfr term =  " << to_latex_align(rfr_12,20) << std::endl;

    auto rr = do_wick(ex<Constant>(1)* r * r_);
    auto rrf = do_wick(ex<Constant>(1) * (rr * f));
    auto rrf_12 = keep_1_and_2_body_terms(rrf);
    std::wcout <<  "rrf term =  " << to_latex_align(rrf_12,20) << std::endl;

    auto rr_dag = do_wick(ex<Constant>(1) * (r * adjoint(r_)));
    auto frr_dag = do_wick(ex<Constant>(1) * f * (rr_dag));
    auto frr_dag_12 = keep_1_and_2_body_terms(frr_dag);
    std::wcout <<  "$frr_{adj}$ term =  " << to_latex_align(frr_dag_12,20) << std::endl;

    auto r_dagf = do_wick(ex<Constant>(1) * adjoint(r) * f);
    auto r_dagfr = do_wick(ex<Constant>(1) * r_dagf * r_);
    auto r_dagfr_12 = keep_1_and_2_body_terms(r_dagfr);
    std::wcout <<  "$r_{adj}fr $term =  " << to_latex_align(r_dagfr_12,20) << std::endl;

    auto aut_rf = do_wick(ex<Constant>(1) * r_ * f);
    auto rfr_dag = do_wick(ex<Constant>(1) * aut_rf * adjoint(r));
    auto rfr_dag_12 = keep_1_and_2_body_terms(rfr_dag);
    std::wcout <<  "$rfr_{adj}$ term =  " << to_latex_align(rfr_dag_12,20) << std::endl;

    auto rr_dagf = do_wick(ex<Constant>(1) * rr_dag * f);
    auto rr_dagf_12 = keep_1_and_2_body_terms(rr_dagf);
    std::wcout <<  "$rr_{adj}f $term =  " << to_latex_align(rr_dagf_12,20) << std::endl;

    auto r_dagr_dag = do_wick(ex<Constant>(1) * adjoint(r) * adjoint(r_));
    auto r_dagr_dagf = do_wick(ex<Constant>(1) * r_dagr_dag * f);
    auto r_dagr_dagf_12 = keep_1_and_2_body_terms(r_dagr_dagf);
    std::wcout <<  "$r_{adj}r_{adj}f$ term =  " << to_latex_align(r_dagr_dagf_12,20) << std::endl;


    auto r_dagr = do_wick(ex<Constant>(1) * adjoint(r_) * r);
    auto r_dagrf = do_wick(ex<Constant>(1) * r_dagr * f);
    auto r_dagrf_12 = keep_1_and_2_body_terms(r_dagrf);
    std::wcout <<  "$r_{adj}rf$ =  " << to_latex_align(r_dagrf_12,20) << std::endl;

    auto fr_dag = do_wick(ex<Constant>(1) * f * adjoint(r_));
    auto fr_dagr = do_wick(ex<Constant>(1) * fr_dag * r);
    auto fr_dagr_12 = keep_1_and_2_body_terms(fr_dagr);
    auto fr_dag_12 = keep_1_and_2_body_terms(fr_dag);
    std::wcout <<  "$fr_{adj}r$ =  " << to_latex_align(fr_dagr_12,20) << std::endl;

  }
=======
    auto r_1 = R12(gg_space);
    std::wcout << "r = " << to_latex_align(r, 20)<< std::endl;
    //way 1
    auto A = r - adjoint(r_1);
    auto H_A = do_wick((h * A) - (A * h));
    auto H_A_adj = do_wick((h * adjoint(r)) - (adjoint(r_1) * h));
    auto H_r = do_wick((h * r_1) - (r * h));
    auto single_Comm = H_r - H_A_adj;
    simplify(single_Comm);
     auto H_A_3 = keep_up_to_3_body_terms(H_A);
     std::wcout << "pre decomp: " << to_latex_align(single_Comm,20,2) << std::endl;
     H_A_3 = simplification::overlap_with_obs(H_A_3);
     std::wcout << "post overlap: " << to_latex_align(H_A_3,20,2) << std::endl;

     H_A_3 = H_A_3 + ex<Constant>(0.);
     H_A_3 = simplification::screen_F12_and_density(H_A_3);
     std::wcout << to_latex_align(H_A_3,20,2) << std::endl;
     H_A_3 = simplification::tens_to_FNOps(H_A_3);
    auto H_A_2 = decompositions::three_body_substitution(H_A_3,2);
    simplify(H_A_2);
    auto com_1 = simplification::hamiltonian_based(H_A_2);

    std::wcout << "h A one body: " << to_latex_align(com_1.first,20,2) << std::endl;
    std::wcout << "h A two body: " << to_latex_align(com_1.second,20,2) << std::endl;

    auto fFF = compute_double_com(F(),r,r_1);
    auto fFFt = compute_double_com(F(),r,ex<Constant>(-1.) * adjoint(r_1));
    auto fFtFt = compute_double_com(F(),ex<Constant>(-1.) * adjoint(r),ex<Constant>(-1.) * adjoint(r_1));
    auto fFtF = compute_double_com(F(),ex<Constant>(-1.) * adjoint(r),r_1);

    auto fFF_sim = simplification::fock_based(fFF);
   // std::wcout << "FF: " << to_latex_align(fFF_sim.second,20,2) << std::endl;
    auto fFFt_sim = simplification::fock_based(fFFt);
    //std::wcout << "FFt one body: " << to_latex_align(fFFt_sim.first,20,2) << std::endl;
    //std::wcout << "FFt two body: " << to_latex_align(fFFt_sim.second,20,2) << std::endl;
    auto fFtFt_sim = simplification::fock_based(fFtFt);
    //std::wcout << "FtFt: " << to_latex_align(fFtFt_sim.second,20,2) << std::endl;
    auto fFtF_sim = simplification::fock_based(fFtF);
    //std::wcout << "FtF one body: " << to_latex_align(fFtF_sim.first,20,2) << std::endl;
    //std::wcout << "FtF two body: " << to_latex_align(fFtF_sim.second,20,2) << std::endl;


    auto one_body = com_1.first + ex<Constant>(1./2) * (fFF_sim.first + fFFt_sim.first + fFtFt_sim.first + fFtF_sim.first);
    auto two_body = com_1.second + ex<Constant>(1./2) * (fFF_sim.second + fFFt_sim.second + fFtFt_sim.second + fFtF_sim.second);
    non_canon_simplify(one_body);
    non_canon_simplify(two_body);
    std::wcout << "one body terms: " << to_latex_align(one_body,20,2) << std::endl;
    std::wcout << "two body terms: " << to_latex_align(two_body,20,2) << std::endl;

  }//end transformation

>>>>>>> b7872f77
}<|MERGE_RESOLUTION|>--- conflicted
+++ resolved
@@ -56,7 +56,7 @@
     wick.spinfree(false)
         .full_contractions(false);
     auto result = wick.compute();
-   simplify(result);
+    simplify(result);
     return result;
   };
 
@@ -83,26 +83,6 @@
     return result;
   };
 
-<<<<<<< HEAD
-  auto gg_space =
-      IndexSpace::active_occupied;  // Geminal-generating space: active
-                                    // occupieds is the normal choice, all
-                                    // orbitals is the reference-independent
-                                    // (albeit expensive) choice
-
-  // single commutator, needs symmetrization
-  {
-    auto h = H(false);
-    auto r = R12(gg_space);
-    auto hr_comm = do_wick( ex<Constant>(2) * (h*r - r*h) );  // this assumes symmetrization includes 1/2
-
-    std::wcout << "[H,R] = " << to_latex_align(hr_comm, 20) << std::endl;
-
-    auto hr_comm_12 = keep_1_and_2_body_terms(hr_comm);
-    std::wcout << "[H,R]_{1,2} = " << to_latex_align(hr_comm_12, 20)
-               << std::endl;
-  }
-=======
   auto keep_up_to_3_body_terms = [](const ExprPtr& input) {
     if(input->is<Sum>()) {
       auto filtered_summands =
@@ -149,7 +129,6 @@
     simplify(second_com);
     return second_com;
   };
->>>>>>> b7872f77
 
   auto gg_space = IndexSpace::active_occupied;  // Geminal-generating space: active occupieds is the normal choice, all orbitals is the reference-independent (albeit expensive) choice
   //start transformation
@@ -157,76 +136,6 @@
     auto h = H(false);
     std::wcout << "H = " << to_latex_align(h, 20)<< std::endl;
     auto r = R12(gg_space);
-<<<<<<< HEAD
-    auto a = ex<Constant>(0.5) * (r - adjoint(r));
-    auto fa_comm = do_wick( ex<Constant>(1) * (f*a - a*f) );
-
-    {
-      auto r = R12(gg_space);  // second instance of R
-      auto a = ex<Constant>(0.5) * (r - adjoint(r));
-      auto comm2 = do_wick(ex<Constant>(0.5) * (fa_comm * a - a * fa_comm));
-
-
-      auto comm2_12 = keep_1_and_2_body_terms(comm2);
-      std::wcout << "[[[F,A],A]_{1,2} = " << to_latex_align(comm2_12, 20)
-                 << std::endl;
-    }
-    // compute terms individually
-    auto r_ = R12(gg_space);// need to make second instance.
-
-    auto fr = f * r;
-    auto frr = do_wick(ex<Constant>(1) * (fr * r_));
-    auto frr_12 = keep_1_and_2_body_terms(frr);
-    std::wcout <<  "frr term =  " << to_latex_align(frr_12,20) << std::endl;
-
-    auto rf = do_wick(ex<Constant>(1)* r * f);
-    auto rfr = do_wick(ex<Constant>(1) * (rf * r_));
-    auto rfr_12 = keep_1_and_2_body_terms(rfr);
-    std::wcout <<  "rfr term =  " << to_latex_align(rfr_12,20) << std::endl;
-
-    auto rr = do_wick(ex<Constant>(1)* r * r_);
-    auto rrf = do_wick(ex<Constant>(1) * (rr * f));
-    auto rrf_12 = keep_1_and_2_body_terms(rrf);
-    std::wcout <<  "rrf term =  " << to_latex_align(rrf_12,20) << std::endl;
-
-    auto rr_dag = do_wick(ex<Constant>(1) * (r * adjoint(r_)));
-    auto frr_dag = do_wick(ex<Constant>(1) * f * (rr_dag));
-    auto frr_dag_12 = keep_1_and_2_body_terms(frr_dag);
-    std::wcout <<  "$frr_{adj}$ term =  " << to_latex_align(frr_dag_12,20) << std::endl;
-
-    auto r_dagf = do_wick(ex<Constant>(1) * adjoint(r) * f);
-    auto r_dagfr = do_wick(ex<Constant>(1) * r_dagf * r_);
-    auto r_dagfr_12 = keep_1_and_2_body_terms(r_dagfr);
-    std::wcout <<  "$r_{adj}fr $term =  " << to_latex_align(r_dagfr_12,20) << std::endl;
-
-    auto aut_rf = do_wick(ex<Constant>(1) * r_ * f);
-    auto rfr_dag = do_wick(ex<Constant>(1) * aut_rf * adjoint(r));
-    auto rfr_dag_12 = keep_1_and_2_body_terms(rfr_dag);
-    std::wcout <<  "$rfr_{adj}$ term =  " << to_latex_align(rfr_dag_12,20) << std::endl;
-
-    auto rr_dagf = do_wick(ex<Constant>(1) * rr_dag * f);
-    auto rr_dagf_12 = keep_1_and_2_body_terms(rr_dagf);
-    std::wcout <<  "$rr_{adj}f $term =  " << to_latex_align(rr_dagf_12,20) << std::endl;
-
-    auto r_dagr_dag = do_wick(ex<Constant>(1) * adjoint(r) * adjoint(r_));
-    auto r_dagr_dagf = do_wick(ex<Constant>(1) * r_dagr_dag * f);
-    auto r_dagr_dagf_12 = keep_1_and_2_body_terms(r_dagr_dagf);
-    std::wcout <<  "$r_{adj}r_{adj}f$ term =  " << to_latex_align(r_dagr_dagf_12,20) << std::endl;
-
-
-    auto r_dagr = do_wick(ex<Constant>(1) * adjoint(r_) * r);
-    auto r_dagrf = do_wick(ex<Constant>(1) * r_dagr * f);
-    auto r_dagrf_12 = keep_1_and_2_body_terms(r_dagrf);
-    std::wcout <<  "$r_{adj}rf$ =  " << to_latex_align(r_dagrf_12,20) << std::endl;
-
-    auto fr_dag = do_wick(ex<Constant>(1) * f * adjoint(r_));
-    auto fr_dagr = do_wick(ex<Constant>(1) * fr_dag * r);
-    auto fr_dagr_12 = keep_1_and_2_body_terms(fr_dagr);
-    auto fr_dag_12 = keep_1_and_2_body_terms(fr_dag);
-    std::wcout <<  "$fr_{adj}r$ =  " << to_latex_align(fr_dagr_12,20) << std::endl;
-
-  }
-=======
     auto r_1 = R12(gg_space);
     std::wcout << "r = " << to_latex_align(r, 20)<< std::endl;
     //way 1
@@ -278,5 +187,4 @@
 
   }//end transformation
 
->>>>>>> b7872f77
 }