//
// Created by Bimal Gaudel on 7/18/21.
//

#include "calc_info.hpp"
#include <SeQuant/domain/eqs/cceqs.hpp>

namespace sequant::eval {

struct IndexToSize {
  static const size_t nocc = 10;
  static const size_t nvirt = 100;
  auto operator()(Index const& idx) const {
    if (idx.space() == IndexSpace::active_occupied) return nocc;
    else if (idx.space() == IndexSpace::active_unoccupied) return nvirt;
    else throw std::runtime_error("Unsupported IndexSpace type encountered");
  }
};

EvalNode CalcInfo::node_(const ExprPtr& expr, size_t rank) const {
  auto trimmed = opt::tail_factor(expr);
<<<<<<< HEAD
  return optm_opts.single_term ? optimize(trimmed)
=======
  return optm_opts.single_term ? optimize(trimmed, IndexToSize{})
>>>>>>> 7094a678
                               : to_eval_node(trimmed);
}

container::vector<EvalNode> CalcInfo::nodes(
    const container::vector<sequant::ExprPtr>& exprs) const {
  using namespace ranges::views;
  assert(exprs.size() == eqn_opts.excit);
  return zip(exprs, iota(size_t{1}, eqn_opts.excit + 1)) |
         transform(
             [this](auto&& pair) { return node_(pair.first, pair.second); }) |
         ranges::to<container::vector<EvalNode>>;
}

container::vector<ExprPtr> CalcInfo::exprs() const {
  auto exprs = eqs::cceqvec{eqn_opts.excit, eqn_opts.excit}(true, true, true,
                                                            true, true);
  return exprs | ranges::views::tail |
         ranges::views::transform([this](ExprPtr const& xpr) {
           return eqn_opts.spintrace ? closed_shell_CC_spintrace(xpr) : xpr;
         }) |
         ranges::to<container::vector<ExprPtr>>;
}
CalcInfo::CalcInfo(const OptionsEquations& equation_options,
                   const OptionsOptimization& optmization_options,
                   const OptionsSCF& scf_options,
                   const OptionsLog& logging_options,
                   const DataInfo& tensor_files)
    : eqn_opts{equation_options},
      optm_opts{optmization_options},
      scf_opts{scf_options},
      log_opts{logging_options},
      fock_eri{tensor_files} {}

CalcInfo make_calc_info(std::string_view config_file,
                        std::string_view fock_or_eri_file,
                        std::string_view eri_or_fock_file,
                        std::string_view output_file) {
  auto parser = ParseConfigFile{};
  parser.parse(config_file);
  auto const eq_opts = parser.opts_equations();
  auto const optm_opts = parser.opts_optimization();
  auto const scf_opts = parser.opts_scf();
  auto log_opts = parser.opts_log();
  if (!output_file.empty()) log_opts.file = output_file.data();
  auto const data_info = DataInfo{fock_or_eri_file, eri_or_fock_file};
  return CalcInfo{eq_opts, optm_opts, scf_opts, log_opts, data_info};
}

}  // namespace sequant::eval<|MERGE_RESOLUTION|>--- conflicted
+++ resolved
@@ -19,11 +19,7 @@
 
 EvalNode CalcInfo::node_(const ExprPtr& expr, size_t rank) const {
   auto trimmed = opt::tail_factor(expr);
-<<<<<<< HEAD
-  return optm_opts.single_term ? optimize(trimmed)
-=======
   return optm_opts.single_term ? optimize(trimmed, IndexToSize{})
->>>>>>> 7094a678
                                : to_eval_node(trimmed);
 }
 
