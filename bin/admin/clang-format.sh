--- conflicted
+++ resolved
@@ -2,11 +2,7 @@
 
 # these are the versions of clang-format that are supported required
 # should be ordered from oldest to newest to make sure the newest is picked
-<<<<<<< HEAD
-supported_clang_format_versions="16 17 18"
-=======
 supported_clang_format_versions="17"
->>>>>>> 5993ba56
 preferred_clang_format_version=""  # prefer most recent supported clang-format version
 for v in $supported_clang_format_versions; do
   preferred_clang_format_version=$v
