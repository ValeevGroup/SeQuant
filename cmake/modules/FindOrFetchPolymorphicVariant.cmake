--- conflicted
+++ resolved
@@ -1,21 +1,15 @@
 if (NOT TARGET polymorphic_variant::polymorphic_variant)
-<<<<<<< HEAD
     include(FetchContent)
 
     FetchContent_Declare(
-        Catch2
+        polymorphic_variant
         GIT_REPOSITORY "https://github.com/Krzmbrzl/polymorphic_variant.git"
         GIT_TAG "${SEQUANT_TRACKED_POLYMORPHICVARIANT_TAG}"
         GIT_SHALLOW
-        EXCLUDE_FROM_ALL
         SYSTEM
-=======
-    include(${vg_cmake_kit_SOURCE_DIR}/modules/VRGFindOrFetchPackage.cmake)
-	VRGFindOrFetchPackage(polymorphic_variant "https://github.com/Krzmbrzl/polymorphic_variant.git" "${SEQUANT_TRACKED_POLYMORPHICVARIANT_TAG}"
-            ADD_SUBDIR
-            CONFIG_SUBDIR
->>>>>>> 35412c35
     )
+
+	FetchContent_MakeAvailable(polymorphic_variant)
 endif()
 
 # postcond check
